--- conflicted
+++ resolved
@@ -41,10 +41,6 @@
 
   echo
   echo "Running code coverage report"
-<<<<<<< HEAD
   # --debug for verbose logging
-  pub global run dart_coveralls report --retry 3 test/all.dart
-=======
-  pub global run dart_coveralls report --token $REPO_TOKEN --debug --retry 3 test/all.dart
->>>>>>> 6b342759
+  pub global run dart_coveralls report --token $REPO_TOKEN --retry 3 test/all.dart
 fi