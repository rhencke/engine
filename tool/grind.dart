// Copyright (c) 2015, Google Inc. Please see the AUTHORS file for details.
// All rights reserved. Use of this source code is governed by a BSD-style
// license that can be found in the LICENSE file.

import 'dart:async' show Future;
import 'dart:io';

import 'package:dartdoc/dartdoc.dart' show defaultOutDir;
import 'package:dartdoc/src/io_utils.dart';
import 'package:den_api/den_api.dart';
import 'package:grinder/grinder.dart';
import 'package:librato/librato.dart';
import 'package:path/path.dart' as path;

final Directory docsDir =
    new Directory(path.join('${Directory.systemTemp.path}', defaultOutDir));

main([List<String> args]) => grind(args);

@Task('Start observatory for a test run')
observe() async {
  delete(docsDir);
  // TODO: Use `Dart.run` when https://github.com/google/grinder.dart/issues/214
  // is fixed.
  // TODO: uncomment all this when https://code.google.com/p/dart/issues/detail?id=23359
  // is fixed
//  runAsync('dart',
//      arguments: ['--pause-isolates-on-exit', '--enable-vm-service=7334',
//      // TODO: we only need --profile on windows
//      '--profile', 'bin/dartdoc.dart', '--output', '${DOCS_DIR.path}']);
//  await new Future.delayed(const Duration(seconds: 1));
//  runAsync('open', arguments: ['http://localhost:7334']);

  print('Copy and paste this into your console:\n');
  print('open http://localhost:7334');
  print('dart --pause-isolates-on-exit --enable-vm-service=7334 '
      '--profile bin/dartdoc.dart --output ${docsDir.path}');
}

@Task('publish to pub.dartlang')
@Depends(bumpVersionBuild)
publish() async {
  Dart.run('pub', arguments: ['publish']);
}

@Task('Run all the tests.')
test() {
  Dart.runAsync('test/all.dart', vmArgs: ['--checked']);
}

@Task('Bump pubspec version and version number in lib/dartdoc.dart')
bumpVersionBuild() async {
  Pubspec pubspec = (await Pubspec.load())
    ..bump(ReleaseType.build)
    ..save();

  var libCode = new File('lib/dartdoc.dart');
  if (!libCode.existsSync()) {
    fail('Cannot find lib/dartdoc.dart');
  }
  String libCodeContents = libCode.readAsStringSync();
  libCodeContents = libCodeContents.replaceFirst(
      new RegExp(r"const String VERSION = '.*';"),
      "const String VERSION = '${pubspec.version}';");
  libCode.writeAsString(libCodeContents);

  log('Version set to ${pubspec.version}');
}

@Task('Generate docs for dartdoc')
testDartdoc() {
  delete(docsDir);
  try {
    log('running dartdoc');
    Dart.run('bin/dartdoc.dart', arguments: ['--output', '${docsDir.path}']);

    File indexHtml = joinFile(docsDir, ['index.html']);
    if (!indexHtml.existsSync()) fail('docs not generated');
    File docFile = joinFile(docsDir, ['dartdoc/index.html']);
    if (!docFile.existsSync()) fail('docs not generated');
  } catch (e) {
    rethrow;
  }
}

@Task('Analyze dartdoc to ensure there are no errors and warnings')
analyze() {
  Analyzer.analyze(['bin/dartdoc.dart', 'lib/dartdoc.dart', 'test/all.dart'],
      fatalWarnings: true);
}

@Task('Generate docs for the Dart SDK')
Future buildSdkDocs() async {
  delete(docsDir);
  log('building SDK docs');
  try {
    int sdkDocsGenTime = await _runAsyncTimed(() {
      return Dart.runAsync('bin/dartdoc.dart',
          arguments: ['--output', '${docsDir.path}', '--sdk-docs']);
    });
    var indexHtml = joinFile(docsDir, ['index.html']);
    if (!indexHtml.existsSync()) {
      fail('no index.html found for SDK docs');
    }
    // check for the existence of certain files/dirs
    var libsLength =
        docsDir.listSync().where((fs) => fs.path.contains('dart_')).length;
    if (libsLength != 17) {
      fail('docs not generated for all the SDK libraries, '
          'expected 17 directories, generated $libsLength directories');
    }
    var futureConstFile = joinFile(docsDir, ['dart_async/Future/Future.html']);
    if (!futureConstFile.existsSync()) {
      fail('no Future.html found for dart:async Future constructor');
    }

    return _uploadStats(sdkDocsGenTime);
  } catch (e) {
    rethrow;
  }
}

@Task('Make sure all the resource files are present')
indexResources() {
  var sourcePath = path.join('lib', 'resources');
  if (!new Directory(sourcePath).existsSync()) {
    throw new StateError('lib/resources directory not found');
  }
  var outDir = new Directory(path.join('lib'));
  var out = new File(path.join(outDir.path, 'resources.g.dart'));
  out.createSync(recursive: true);
  var buffer = new StringBuffer()
    ..write('// WARNING: This file is auto-generated.\n\n')
    ..write('library resources;\n\n')
    ..write('const List<String> RESOURCE_NAMES = const [\n');
  var packagePaths = [];
  for (var fileName in listDir(sourcePath, recursive: true)) {
    if (!FileSystemEntity.isDirectorySync(fileName)) {
      var packageified = fileName.replaceFirst('lib/', 'package:dartdoc/');
      packagePaths.add(packageified);
    }
  }
  buffer.write(packagePaths.map((p) => "  '$p'").join(',\n'));
  buffer.write('\n];\n');
  out.writeAsString(buffer.toString());
}

<<<<<<< HEAD
@Task('analyze, test, and self-test dartdoc')
@Depends(analyze, test, testDartdoc)
buildbot() => null;

int _runTimed(callback()) {
=======
Future<int> _runAsyncTimed(Future callback()) async {
>>>>>>> ca24167b
  var stopwatch = new Stopwatch()..start();
  await callback();
  stopwatch.stop();
  return stopwatch.elapsedMilliseconds;
}

Future _uploadStats(int sdkDocsGenTime) async {
  Map env = Platform.environment;

  if (env.containsKey('LIBRATO_USER') && env.containsKey('TRAVIS_COMMIT')) {
    Librato librato = new Librato.fromEnvVars();
    log('Uploading stats to ${librato.baseUrl}');
    LibratoStat sdkDocsGenTimeStat =
        new LibratoStat('sdk-docs-gen-time', sdkDocsGenTime);
    await librato.postStats([sdkDocsGenTimeStat]);
    String commit = env['TRAVIS_COMMIT'];
    LibratoLink link = new LibratoLink(
        'github', 'https://github.com/dart-lang/dart-pad/commit/${commit}');
    LibratoAnnotation annotation = new LibratoAnnotation(commit,
        description: 'Commit ${commit}', links: [link]);
    return librato.createAnnotation('build_ui', annotation);
  }
}<|MERGE_RESOLUTION|>--- conflicted
+++ resolved
@@ -145,15 +145,11 @@
   out.writeAsString(buffer.toString());
 }
 
-<<<<<<< HEAD
 @Task('analyze, test, and self-test dartdoc')
 @Depends(analyze, test, testDartdoc)
 buildbot() => null;
 
-int _runTimed(callback()) {
-=======
 Future<int> _runAsyncTimed(Future callback()) async {
->>>>>>> ca24167b
   var stopwatch = new Stopwatch()..start();
   await callback();
   stopwatch.stop();
