<!DOCTYPE html PUBLIC "-//W3C//DTD HTML 4.01 Transitional//EN">
<html>
<head>
  <meta http-equiv="content-type" content="text/html; charset=UTF-8">
  <title>GLFW Readme File</title>
</head>

<body>

<h1>GLFW 3.0 source distribution</h1>

<ol>
 <li><a href="#intro">Introduction</a></li>
 <li><a href="#compiling">Compiling GLFW and the example programs</a></li>
 <li><a href="#installing">Installing GLFW</a></li>
 <li><a href="#using">Using GLFW</a></li>
 <li><a href="#changelog">Version history</a></li>
 <li><a href="#structure">Directory structure of the GLFW distribution</a></li>
 <li><a href="#contact">Contacting the project</a></li>
 <li><a href="#credits">Acknowledgements</a></li>
</ol>


<a name="intro"></a>
<h2>1. Introduction</h2>

<p>Welcome to version 3.0 of the GLFW library.  GLFW is a free, open source,
portable library for OpenGL application development.  It provides a powerful
API for handling operating system specific tasks, such as opening an OpenGL
window, reading keyboard, mouse, joystick and time input, and more.</p>

<p>This is an <em>experimental</em> series intended to allow the new API to
settle.</p>

<p><strong>Note</strong> that the threading and image loading APIs from the 2.x
series have been removed.</p>


<a name="compiling"></a>
<h2>2. Compiling GLFW and the example programs</h2>

<p>To compile GLFW and the accompanying example programs, you will need the
<a href="http://www.cmake.org/">CMake</a> build system.</p>


<a name="installing"></a>
<h2>3. Installing GLFW</h2>

<p>A rudimentary installation target is provided for all supported platforms
via the CMake build system.</p>


<a name="using"></a>
<h2>4. Using GLFW</h2>

<p>There are two aspects to using GLFW:</p>

<ol>
  <li>How does the GLFW API work</li>
  <li>How to compile programs that use GLFW</li>
</ol>

<p>The first point is covered in the
<a href="docs/GLFWUsersGuide30.pdf">GLFW Users Guide</a> and the
<a href="docs/GLFWReference30.pdf">GLFW Reference Manual</a>, and we suggest
that you read at least the Users Guide, since it's a good introduction to the
GLFW API.</p>

<p>Designing and compiling programs that use GLFW is not very difficult.
A few rules for successfully designing GLFW-based programs are presented
in the following sections.</p>


<h3>4.1 Include the GLFW header file</h3>

<p>In the files of your program where you use OpenGL or GLFW, you should
include the <code>GL/glfw3.h</code> header file, i.e.:</p>

<blockquote><code>#include &lt;GL/glfw3.h&gt;</code></blockquote>

<p>This defines all the constants, types and function prototypes of the GLFW
API.  It also includes the <code>gl.h</code> and </code>GL/glu.h</code> header
files, and - this is very important - <em>it defines all the necessary
constants and types that are necessary for the OpenGL headers to work on
different platforms</em>.</p>

<p>For example, under Microsoft Windows you are normally required to include
<code>windows.h</code> before you include <code>GL/gl.h</code>.  This would
however make your code dependent on the Windows platform, or at least require
your program to check which platform it is being compiled on.

The GLFW header file takes care of this for you, not by including
<code>windows.h</code>, but rather by itself duplicating the necessary parts of
it.  This way, the namespace won't be cluttered by the entire Windows API.</p>

<p>In other words:
<ul>
  <li>Do <em>not</em> include <code>GL/gl.h</code> or <code>GL/glu.h</code>
      yourself, as GLFW does this for you</li>
  <li>Do <em>not</em> include <code>windows.h</code> unless you actually need
      direct access to the Windows API</li>
  <li>If you <em>do</em> need to include <code>windows.h</code>, do it
      <em>before</em> including <code>GL/glfw3.h</code> and the GLFW header will
      detect this.</p>
</ul>

<p>Also note that if you are using an OpenGL extension loading library such as
<a href="http://glew.sourceforge.net/">GLEW</a>, you should include the GLEW
header <em>before</em> the GLFW one.  The GLEW header defines macros that
disable any <code>gl.h</code> that the GLFW header includes and GLEW will work
as expected.</p>


<h3>4.2 Link with the right libraries</h3>


<h4>4.2.1 Windows static library</h4>

<p>If you link with the static version of GLFW, it is also necessary to
link with some system libraries that GLFW uses.</p>

<p>When linking a program under Windows that uses the static version of GLFW,
you must also link with the following libraries: <code>opengl32</code>,
<code>user32</code> and <code>kernel32</code>. Some of these libraries may be
linked with by default by your compiler. In the table below you can see the
minimum required link options for each supported Windows compiler (you may want
to add other libraries as well, such as <code>glu32</code>):</p>

<table border=1>
  <tr>
    <td><b>Compiler</b></td>
    <td><b>Link options</b></td>
  </tr>
  <tr>
    <td>Borland C++ Builder</td>
    <td><code>glfw.lib opengl32.lib</code></td>
  </tr>
  <tr>
    <td>Cygwin</td>
    <td><i>See Unix static library below</i></td>
  </tr>
  <tr>
    <td>LCC-Win32</td>
    <td><code>glfw.lib opengl32.lib</code></td>
  </tr>
  <tr>
    <td>Microsoft Visual C++</td>
    <td><code>glfw.lib opengl32.lib user32.lib</code></td>
  </tr>
  <tr>
    <td>MinGW32</td>
    <td><code>-lglfw -lopengl32</code></td>
  </tr>
  <tr>
    <td>OpenWatcom</td>
    <td><code>glfw.lib opengl32.lib user32.lib</code></td>
  </tr>
</table>


<h4>4.2.2 Windows DLL</h4>

<p>To compile a program that uses the DLL version of GLFW, you need to
define the <code>GLFW_DLL</code> constant. This can either be done with a
compiler switch, typically by adding <code>-DGLFW_DLL</code> to the list of
compiler options. You can also do it by adding the following line to all your
source files <b>before</b> including the GLFW header file:</p>

<blockquote><code>#define GLFW_DLL</code></blockquote>

<p>When linking a program under Windows that uses the DLL version of GLFW,
the only library you need to link with for GLFW to work is <code>glfwdll</code>.
In the table below you can see the minimum required link options for each
supported Windows compiler (you may want to add other libraries as well,
such as <code>opengl32</code> and <code>glu32</code>):</p>

<table border=1>
  <tr>
    <td><b>Compiler</b></td>
    <td><b>Link options</b></td>
  </tr>
  <tr>
    <td>Borland C++ Builder</td>
    <td><code>glfwdll.lib</code></td>
  </tr>
  <tr>
    <td>Cygwin</td>
    <td><code>-lglfwdll</code></td>
  </tr>
  <tr>
    <td>LCC-Win32</td>
    <td><code>glfwdll.lib</code></td>
  </tr>
  <tr>
    <td>Microsoft Visual C++</td>
    <td><code>glfwdll.lib</code></td>
  </tr>
  <tr>
    <td>MinGW32</td>
    <td><code>-lglfwdll</code></td>
  </tr>
  <tr>
    <td>OpenWatcom</td>
    <td><code>glfwdll.lib</code></td>
  </tr>
</table>



<h4>4.2.3 Unix static library</h4>

<p>GLFW supports
<a href="http://pkgconfig.freedesktop.org/wiki/">pkg-config</a>,
and a <code>libglfw.pc</code> file is generated and installed when you install
the library.  For systems that do not provide pkg-config, you should look in
this file for the proper compile and link flags for your system, as determined
by compile.sh at compile time.</p>

<p>A typical compile and link command-line may look like this:</p>

<blockquote><code>cc `pkg-config --cflags libglfw` -o myprog myprog.c `pkg-config --libs libglfw`</code></blockquote>

<p>If you use GLU functions in your program you should also add
<code>-lGLU</code> to your link flags.</p>


<h4>4.2.5 Mac OS X static library</h4>

<p>When compiling and linking a program under Mac OS X that uses GLFW, you
must also link with Cocoa and OpenGL frameworks.

<p>If you are using Xcode, you simply add the GLFW library <code>libglfw.a</code> and
these frameworks to your project. If, however, you are building your program
from the command-line, there are two methods for correctly linking your GLFW
program.</p>

<p>GLFW supports
<a href="http://pkgconfig.freedesktop.org/wiki/">pkg-config</a>, and a
libglfw.pc file is generated and installed when you install the library. You
can find pkg-config in most packaging systems, such as
<a href="http://www.finkproject.org/">Fink</a> and
<a href="http://www.macports.org/">MacPorts</a>, so if you have one of them
installed, simply install pkg-config. Once you have pkg-config available, the
command-line for compiling and linking your program is:</p>

<blockquote><code>cc `pkg-config --cflags libglfw` -o myprog myprog.c `pkg-config --libs libglfw`</code></blockquote>

<p>If you do not wish to use pkg-config, you will need to add the required
frameworks and libraries to your command-line using the <code>-l</code> and
<code>-framework</code> switches, i.e.:</p>

<blockquote><code>cc -o myprog myprog.c -lglfw -framework Cocoa -framework OpenGL</code></blockquote>

<p>Note that you do not add the .framework extension to a framework when adding
it from the command-line.</p>

<p>These frameworks contain all OpenGL and GLU functions, so there is no need to
add additional libraries or frameworks when using GLU functionality. Also note
that even though your machine may have Unix-style OpenGL libraries, they are for
use with the X Window System, and will <em>not</em> work with the Mac OS X native
version of GLFW.</p>


<a name="changelog"></a>
<h2>5. Version history</h2>


<h3>v3.0</h3>
<ul>
  <li>Added <code>GLFWwindow</code> window handle type and updated window-related functions and callbacks to take a window handle</li>
  <li>Added <code>glfwMakeContextCurrent</code> function for making the context of the specified window current</li>
  <li>Added <code>glfwGetError</code> and <code>glfwErrorString</code> error reporting functions and a number of error tokens</li>
  <li>Added <code>glfwSetErrorCallback</code> function and <code>GLFWerrorfun</code> type for receiving more specific and/or nested errors</li>
  <li>Added <code>glfwSetWindowUserPointer</code> and <code>glfwGetWindowUserPointer</code> functions for per-window user pointers</li>
  <li>Added <code>glfwGetVersionString</code> function for determining which code paths were enabled at compile time</li>
  <li>Added <code>glfwGetWindowPos</code> function for querying the position of the specified window</li>
  <li>Added <code>glfwSetWindowFocusCallback</code> function and <code>GLFWwindowfocusfun</code> type for receiving window focus events</li>
  <li>Added <code>glfwSetWindowIconifyCallback</code> function and <code>GLFWwindowiconifyfun</code> type for receiving window iconification events</li>
  <li>Added <code>glfwGetClipboardString</code> and <code>glfwSetClipboardString</code> functions for interacting with the system clipboard</li>
  <li>Added <code>glfwGetCurrentContext</code> function for retrieving the window whose OpenGL context is current</li>
  <li>Added <code>glfwCopyContext</code> function for copying OpenGL state categories between contexts</li>
  <li>Added <code>GLFW_OPENGL_ES2_PROFILE</code> profile for creating OpenGL ES 2.0 contexts using the <code>GLX_EXT_create_context_es2_profile</code> and <code>WGL_EXT_create_context_es2_profile</code> extensions</li>
  <li>Added <code>GLFW_OPENGL_ROBUSTNESS</code> window hint and associated strategy tokens for <code>GL_ARB_robustness</code> support</li>
  <li>Added <code>GLFW_OPENGL_REVISION</code> window parameter to make up for removal of <code>glfwGetGLVersion</code></li>
  <li>Added <code>GLFW_INCLUDE_GL3</code> macro for telling the GLFW header to include <code>gl3.h</code> header instead of <code>gl.h</code></li>
  <li>Added <code>GLFW_VISIBLE</code> window hint and parameter for controlling and polling window visibility</li>
  <li>Added <code>windows</code> simple multi-window test program</li>
  <li>Added <code>sharing</code> simple OpenGL object sharing test program</li>
  <li>Added <code>modes</code> video mode enumeration and setting test program</li>
  <li>Added <code>threads</code> simple multi-threaded rendering test program</li>
  <li>Added <code>glfw3native.h</code> header and platform-specific functions for explicit access to native display, window and context handles</li>
  <li>Added <code>glfwSetGamma</code>, <code>glfwSetGammaRamp</code> and <code>glfwGetGammaRamp</code> functions and <code>GLFWgammaramp</code> type for monitor gamma ramp control</li>
  <li>Added window parameter to <code>glfwSwapBuffers</code></li>
  <li>Changed buffer bit depth parameters of <code>glfwOpenWindow</code> to window hints</li>
  <li>Changed <code>glfwOpenWindow</code> and <code>glfwSetWindowTitle</code> to use UTF-8 encoded strings</li>
  <li>Changed <code>glfwGetProcAddress</code> to return a (generic) function pointer</li>
  <li>Changed <code>glfwGetVideoModes</code> to return a dynamic, unlimited number of video modes</li>
  <li>Renamed <code>glfw.h</code> to <code>glfw3.h</code> to avoid conflicts with 2.x series</li>
  <li>Renamed <code>glfwOpenWindowHint</code> to <code>glfwWindowHint</code></li>
  <li>Renamed <code>GLFW_WINDOW</code> token to <code>GLFW_WINDOWED</code></li>
  <li>Renamed <code>GLFW_WINDOW_NO_RESIZE</code> to <code>GLFW_RESIZABLE</code></li>
  <li>Renamed <code>GLFW_BUILD_DLL</code> to <code>_GLFW_BUILD_DLL</code></li>
  <li>Renamed <code>version</code> test to <code>glfwinfo</code></li>
  <li>Renamed <code>GLFW_NO_GLU</code> to <code>GLFW_INCLUDE_GLU</code> and made it disabled by default</li>
  <li>Renamed <code>glfwGetJoystickPos</code> to <code>glfwGetJoystickAxes</code> to match <code>glfwGetJoystickButtons</code></li>
  <li>Renamed mouse position functions to cursor position equivalents</li>
  <li>Replaced <code>glfwOpenWindow</code> and <code>glfwCloseWindow</code> with <code>glfwCreateWindow</code> and <code>glfwDestroyWindow</code></li>
  <li>Replaced ad hoc build system with CMake</li>
  <li>Replaced layout-dependent key codes with single, platform-independent set based on US layout</li>
  <li>Replaced mouse wheel interface with two-dimensional, floating point scrolling interface</li>
  <li>Replaced <code>glfwEnable</code> and <code>glfwDisable</code> with <code>glfwGetInputMode</code> and <code>glfwSetInputMode</code></li>
  <li>Replaced <code>joystick</code> test with graphical version</li>
  <li>Replaced automatic closing of windows with <code>GLFW_CLOSE_REQUESTED</code> window parameter</li>
  <li>Made Unicode character input unaffected by <code>GLFW_KEY_REPEAT</code></li>
  <li>Removed event auto-polling and the <code>GLFW_AUTO_POLL_EVENTS</code> window enable</li>
  <li>Removed the Win32 port .def files</li>
  <li>Removed the entire threading API</li>
  <li>Removed the entire image loading API</li>
  <li>Removed deprecated Carbon port</li>
  <li>Removed <code>glfwSleep</code> function</li>
  <li>Removed <code>glfwGetNumberOfProcessors</code> function</li>
  <li>Removed <code>glfwGetGLVersion</code> function</li>
  <li>Removed <code>GLFW_OPENED</code> window parameter</li>
  <li>Removed nonsensical key actions for Unicode character input</li>
  <li>Removed <code>GLFWCALL</code> and <code>GLFWAPIENTRY</code> macros for stdcall calling convention</li>
  <li>Removed <code>GLFW_ACCELERATED</code> window parameter</li>
  <li>Removed default framebuffer attributes from <code>glfwGetWindowParam</code></li>
  <li>Bugfix: The default OpenGL version in the <code>glfwinfo</code> test was set to 1.1</li>
  <li>Bugfix: The OpenGL profile and forward-compatibility window parameters were not saved after context creation</li>
  <li>Bugfix: The FSAA test did not check for the availability of <code>GL_ARB_multisample</code></li>
  <li>Bugfix: Cursor centering upon leaving captured cursor mode was reported before the mode was changed to non-captured</li>
  <li>[Cocoa] Added support for OpenGL 3.2 core profile in 10.7 Lion and above</li>
  <li>[Cocoa] Added support for joysticks</li>
  <li>[Cocoa] Postponed menu creation to first window creation</li>
  <li>[Cocoa] Replaced <code>NSDate</code> time source with <code>mach_absolute_time</code></li>
  <li>[Cocoa] Replaced all deprecated CoreGraphics calls with non-deprecated counterparts</li>
  <li>[Cocoa] Bugfix: The <code>NSOpenGLPFAFullScreen</code> pixel format attribute caused creation to fail on some machines</li>
  <li>[Cocoa] Bugfix: <code>glfwOpenWindow</code> did not properly enforce the forward-compatible and context profile hints</li>
  <li>[Cocoa] Bugfix: The loop condition for saving video modes used the wrong index variable</li>
  <li>[Cocoa] Bugfix: The OpenGL framework was not retrieved, making glfwGetProcAddress crash</li>
  <li>[Cocoa] Bugfix: <code>glfwInit</code> changed the current directory for unbundled executables</li>
  <li>[Cocoa] Bugfix: The <code>GLFW_WINDOW_NO_RESIZE</code> window parameter was always zero</li>
  <li>[Cocoa] Bugfix: The cursor position incorrectly rounded during conversion</li>
  <li>[Cocoa] Bugfix: Cursor positioning led to nonsensical results for fullscreen windows</li>
  <li>[Cocoa] Bugfix: The GLFW window was flagged as restorable</li>
  <li>[X11] Added support for the <code>GLX_EXT_swap_control</code> and <code>GLX_MESA_swap_control</code> extensions as alternatives to <code>GLX_SGI_swap_control</code></li>
  <li>[X11] Added the POSIX <code>CLOCK_MONOTONIC</code> time source as the preferred method</li>
  <li>[X11] Added dependency on libm, where present</li>
  <li>[X11] Added support for the <code>_NET_WM_NAME</code> and <code>_NET_WM_ICON_NAME</code> EWMH window properties</li>
  <li>[X11] Bugfix: Some window properties required by the ICCCM were not set</li>
  <li>[X11] Bugfix: Calling <code>glXCreateContextAttribsARB</code> with an unavailable OpenGL version caused the application to terminate with a <code>BadMatch</code> Xlib error</li>
  <li>[X11] Bugfix: A synchronization point necessary for jitter-free locked cursor mode was incorrectly removed</li>
  <li>[X11] Bugfix: The window size hints were not updated when calling <code>glfwSetWindowSize</code> on a non-resizable window</li>
  <li>[Win32] Changed port to use Unicode mode only</li>
  <li>[Win32] Removed explicit support for versions of Windows older than Windows XP</li>
  <li>[Win32] Bugfix: Window activation and iconification did not work as expected</li>
  <li>[Win32] Bugfix: Software rasterizer pixel formats were not discarded by the WGL_ARB_pixel_format code path</li>
  <li>[Win32] Bugfix: The array for WGL context attributes was too small and could overflow</li>
  <li>[Win32] Bugfix: Alt+F4 hot key was not translated into <code>WM_CLOSE</code></li>
  <li>[Win32] Bugfix: The <code>GLFW_WINDOW_NO_RESIZE</code> window parameter was always zero</li>
  <li>[Win32] Bugfix: A test was missing for whether all available pixel formats had been disqualified</li>
</ul>

<h3>v2.7</h3>
<ul>
  <li>Added <code>GLFW_OPENGL_VERSION_MAJOR</code> and <code>GLFW_OPENGL_VERSION_MINOR</code>
      hints for versioned context creation</li>
  <li>Added <code>GLFW_OPENGL_FORWARD_COMPAT</code> hint for forward compatible context creation</li>
  <li>Added <code>GLFW_OPENGL_DEBUG_CONTEXT</code> hint for debug context creation</li>
  <li>Added <code>GLFW_OPENL_PROFILE</code> hint for context creation using profiles</li>
  <li>Added <code>GLFW_NO_GLU</code> macro for disabling the inclusion of the GLU header by the GLFW header</li>
  <li>Added platform-independent pixel format selection (not used on Mac OS X)</li>
  <li>Added support and symbols for several additional keys, including Windows/Command keys, Pause, Caps Lock and Menu</li>
  <li>Added conservative value clamping to <code>glfwOpenWindowHint</code></li>
  <li>Added a number of test programs mostly useful to developers of GLFW</li>
  <li>Added error messages and graceful failure to example programs</li>
  <li>Added Cocoa port for Mac OS X 10.5 Leopard and later</li>
  <li>Added vsync to all relevant example programs</li>
  <li>Added a rudimentary OpenGL 3.2+ core profile example program</li>
  <li>Updated Pascal (formerly Delphi) bindings to support more compilers</li>
  <li>Clarified and expanded the User's Guide and Reference Manual</li>
  <li>Fixed a number of compiler warnings in the example programs</li>
  <li>OpenGL version is now only parsed once, at window creation time</li>
  <li>Changed <code>glfwSwapBuffers</code> to call <code>glfwPollEvents</code> <em>after</em> buffer swap</li>
  <li>Changed all comments in public header file to plain C style</li>
  <li>Removed the <code>keytest</code> example program, as it was superseded by the <code>events</code> test</li>
  <li>Removed deprecated AmigaOS and DOS ports</li>
  <li>Removed all FPS counters from example programs</li>
  <li>Removed all unmaintained language bindings</li>
  <li>Removed support for Pelles C</li>
  <li>Removed broken Microsoft Visual C++ 6.0 build path</li>
  <li>[X11] Added <code>x11-dist-install</code> install target, intended for packagers of GLFW</li>
  <li>[X11] Added <code>x11-dist-clean</code> build target, intended for developers of GLFW</li>
  <li>[X11] Added support for <code>GLX_SGIX_fbconfig</code></li>
  <li>[X11] Added support for user-specified compilation flags via <code>CFLAGS</code></li>
  <li>[X11] Added documentation of configuration macros</li>
  <li>[X11] Implemented support for <code>GLFW_SYSTEM_KEYS</code></li>
  <li>[X11] Improved configuration and makefile creation logic</li>
  <li>[X11] Removed support for GLX version 1.2 and below</li>
  <li>[X11] Removed unnecessary calls to XSync</li>
  <li>[X11] Removed use of legacy window style atoms</li>
  <li>[X11] Bugfix: Repeated keys would sometimes leak through despite key repeat being disabled</li>
  <li>[X11] Bugfix: Fullscreen window resizing would cause color buffer clearing without taking framebuffer objects into account</li>
  <li>[X11] Bugfix: AltGr was not reported as right Alt</li>
  <li>[X11] Bugfix: Window colormap was not freed</li>
  <li>[X11] Bugfix: Close callback was called for <code>glfwCloseWindow</code></li>
  <li>[X11] Bugfix: Misspelt struct member in XF86VidMode code path</li>
  <li>[X11] Bugfix: Window decorations would not appear using certain versions of Compiz on Intel hardware</li>
  <li>[X11] Bugfix: Numeric keypad key symbols would change depending on Num Lock state</li>
  <li>[X11] Bugfix: Hidden cursor position snapped back when halfway from window center to edge</li>
  <li>[X11] Bugfix: Not properly verifying that the window was mapped before making certain calls caused a <code>BadMatch</code> error</li>
  <li>[X11] Bugfix: The response to <code>_NET_WM_PING</code> events was malformed</li>
  <li>[X11] Bugfix: Hidden cursor mode interfered with other applications when GLFW window was unfocused</li>
  <li>[X11] Bugfix: The invisible cursor objects used for hidden cursor mode were not freed</li>
  <li>[X11] Bugfix: EWMH-compliant window managers were incorrectly detected</li>
  <li>[X11] Bugfix: The EWMH code path for fullscreen windows did not present the window using <code>_NET_ACTIVE_WINDOW</code></li>
  <li>[X11] Bugfix: The EWMH code path for fullscreen windows did not send a <code>_NET_WM_STATE</code> client message</li>
  <li>[Carbon] Added Universal Binary build targets for all examples</li>
  <li>[Carbon] Renamed MacOSX port to Carbon</li>
  <li>[Carbon] Removed support for 10.2 Jaguar</li>
  <li>[Carbon] Deprecated Carbon port</li>
  <li>[Carbon] Bugfix: Using the Dock or menu Quit command did not call the close callback</li>
  <li>[Carbon] Bugfix: Key repeat events were not caught on 10.5 Leopard</li>
  <li>[Carbon] Bugfix: Certain keys were not reported</li>
  <li>[Carbon] Bugfix: Missing <code>-m32</code> flag caused build failure on 10.6 Snow Leopard</li>
  <li>[Carbon] Bugfix: Missing <code>-mmacosx-version-min</code> flag caused build failure on 10.5 Leopard</li>
  <li>[Carbon] Bugfix: <code>glfwOpenWindow</code> did not call <code>glClear</code></li>
  <li>[Win32] Added Visual C++ project files for all examples and test programs</li>
  <li>[Win32] Removed iterative context re-creation attempts for FSAA sample count</li>
  <li>[Win32] Bugfix: The Visual C++ GLFW DLL project file did not use the correct DEF file</li>
  <li>[Win32] Bugfix: WGL extensions were not detected and/or used correctly</li>
  <li>[Win32] Bugfix: Improper use of wParam for <code>WM_SYSCOMMAND</code></li>
  <li>[Win32] Bugfix: Derivatives of stream.c were not cleaned up by compile.bat</li>
  <li>[Win32] Bugfix: Pointer for <code>GetExtensionsStringARB</code> was not initialized</li>
  <li>[Win32] Bugfix: Makefiles contained the wrong GLFW API version</li>
  <li>[Win32] Bugfix: Numeric keypad key symbols would change depending on Num Lock state</li>
  <li>[Win32] Bugfix: <code>DllMain</code> performed a number of forbidden actions (by calling <code>glfwTerminate</code>)</li>
</ul>

<h3>v2.6</h3>
<ul>
  <li>Added <code>GLFW_FSAA_SAMPLES</code> multisampling hint</li>
  <li>Added <code>GLFW_WINDOW_NO_RESIZE</code> hint for non-resizable windows</li>
  <li>Added install targets for all Unix-like build targets</li>
  <li>Added <code>glfwReadMemoryImage</code> function for creating a <code>GLFWImage</code> object from an image file in a memory buffer</li>
  <li>Added <code>glfwLoadMemoryTexture2D</code> function for decoding an image file in a memory buffer into a texture</li>
  <li>Added <code>glfwLoadTextureImage2D</code> function for loading a <code>GLFWImage</code> object into a texture</li>
  <li>Added cross-compilation support for MinGW under a Unix-like host</li>
  <li>D bindings updated and all examples ported to modern D</li>
  <li>Delphi bindings updated to reflect API additions</li>
  <li>Bugfix: The interaction between key repeat and window focus code caused duplicate presses</li>
  <li>Bugfix: The mouse position was not properly updated when re-enabling the mouse cursor</li>
  <li>[Win32] Added pkg-config file generation for Cygwin</li>
  <li>[Win32] Added version number to window class name</li>
  <li>[Win32] Added optional loading of user provided window icon resource</li>
  <li>[Win32] Bugfix: Very small sleep periods were forced to higher value</li>
  <li>[Win32] Bugfix: The nmake makefile did not handle paths with spaces correctly</li>
  <li>[Win32] Bugfix: Removed assembly RDTSC timing code</li>
  <li>[Win32] Bugfix: Hidden cursor was not clipped to windowed windows</li>
  <li>[X11] Added XRandR code path for fullscreen windows</li>
  <li>[X11] Added building of shared library</li>
  <li>[X11] Added <a href="http://tronche.com/gui/x/icccm/">ICCCM</a> WM fullscreen hints</li>
  <li>[X11] Added support for the <code>_NET_WM_PING</code> protocol</li>
  <li>[X11] Added pkg-config file generation</li>
  <li>[X11] Added setting of WM size hints</li>
  <li>[X11] Bugfix: Removed assembly RDTSC timing code</li>
  <li>[X11] Bugfix: Window re-opening now works properly (including fullscreen windows)</li>
  <li>[X11] Bugfix: Potential crash bug in video mode matching code</li>
  <li>[X11] Bugfix: Static buffers imposed an invisible limit on reported video mode count</li>
  <li>[X11] Bugfix: Interaction with certain window managers when setting input focus would cause termination with a BadMatch error</li>
  <li>[X11] Bugfix: Keypad keys did not trigger the character callback</li>
  <li>[MacOSX] Added pkg-config file generation</li>
  <li>[MacOSX] Added building of shared library</li>
  <li>[MacOSX] Added building of Universal Binary libraries</li>
  <li>[MacOSX] Replaced fullscreen code path with CGL version</li>
  <li>[MacOSX] Bugfix: Binaries without bundles or resource forks now interact properly with the WM</li>
  <li>[MacOSX] Bugfix: Replaced Carbon event time source with <code>gettimeofday</code></li>
  <li>[MacOSX] Bugfix: Added code to minimize the dreaded OpenGL application startup jump</li>
  <li>[MacOSX] Bugfix: Fixed broken implementation of <code>glfwSetMousePos</code> for windowed mode</li>
  <li>[MacOSX] Bugfix: Fixed broken implementation of hidden cursor</li>
  <li>[MacOSX] Bugfix: Capturing all displays and not just the main one</li>
  <li>[AmigaOS] Obsoleted platform due to lack of maintainer and community interest</li>
  <li>[DOS] Obsoleted platform due to lack of maintainer and community interest</li>
</ul>

<h3>v2.5</h3>
<ul>
 <li>Added the function glfwWaitEvents</li>
 <li>Added window close callback, which enables a program to prevent a user
     from closing a window with the window manager</li>
 <li>Added window refresh callback, which is called when the window needs
     to be refreshed</li>
 <li>Added support for loading alpha textures (GLFW_ALPHA_MAP_BIT)</li>
 <li>Added support for the Lua programming language</li>
 <li>Added support for the D programming language</li>
 <li>Added support for the Pelles C compiler for Windows</li>
 <li>Added API level support for up to eight mouse buttons</li>
 <li>[Win32] Added support for up to five mouse buttons</li>
 <li>[Win32] Mouse down events capture mouse input</li>
 <li>[Win32] Bugfix: The DLL now exports glfwSetTime</li>
 <li>[Win32] Fix: The GLFW window is now placed in the upper left corner
     of the desktop working area</li>
 <li>[Win32/X11] Bugfix: More robust check for SwapInterval</li>
 <li>[X11] Added support for USB joysticks under Linux (/dev/input/js*)</li>
 <li>[X11] Bugfix: Added support for GLX extensions in glfwExtensionSupported</li>
 <li>[X11] Bugfix: More robust fullscreen mode (?)</li>
 <li>[X11] Bugfix: Runtime check of XF86VidMode support for the active
     display</li>
 <li>[X11] Bugfix: Some mouse button events were reported incorrectly</li>
 <li>[MacOSX] Added support for the input char callback.</li>
 <li>[MacOSX] Added video mode validation and duplicate elimination.</li>
 <li>[MacOSX] Switched to a new MakeBundle.sh script.</li>
 <li>[MacOSX] Added emulation of the window refresh callback.</li>
 <li>[MacOSX] Bugfix: The window and its associated resources are now
     properly released.</li>
 <li>[MacOSX] Bugfix: Removed support for more than eight mouse buttons.</li>
 <li>[x86 CPUs] Improved Intel mobile CPU detection (e.g. disables RDTSC
     timing on Centrino systems)</li>
</ul>

<h3>v2.4.2</h3>
<ul>
 <li>Preliminary native Mac OS X support (via the Carbon interface)</li>
 <li>Preliminary DOS support (DJGPP + Mesa)</li>
 <li>Changed license to the zlib license (almost identical to the previous
     GLFW license), so now GLFW is OSI Certified</li>
 <li>Rewrote the GLFW documentation in LaTeX, meaning several improvements
     (both visual and practical)</li>
 <li>Added the <code>support</code> folder to the distribution, which includes
     support for various languages</li>
 <li>[Win32] Added OpenWatcom compiler support (thanks Sebastian
     Schuberth!)</li>
 <li>[Win32] Changed fallback timer from GetTickCount to timeGetTime,
     which usually provides better resolution</li>
 <li>[Win32] Bugfix: Accumulator buffer selection should be more
     robust</li>
 <li>[Win32] Bugfix: If stereo rendering is requested, and no stereo pixel
     format could be created, glfwOpenWindow now fails</li>
 <li>[Win32] Bugfix: glfwSetWindowSize now sets the size of the client
     area, NOT the entire window, meaning that there is a 1:1 relationship
     between glfwSetWindowSize and glfwGetWindowSize</li>
 <li>[X11] Added FreeBSD and QNX support</li>
 <li>[X11] Added support for non-pthread capable systems</li>
 <li>[X11] Hopefully more robust configuration script (compile.sh)</li>
 <li>[X11] Bugfix: When mouse cursor is hidden, mouse sensitivity is no
     longer degraded</li>
 <li>[X11] Bugfix: Source files EOL was PC style (CR/LF) in v2.4.1 (blame
     my WinCVS configuration)</li>
 <li>[X11] Bugfix: When a GLFW window is closed, input focus is properly
     released</li>
 <li>[X11] Bugfix: Iconification of fullscreen windows should now work
     properly</li>
 <li>[x86 CPUs] Improved RDTSC timing (e.g. RDTSC support on single-CPU
     Intel Hyper-Threading enabled systems)</li>
 <li>[AmigaOS] Added joystick support</li>
 <li>[AmigaOS] Mouse cursor positioning is now implemented</li>
 <li>[AmigaOS] Added support for Geek Gadgets GCC</li>
 <li>[AmigaOS] Bugfix: glfwGetWindowParam now returns proper values for
     all parameters (except for GLFW_ACCELERATED)</li>
</ul>

<h3>v2.4.1</h3>
<ul>
 <li>Added AmigaOS support (preliminary)</li>
 <li>GLFW for the X Window System now works under Mac OS X</li>
 <li>[Win32] Bugfix: glfwWaitCond treated the timeout as milliseconds
     instead of seconds</li>
 <li>[X11] Bugfix: GLFW should now compile under IRIX v5.3</li>
 <li>[X11] Bugfix: GLFW should now compile with Kylix</li>
</ul>

<h3>v2.4</h3>
<ul>
 <li>Major source code rearrangement - much code is now shared between
     different platforms, and it should be easier to port GLFW to new
     platforms</li>
 <li>Added a Unicode keyboard text input interface (CharCallback)</li>
 <li>Keyboard key input is now slightly more internationalized: GLFW now
     uses 8-bit ISO-8859-1 encoding for keys representing printable
     characters (e.g. &quot;&Ouml;&quot;, &quot;&#167;&quot;, etc), as
     opposed to the previous 7-bit US-ASCII encoding</li>
 <li>Added more key constants (F13-F25, keypad '=')</li>
 <li>Added an enable/disable swicth for automatic event polling from
     glfwSwapBuffers</li>
 <li>[X11] Added support for sysctl for querying the number of processors
     in the system (if POSIX sysconf is not supported)</li>
 <li>[X11] Bugfix: compile.sh now works with Sun sh (and hopefully others
     too)</li>
 <li>[X11] Bugfix: compile.sh now detects the need for -ldl when dlopen is
     used</li>
 <li>[Win32] Bugfix: When closing a fullscreen window under Win 9x/NT4,
     the task bar icon now disappears properly</li>
 <li>[Win32] Bugfix: GLFW should now compile on a wider range of MSVC
     compilers (e.g. .NET) - Thanks Tim Little!</li>
</ul>

<h3>v2.3.2</h3>
<ul>
 <li>Removed the silly limitation of 100 threads (the thread information
     is now kept in a linked list)</li>
 <li>General source cleanup (window state is now kept in a single
     struct, plus some other minor changes)</li>
 <li>[X11] Added Solaris gethrtime() support (not tested yet), which
     should give an improved timer for Sun/Solaris stations</li>
 <li>[X11] Some fixes to the 'compile.sh' script (-O for non-gcc compilers
     and 'make x11-gcc' should now really force GCC)</li>
</ul>

<h3>v2.3.1</h3>
<ul>
 <li>[X11] A minimalist configuration script was added that solves the
     issue with glXGetProcAddressARB, and unifies all Unix/X11 Makefiles
     into one template Makefile (well, one for GLFW, and one for the
     examples)</li>
</ul>

<h3>v2.3</h3>
<ul>
 <li>Added OpenGL stereo rendering support</li>
 <li>Added a function for parsing the OpenGL version string
     (glfwGetGLVersion)</li>
 <li>[x86] Bugfix: Hopefully the CPU core clock dependent timer RDTSC will
     never be used on CPUs with variable core frequencies anymore</li>
 <li>[X11] Bugfix: GLFW could create stereo rendering capable windows,
     even if it was not requested (GLFW v2.2.x did not support selection
     of stereo rendering)</li>
 <li>[X11] Bugfix: glfwGetProcAddress returned NULL on most systems (even
     on those that supported glXGetProcAddressARB). Now GLFW assumes that
     glXGetProcAddressARB is supported on all systems, which solves the
     bug, but may result in compiler errors on some systems (please let me
     know if you have any related problems).</li>
</ul>

<h3>v2.2.3</h3>
<ul>
 <li>Bugfix: Checking for GL_SGIS_generate_mipmap is more robust</li>
 <li>Bugfix: glfwLoadTexture2D will now fail if no window is opened</li>
 <li>[Win32] Bugfix: Right shift was not detected under Win 9x/ME (it is
     still not as good as under NT/2K/XP, but at least you get right
     shifts)</li>
 <li>[X11] Bugfix: Visuals are now selected more accurately. For instance,
     glfwOpenWindow will no longer fail if you request a 24-bit color
     buffer if only 16-bit color visuals are available (which means that
     pong3d should work on 16-bit displays).</li>
</ul>

<h3>v2.2.2</h3>
<ul>
 <li>[Win32] Bugfix: Windows did not always get focus (this was a tough
     one!)</li>
 <li>[Win32] Bugfix: glfwGetWindowParam did not work with
     GLFW_ACCUM_*_BITS or GLFW_AUX_BUFFERS</li>
 <li>[X11] Bugfix: Linux joystick Y axis positions were reversed</li>
</ul>

<h3>v2.2.1</h3>
<ul>
 <li>[X11] Added joystick support for Linux</li>
</ul>

<h3>v2.2</h3>
<ul>
 <li>Added joystick support (only supported under Windows so far)</li>
 <li>Added joystick controls to pong3d.c (only 3 more lines of code)</li>
 <li>Added glfwOpenWindowHint() function</li>
 <li>It is now possible to specify a desired vertical monitor refresh
     rate (for fullscreen windows)</li>
 <li>It is now possible to request an accumulator buffer and auxiliary
     buffers</li>
 <li>Added glfwSetTime() function</li>
 <li>Added a GLFW conversion of the MESA/GLUT gears.c demo to the example
     programs</li>
 <li>[Win32] gdi32.dll and winmm.dll are now loaded dynamically when
     glfwInit() is called. This means that there is no need to link with
     gdi32.lib or winmm.lib when using the static version of GLFW, which
     should make GLFW usage more convenient.</li>
 <li>[Win32] Bugfix: Greatly improved keyboard input (detect left/right
     CTRL etc)</li>
 <li>[Win32] Bugfix: glfwExtensionSupported now detects all WGL extensions
     (e.g. WGL_ARB_pbuffer)</li>
 <li>[Win32] Bugfix: Mouse cursor was not re-hidden when a GLFW window was
     deselected and then selected again (with ALT+TAB)</li>
 <li>[X11] Bugfix: Minor bug in the SGI timer - and ugly (unintended) SGI
     timer debug info removed</li>
 <li>[X11] Bugfix: glfwGetDesktopMode and glfwGetVideoModes no longer give
     segmentation faults if no X server is available</li>
</ul>

<h3>v2.1</h3>
<ul>
 <li>Added image and texture loading capabilities (support for the TGA
     file format at the moment)</li>
 <li>Added a new example program (mipmaps.c) for showing off the automatic
     mipmap generation and texture loading capabilities of GLFW 2.1</li>
 <li>Removed the separate TGA loader (tga.c in the examples directory)
     since texture loading is supported natively by GLFW. Also updated the
     Pong3D demo to use GLFW texture loading instead of tga.c.</li>
 <li>Improved keyboard handling (e.g. numeric keypad keys can be
     detected)</li>
 <li>Added a new example program, keytest.c</li>
 <li>Changed the GLFWvidmode structure and the corresponding API functions
     to report pure color bits instead of the confusing (and unportable)
     "BPP" field</li>
 <li>Changed glfwSetWindowSize so that it operates in fullscreen mode
     too</li>
 <li>Added mouse wheel support under Windows (not Win95) and X11</li>
 <li>Added window iconification functions (glfwInconifyWindow and
     glfwRestoreWindow)</li>
 <li>Improved iconification and deactivation handling under both Windows
     and X11</li>
 <li>Made it possible to turn on/off key repeat (the default is now no key
     repeat)</li>
 <li>Added SGI hardware timer support (CLOCK_SGI_CYCLE) for improved
     timer resolution for SGI computers</li>
 <li>Added support for the free Borland C++ Builder 5.x compiler for
     Windows</li>
 <li>Made it possible to compiler GLFW as a Windows DLL using any of the
     supported compilers</li>
 <li>Some constants have changed names (e.g. GLFW_REDBITS is now called
     GLFW_RED_BITS)</li>
 <li>Updated GLFW documentation (GLFW Users Guide and GLFW Reference
     Manual) to reflect the changes in the API</li>
 <li>[Win32] Bugfix: Corrected Cygwin toplevel makefile entry</li>
 <li>[Win32] Bugfix: Fixed event lag bug</li>
 <li>[Win32] Bugfix: Fixed Radeon 8500 crash</li>
 <li>[X11] Bugfix: Fixed the window close bug</li>
 <li>[X11] Bugfix: Iconification/deactivation is now detected</li>
 <li>[X11] Bugfix: Non-OpenGL visuals are not listed anymore</li>
 <li>[X11] Bugfix: Undesired video mode changes on XFree86 are now prevented</li>
</ul>

<h3>v2.0.3</h3>
<ul>
 <li>Added precise CPU cycle based timing support (RDTSC) for x86
     CPUs (under both Windows and Unix)</li>
 <li>Added a makefile option for building for Windows with Cygwin</li>
 <li>Corrected the CC for Unix/X11 makefiles (-Wall is usually not a
     supported flag for CC, so it was removed from the CFLAGS list)</li>
</ul>

<h3>v2.0.2</h3>
<ul>
 <li>Added a makefile option for building for X11 with 'cc' rather than
     'gcc' (useful for IRIX users for instance).</li>
 <li>[Win32] Bugfix: Mouse coordinates are now relative to the window
     upper left corner, which also means that disabling the mouse cursor
     in windowed mode should work much better.</li>
 <li>[X11] Bugfix: Added a bunch of more keys that are recognized by
     GLFW.</li>
 <li>[X11] Bugfix: glfwGetNumberOfProcessors now works for IRIX (earlier
     versions of GLFW would not compile under IRIX).</li>
</ul>

<h3>v2.0.1</h3>
<ul>
 <li>glfwTerminate() will now be called automatically upon normal program
     termination (using atexit())</li>
 <li>[Win32] Bugfix: Buffer-swapping did not work if a window lost
     focus.</li>
 <li>[Win32] Bugfix: Top level Makefile did not work under Windows
     9x.</li>
 <li>[Win32] Bugfix: NULL declaratoin in glfw.h was not MSVC 7.x
     compatible.</li>
 <li>[X11] Bugfix: GLFW would not build with C++ (e.g. g++).</li>
</ul>

<h3>v2.0</h3>
<ul>
 <li>GLFW is no longer a single source file, but an entire link library.</li>
 <li>Added multi threading support.</li>
 <li>Added more window control.</li>
 <li>New distribution layout (both Win32 and X11 version in same archive).</li>
 <li>Added GLFW Users Manual and GLFW Reference Manual as PDF files.</li>
 <li>Some bugfixes.</li>
</ul>

<h3>v1.0.2</h3>
<ul>
 <li>Improved fullscreen functionality.</li>
 <li>Added fullscreen support for X11.</li>
</ul>

<h3>v1.0.1</h3>
<ul>
 <li>Added support for the X Window System.</li>
 <li>Fixed bugs.</li>
</ul>

<h3>v1.0.0</h3>
<ul>
 <li>First release.</li>
 <li>Only supported Windows.</li>
</ul>


<a name="structure"></a>
<h2>6. Directory structure of the GLFW distribution</h2>

<p>Here is an overview of the directory structure of the GLFW distribution:

<p>
<table border=0 cellspacing=0>
<tr valign="top"><td width=100><code>docs</code></td><td>&nbsp;</td><td>GLFW manuals in PDF format</td></tr>
<tr valign="top"><td><code>examples</code></td><td>&nbsp;</td><td>Several example programs in C</td></tr>
<tr valign="top"><td><code>include</code></td><td>&nbsp;</td><td>&nbsp;</td></tr>
<tr valign="top"><td><code>&nbsp;&nbsp;&nbsp;GL</code></td><td>&nbsp;</td><td>Here is the GLFW C/C++ include file</td></tr>
<tr valign="top"><td><code>lib</code></td><td>&nbsp;</td><td>The source code for GLFW</td></tr>
<tr valign="top"><td><code>&nbsp;&nbsp;&nbsp;cocoa</code></td><td>&nbsp;</td><td>Mac OS X/Cocoa specific implementation</td></tr>
<tr valign="top"><td><code>&nbsp;&nbsp;&nbsp;win32</code></td><td>&nbsp;</td><td>Windows specific implementation</td></tr>
<tr valign="top"><td><code>&nbsp;&nbsp;&nbsp;x11</code></td><td>&nbsp;</td><td>Unix/X11 specific implementation</td></tr>
<tr valign="top"><td><code>support</code></td><td>&nbsp;</td><td>&nbsp;</td></tr>
<tr valign="top"><td><code>&nbsp;&nbsp;&nbsp;d</code></td><td>&nbsp;</td><td>D support</td></tr>
<tr valign="top"><td><code>&nbsp;&nbsp;&nbsp;msvc90</code></td><td>&nbsp;</td><td>Project files for Visual C++ 9.0</td></tr>
<tr valign="top"><td><code>&nbsp;&nbsp;&nbsp;pascal</code></td><td>&nbsp;</td><td>Pascal support</td></tr>
<tr valign="top"><td><code>tests</code></td><td>&nbsp;</td><td>Several test programs in C</td></tr>
</table>


<a name="contact"></a>
<h2>7. Contacting the project</h2>

<p>The official website for GLFW is <a href="http://www.glfw.org/">glfw.org</a>.
It contains the latest version of GLFW, news and other information that is
useful for OpenGL development.</p>

<p>If you have questions related to the use of GLFW, we have a
<a href="https://sourceforge.net/forum/forum.php?forum_id=247562">user's web forum</a>,
and a
<a href="https://lists.sourceforge.net/lists/listinfo/glfw-user">user's mailing list</a>
on SF.net, and the registered IRC channel <code>#glfw</code> on
<a href="http://freenode.net/">Freenode</a>.</p>

<p>If you have a bug to report, a patch to submit or a feature you'd like to
request, please file it in one of the
<a href="http://sourceforge.net/tracker/?group_id=72569">GLFW trackers</a> on SF.net.</p>

Finally, if you're interested in helping out with the development of
GLFW or porting it to your favorite platform, we have a
<a href="https://lists.stacken.kth.se/mailman/listinfo/glfw-dev">developer's mailing list</a>,
or you could join us on <code>#glfw</code>.


<a name="credits"></a>
<h2>8. Acknowledgements</h2>

<p>GLFW exists because people around the world donated their time and lent
their skills.  Special thanks go out to:</p>

<ul>

  <li>artblanc, for a patch replacing a deprecated Core Graphics call</li>

  <li>Bobyshev Alexander and Martins Mozeiko, for the original proposal of
  an FSAA hint and their work on the Win32 implementation of FSAA</li>

  <li>Keith Bauer, for his invaluable help with porting and maintaining GLFW on
  Mac OS X, and for his many ideas</li>

  <li>John Bartholomew, for adding proper version number and soname to the
  shared library build</li>

  <li>Lambert Clara, for a bug fix for the modes test</li>

  <li>Jarrod Davis, for the Delphi port of GLFW</li>

  <li>Olivier Delannoy, for the initial implementation of FSAA support on
  X11, cross-compiling support for MinGW and general extreme usefulness</li>

  <li>Paul R. Deppe, who helped with Cygwin support, and made an
  adaption of <a href="http://plib.sourceforge.net/">PLIB</a>
  so that it can use GLFW (instead of GLUT)</li>

  <li>Jonathan Dummer, for submitting a patch fixing an input bug on Win32 and
  adding logic for the <code>GLFW_ICON</code> resource</li>

  <li>Ralph Eastwood, for the initial design and implementation of the gamma
  correction and clipboard APIs</li>

  <li>GeO4d, for the implementation of cursor enter/leave notifications on
  Win32.</li>

  <li>Gerald Franz, who made GLFW compile under IRIX, and supplied patches
  for the X11 keyboard translation routine</li>

  <li>Marcus Geelnard, the original author and long-time maintainer of GLFW,
  without whose brilliant work none of this would have happened</li>

  <li>Stefan Gustavson, for quick and thorough testing of GLFW on many and
  varied operating systems and hardware configurations</li>

  <li>Sylvain Hellegouarch, for support, bug reports and testing</li>

  <li>Alex Holkner, for writing the code from which the Compiz/Intel fix was
  stolen</li>

  <li>Toni Jovanoski, for helping with the MASM32 port of GLFW, and
  supplying the example program and fixed OpenGL and GLU bindings for
  MASM32</li>

  <li>Cameron King, for reporting a hidden cursor mouse bug on X11</li>

  <li>Peter Knut, for his many and detailed reports of difficult to find input
  bugs</li>

  <li>Robin Leffmann, for his work on Mac OS X and other platforms, and his
  invaluable support</li>

  <li>Glenn Lewis, for helping out with support for the D programming
  language</li>

  <li>Shane Liesegang, for providing a bug fix relating to Cocoa window
  restoration and reporting a bug on 32-bit Cocoa builds</li>

  <li>Tristam MacDonald, for his bug reports and feedback on the Cocoa port</li>

  <li>Hans 'Hanmac' Mackowiak, for the initial implementation of cursor
  enter/leave callbacks on X11, adding UTF-8 window title support on X11 and
  a fix for the Xkb support</li>

  <li>David Medlock, for doing the initial Lua port</li>

  <li>Kenneth Miller, for his many and detailed bug reports on Win32</li>

  <li>Jeff Molofee, the author of the excellent OpenGL tutorials at <a
  href="http://nehe.gamedev.net/">NeHe Productions</a>.
  Much of the Windows code of GLFW was originally based on Jeff's
  code</li>

  <li>Julian Møller, for reporting a bug in the Cocoa joystick code</li>

  <li>Arturo J. Pérez, for a bug fix for cursor tracking on Mac OS X 10.6 Snow
  Leopard</li>

<<<<<<< HEAD
  <li>Riku Salminen, for the initial implementation of
  <code>glfwShowWindow</code> and <code>glfwHideWindow</code></li>
=======
  <li>Riku Salminen, for making the X11 event processing able to support
  multi-threaded rendering</li>
>>>>>>> bd70e533

  <li>Douglas C. Schmidt and Irfan Pyarali, for their excellent article
  <a href="http://www.cs.wustl.edu/~schmidt/win32-cv-1.html">Strategies for Implementing POSIX Condition Variables on Win32</a></li>

  <li>Sebastian Schuberth, for the OpenWatcom makefiles</li>

  <li>Matt Sealey, for helping with the MorphOS port</li>

  <li>Steve Sexton, for reporting an input bug in the Carbon port</li>

  <li>Dmitri Shuralyov, for support, bug reports, bug fixes and testing</li>

  <li>Daniel Skorupski, for reporting a bug in the Win32 DEF file</li>

  <li>Bradley Smith, for his updates of the D support and his ports of the
  remaining examples to the D language</li>

  <li>Julian Squires, for submitting a patch for a bug in the key repeat logic on X11</li>

  <li>Johannes Stein, for maintaining the Pascal bindings</li>

  <li>Sergey Tikhomirov, for the initial implementation of joystick support on
  Mac OS X</li>

  <li>Samuli Tuomola, for support, bug reports and testing</li>

  <li>Torsten Walluhn, for fixing various compilation issues on OS X</li>

  <li>Frank Wille, for helping with the AmigaOS port and making GLFW
  compile under IRIX 5.3</li>

  <li>Santi Zupancic, for support, bug reports and testing</li>

  <li>Lasse Öörni, for submitting patches for the input code of the Win32 and X11 ports</li>

  <li>Дмитри Малышев, for the idea of a <code>GLFW_NO_GLU</code> macro</li>

  <li>blanco, for submitting a patch for a deprecation bug in the Cocoa port</li>

  <li>heromyth, for reporting a bug in the D bindings</li>

  <li>Ozzy @ <a href="http://www.orkysquad.org">Orkysquad</a>,
  for his dedication to GLFW, for debugging my source, and for his
  valuable experience with game development</li>

  <li>Peoro, for reporting a bug in the <code>_NET_WM_PING</code> response</li>

  <li>TTK-Bandit, for submitting a number of input patches adding many missing
  keys to the Win32 and X11 ports</li>

  <li>yuriks, for reporting a bug in Win32 context creation</li>

  <li>All the unmentioned and anonymous contributors in the GLFW community, for
  bug reports, patches, feedback and encouragement</li>

  <li><a href="http://www.opengl.org/">OpenGL.org</a>, and all the people on
  the discussion forums there that have provided help during the development of
  GLFW</li>

</ul>

</body>
</html><|MERGE_RESOLUTION|>--- conflicted
+++ resolved
@@ -931,13 +931,9 @@
   <li>Arturo J. Pérez, for a bug fix for cursor tracking on Mac OS X 10.6 Snow
   Leopard</li>
 
-<<<<<<< HEAD
   <li>Riku Salminen, for the initial implementation of
-  <code>glfwShowWindow</code> and <code>glfwHideWindow</code></li>
-=======
-  <li>Riku Salminen, for making the X11 event processing able to support
-  multi-threaded rendering</li>
->>>>>>> bd70e533
+  <code>glfwShowWindow</code> and <code>glfwHideWindow</code>, and for making
+  the X11 event processing able to support multi-threaded rendering</li>
 
   <li>Douglas C. Schmidt and Irfan Pyarali, for their excellent article
   <a href="http://www.cs.wustl.edu/~schmidt/win32-cv-1.html">Strategies for Implementing POSIX Condition Variables on Win32</a></li>
