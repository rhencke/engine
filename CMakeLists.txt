--- conflicted
+++ resolved
@@ -217,11 +217,6 @@
             set(GLFW_PKG_LIBS "${GLFW_PKG_LIBS} -ldl")
         endif()
     endif()
-<<<<<<< HEAD
-
-    if (${CMAKE_SYSTEM_NAME} STREQUAL "Linux")
-        set(_GLFW_HAS_LINUX_JOYSTICKS 1)
-    endif()
 
 endif()
 
@@ -267,12 +262,6 @@
         endif()
     endif()
 
-    if (${CMAKE_SYSTEM_NAME} STREQUAL "Linux")
-        set(_GLFW_HAS_LINUX_JOYSTICKS 1)
-    endif()
-
-=======
->>>>>>> fc697218
 endif()
 
 #--------------------------------------------------------------------
