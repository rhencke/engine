--- conflicted
+++ resolved
@@ -361,7 +361,7 @@
     return _inheritedMethods;
   }
 
-  List<Operator> get inheritedOperators {
+  List<Method> get inheritedOperators {
     if (_inheritedOperators != null) return _inheritedOperators;
     InheritanceManager manager = new InheritanceManager(element.library);
     MemberMap cmap = manager.getMapOfMembersInheritedFromClasses(element);
@@ -708,25 +708,26 @@
 }
 
 class Enum extends Class {
-  List<EnumField> _enumFields;
+  @override
+  List<EnumField> _constants;
 
   Enum(ClassElement element, Library library) : super(element, library);
 
   @override
   List<EnumField> get constants {
-    if (_enumFields != null) return _enumFields;
+    if (_constants != null) return _constants;
 
     // This is a hack to give 'values' an index of -1 and all other fields
     // their expected indicies. https://github.com/dart-lang/dartdoc/issues/1176
     var index = -1;
 
-    _enumFields = _cls.fields
+    _constants = _cls.fields
         .where(isPublic)
         .where((f) => f.isConst)
         .map((field) => new EnumField.forConstant(index++, field, library))
         .toList(growable: false)..sort(byName);
 
-    return _enumFields;
+    return _constants;
   }
 
   @override
@@ -1010,8 +1011,8 @@
     if (_functions != null) return _functions;
 
     Set<FunctionElement> elements = new Set();
-    elements.addAll(_libraryElement.definingCompilationUnit.functions);
-    for (CompilationUnitElement cu in _libraryElement.parts) {
+    elements.addAll(_library.definingCompilationUnit.functions);
+    for (CompilationUnitElement cu in _library.parts) {
       elements.addAll(cu.functions);
     }
     elements.addAll(_exportedNamespace.definedNames.values
@@ -1045,7 +1046,7 @@
 
   bool get isDocumented => oneLineDoc.isNotEmpty;
 
-  bool get isInSdk => _libraryElement.isInSdk;
+  bool get isInSdk => _library.isInSdk;
 
   @override
   String get kind => 'library';
@@ -1059,7 +1060,7 @@
 
     // handle the case of an anonymous library
     if (element.name == null || element.name.isEmpty) {
-      _name = _libraryElement.definingCompilationUnit.name;
+      _name = _library.definingCompilationUnit.name;
       if (_name.endsWith('.dart')) {
         _name = _name.substring(0, _name.length - '.dart'.length);
       }
@@ -1072,7 +1073,7 @@
     // name is to get source.encoding.
     // This may be wrong or misleading, but developers expect the name
     // of dart:____
-    var source = _libraryElement.definingCompilationUnit.source;
+    var source = _library.definingCompilationUnit.source;
     _name = source.isInSystemLibrary ? source.encoding : _name;
 
     return _name;
@@ -1080,7 +1081,7 @@
 
   String get packageName {
     if (_packageName == null) {
-      String sourcePath = _libraryElement.source.fullName;
+      String sourcePath = _library.source.fullName;
       File file = new File(sourcePath);
       if (file.existsSync()) {
         _packageName = _getPackageName(file.parent);
@@ -1093,7 +1094,7 @@
     return _packageName;
   }
 
-  String get path => _libraryElement.definingCompilationUnit.name;
+  String get path => _library.definingCompilationUnit.name;
 
   /// All variables ("properties") except constants.
   List<TopLevelVariable> get properties {
@@ -1105,9 +1106,8 @@
     if (_typeDefs != null) return _typeDefs;
 
     Set<FunctionTypeAliasElement> elements = new Set();
-    elements
-        .addAll(_libraryElement.definingCompilationUnit.functionTypeAliases);
-    for (CompilationUnitElement cu in _libraryElement.parts) {
+    elements.addAll(_library.definingCompilationUnit.functionTypeAliases);
+    for (CompilationUnitElement cu in _library.parts) {
       elements.addAll(cu.functionTypeAliases);
     }
 
@@ -1125,11 +1125,11 @@
     if (_classes != null) return _classes;
 
     Set<ClassElement> types = new Set();
-    types.addAll(_libraryElement.definingCompilationUnit.types);
-    for (CompilationUnitElement cu in _libraryElement.parts) {
+    types.addAll(_library.definingCompilationUnit.types);
+    for (CompilationUnitElement cu in _library.parts) {
       types.addAll(cu.types);
     }
-    for (LibraryElement le in _libraryElement.exportedLibraries) {
+    for (LibraryElement le in _library.exportedLibraries) {
       types.addAll(le.definingCompilationUnit.types
           .where((t) => _exportedNamespace.definedNames.values.contains(t.name))
           .toList());
@@ -1146,7 +1146,7 @@
     return _classes;
   }
 
-  LibraryElement get _libraryElement => (element as LibraryElement);
+  LibraryElement get _library => (element as LibraryElement);
 
   Class getClassByName(String name) {
     return _allClasses.firstWhere((it) => it.name == name, orElse: () => null);
@@ -1168,8 +1168,8 @@
     if (_variables != null) return _variables;
 
     Set<TopLevelVariableElement> elements = new Set();
-    elements.addAll(_libraryElement.definingCompilationUnit.topLevelVariables);
-    for (CompilationUnitElement cu in _libraryElement.parts) {
+    elements.addAll(_library.definingCompilationUnit.topLevelVariables);
+    for (CompilationUnitElement cu in _library.parts) {
       elements.addAll(cu.topLevelVariables);
     }
     _exportedNamespace.definedNames.values.forEach((element) {
@@ -1273,13 +1273,13 @@
 }
 
 abstract class ModelElement implements Comparable, Nameable, Documentable {
-  final Element _element;
-  final Library _library;
+  final Element element;
+  final Library library;
 
   ElementType _modelType;
   String _rawDocs;
   Documentation __documentation;
-  List<Parameter> _parameters;
+  List _parameters;
   String _linkedName;
 
   String _fullyQualifiedName;
@@ -1287,7 +1287,7 @@
   // WARNING: putting anything into the body of this seems
   // to lead to stack overflows. Need to make a registry of ModelElements
   // somehow.
-  ModelElement(this._element, this._library);
+  ModelElement(this.element, this.library);
 
   factory ModelElement.from(Element e, Library library) {
     if (e.kind == ElementKind.DYNAMIC) {
@@ -1385,8 +1385,6 @@
     return _rawDocs;
   }
 
-  Element get element => _element;
-
   @override
   String get documentationAsHtml => _documentation.asHtml;
 
@@ -1457,8 +1455,6 @@
 
   /// A human-friendly name for the kind of element this is.
   String get kind;
-
-  Library get library => _library;
 
   String get linkedName {
     if (_linkedName == null) {
@@ -1910,7 +1906,7 @@
   }
 }
 
-class PackageCategory implements Comparable<PackageCategory> {
+class PackageCategory implements Comparable {
   final String name;
   final List<Library> _libraries = [];
 
@@ -1979,28 +1975,6 @@
   String toString() => element.name;
 }
 
-<<<<<<< HEAD
-Map<String, Map<String, List<Map<String, dynamic>>>> __crossdartJson;
-Map<String, Map<String, List<Map<String, dynamic>>>> get _crossdartJson {
-  if (__crossdartJson == null) {
-    if (config != null) {
-      var crossdartFile =
-          new File(p.join(config.inputDir.path, "crossdart.json"));
-      if (crossdartFile.existsSync()) {
-        __crossdartJson = JSON.decode(crossdartFile.readAsStringSync())
-            as Map<String, Map<String, List<Map<String, dynamic>>>>;
-      } else {
-        __crossdartJson = {};
-      }
-    } else {
-      __crossdartJson = {};
-    }
-  }
-  return __crossdartJson;
-}
-
-=======
->>>>>>> 46f07e48
 abstract class SourceCodeMixin {
   String _sourceCodeCache;
   String get crossdartHtmlTag {
@@ -2053,34 +2027,10 @@
     return _sourceCodeCache;
   }
 
-<<<<<<< HEAD
-  String get _crossdartUrl {
-    if (_lineNumber != null && _crossdartPath != null) {
-      String url = "//www.crossdart.info/p/${_crossdartPath}.html";
-      return "${url}#line-${_lineNumber}";
-    } else {
-      return null;
-    }
-  }
-
-  int get _lineNumber {
-    var node = element.computeNode();
-    if (node is Declaration && node.element != null) {
-      var element = node.element;
-      var lineNumber = lineNumberCache.lineNumber(
-          element.source.fullName, element.nameOffset);
-      return lineNumber + 1;
-    } else {
-      return null;
-    }
-  }
-
-=======
->>>>>>> 46f07e48
   String get _crossdartPath {
     var node = element.computeNode();
-    if (node is Declaration && node.element != null) {
-      var source = (node.element.source as FileBasedSource);
+    if (node is Declaration && (node as Declaration).element != null) {
+      var source = ((node as Declaration).element.source as FileBasedSource);
       var file = source.file.toString();
       var uri = source.uri.toString();
       var packageMeta = library.package.packageMeta;
