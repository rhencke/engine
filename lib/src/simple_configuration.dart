--- conflicted
+++ resolved
@@ -5,21 +5,6 @@
 library unittest.simple_configuration;
 
 import 'dart:isolate';
-<<<<<<< HEAD
-=======
-
-import 'package:matcher/matcher.dart'
-    show DefaultFailureHandler, configureExpectFailureHandler, TestFailure;
-
-import '../unittest.dart';
-import 'internal_test_case.dart';
-import 'utils.dart';
-
-// A custom failure handler for [expect] that routes failures to the
-// [SimpleConfiguration].
-class _ExpectFailureHandler extends DefaultFailureHandler {
-  final SimpleConfiguration _config;
->>>>>>> c55a076b
 
 import '../unittest.dart';
 import 'configuration.dart';
@@ -38,31 +23,9 @@
   /// The VM won't shut down as long as there's an open receive port.
   ReceivePort _receivePort;
 
-<<<<<<< HEAD
   /// If true (the default), throw an exception at the end if any tests failed.
   bool throwOnTestFailures = true;
 
-=======
-  /// The name of the configuration.
-  ///
-  /// Subclasses can override this with something useful for diagnostics. It's
-  /// particularly useful for parent/child configurations such as layout tests.
-  final name = 'Configuration';
-
-  /// If true (the default), throw an exception once all tests have run if any failed.
-  bool throwOnTestFailures = true;
-
-  /// If true (the default), then tests will stop after the first failed
-  /// [expect].
-  ///
-  /// If false, failed [expect]s will not cause the test to stop. Other
-  /// exceptions will still terminate the test.
-  bool stopTestOnExpectFailure = true;
-
-  // If [stopTestOnExpectFailure] is false, the list of failed [expect]s.
-  final _testLogBuffer = <Pair<String, StackTrace>>[];
-
->>>>>>> c55a076b
   /// The constructor sets up a failure handler for [expect] that redirects
   /// [expect] failures to [onExpectFailure].
   SimpleConfiguration() : super.blank();
@@ -76,55 +39,10 @@
     _postMessage('unittest-suite-wait-for-done');
   }
 
-<<<<<<< HEAD
   /// Called when each test starts. Useful to show intermediate progress on
   /// a test suite. Derived classes should call this first before their own
   /// override code.
-  void onTestStart(TestCase testCase) {
-    assert(testCase != null);
-  }
-=======
-  /// Called when a test starts.
-  ///
-  /// Derived classes should call this first before their own override code.
-  void onTestStart(TestCase testCase) => _testLogBuffer.clear();
-
-  /// Called when a test completes.
-  ///
-  /// Derived classes should call this first before their own override code.
-  void onTestResult(TestCase externalTestCase) {
-    if (stopTestOnExpectFailure || _testLogBuffer.isEmpty) return;
-
-    var testCase = externalTestCase as InternalTestCase;
-
-    // Write the message/stack pairs up to the last pairs.
-    var reason = new StringBuffer();
-    for (var reasonAndTrace in _testLogBuffer.take(_testLogBuffer.length - 1)) {
-      reason.write(reasonAndTrace.first);
-      reason.write('\n');
-      reason.write(reasonAndTrace.last);
-      reason.write('\n');
-    }
->>>>>>> c55a076b
-
-    var lastReasonAndTrace = _testLogBuffer.last;
-    // Write the last message.
-    reason.write(lastReasonAndTrace.first);
-    if (testCase.result == PASS) {
-      testCase.result = FAIL;
-      testCase.message = reason.toString();
-      // Use the last stack as the overall failure stack.
-      testCase.stackTrace = lastReasonAndTrace.last;
-    } else {
-      // Add the last stack to the message; we have a further stack
-      // caused by some other failure.
-      reason.write(lastReasonAndTrace.last);
-      reason.write('\n');
-      // Add the existing reason to the end of the expect log to
-      // create the final message.
-      testCase.message = '${reason.toString()}\n${testCase.message}';
-    }
-  }
+  void onTestStart(TestCase testCase) {}
 
   /// Handles the logging of messages by a test case.
   ///
@@ -133,27 +51,7 @@
     print(message);
   }
 
-<<<<<<< HEAD
   /// Format a test result.
-=======
-  /// Handles failures from [expect].
-  ///
-  /// If [stopTestOnExpectFailure] is true, this throws a [TestFailure].
-  /// Otherwise, this stores the error.
-  void onExpectFailure(String reason) {
-    if (stopTestOnExpectFailure) throw new TestFailure(reason);
-
-    try {
-      throw '';
-    } catch (_, stack) {
-      var trace = getTrace(stack, formatStacks, filterStacks);
-      if (trace == null) trace = stack;
-      _testLogBuffer.add(new Pair<String, StackTrace>(reason, trace));
-    }
-  }
-
-  /// Returns a formatted string description of a test result.
->>>>>>> c55a076b
   String formatResult(TestCase testCase) {
     var result = new StringBuffer();
     result.write(testCase.result.toUpperCase());
