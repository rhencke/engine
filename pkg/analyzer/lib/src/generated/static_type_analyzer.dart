// Copyright (c) 2014, the Dart project authors.  Please see the AUTHORS file
// for details. All rights reserved. Use of this source code is governed by a
// BSD-style license that can be found in the LICENSE file.

library analyzer.src.generated.static_type_analyzer;

import 'dart:collection';

import 'package:analyzer/dart/ast/ast.dart';
import 'package:analyzer/dart/ast/token.dart';
import 'package:analyzer/dart/ast/visitor.dart';
import 'package:analyzer/dart/element/element.dart';
import 'package:analyzer/dart/element/type.dart';
import 'package:analyzer/src/dart/element/element.dart';
import 'package:analyzer/src/dart/element/member.dart' show ConstructorMember;
import 'package:analyzer/src/dart/element/type.dart';
import 'package:analyzer/src/generated/java_engine.dart';
import 'package:analyzer/src/generated/resolver.dart';
import 'package:analyzer/src/generated/utilities_dart.dart';
import 'package:analyzer/src/task/strong/checker.dart' show getDefiniteType;

/**
 * Instances of the class `StaticTypeAnalyzer` perform two type-related tasks. First, they
 * compute the static type of every expression. Second, they look for any static type errors or
 * warnings that might need to be generated. The requirements for the type analyzer are:
 * <ol>
 * * Every element that refers to types should be fully populated.
 * * Every node representing an expression should be resolved to the Type of the expression.
 * </ol>
 */
class StaticTypeAnalyzer extends SimpleAstVisitor<Object> {
  /**
   * A table mapping HTML tag names to the names of the classes (in 'dart:html') that implement
   * those tags.
   */
  static HashMap<String, String> _HTML_ELEMENT_TO_CLASS_MAP =
      _createHtmlTagToClassMap();

  /**
   * The resolver driving the resolution and type analysis.
   */
  final ResolverVisitor _resolver;

  /**
   * The object providing access to the types defined by the language.
   */
  TypeProvider _typeProvider;

  /**
   * The type system in use for static type analysis.
   */
  TypeSystem _typeSystem;

  /**
   * The type representing the type 'dynamic'.
   */
  DartType _dynamicType;

  /**
   * The type representing the class containing the nodes being analyzed,
   * or `null` if the nodes are not within a class.
   */
  InterfaceType thisType;

  /**
   * Are we running in strong mode or not.
   */
  bool _strongMode;

  /**
   * The object keeping track of which elements have had their types overridden.
   */
  TypeOverrideManager _overrideManager;

  /**
   * The object keeping track of which elements have had their types promoted.
   */
  TypePromotionManager _promoteManager;

  /**
   * A table mapping [ExecutableElement]s to their propagated return types.
   */
  HashMap<ExecutableElement, DartType> _propagatedReturnTypes =
      new HashMap<ExecutableElement, DartType>();

  /**
   * Initialize a newly created type analyzer.
   *
   * @param resolver the resolver driving this participant
   */
  StaticTypeAnalyzer(this._resolver) {
    _typeProvider = _resolver.typeProvider;
    _typeSystem = _resolver.typeSystem;
    _dynamicType = _typeProvider.dynamicType;
    _overrideManager = _resolver.overrideManager;
    _promoteManager = _resolver.promoteManager;
    _strongMode = _resolver.strongMode;
  }

  /**
   * Given a constructor name [node] and a type [type], record an inferred type
   * for the constructor if in strong mode. This is used to fill in any
   * inferred type parameters found by the resolver.
   */
  void inferConstructorName(ConstructorName node, InterfaceType type) {
    if (_strongMode) {
      node.type.type = type;
      _resolver.inferenceContext.recordInference(node.parent, type);
    }
    return;
  }

  /**
   * Given a formal parameter list and a function type use the function type
   * to infer types for any of the parameters which have implicit (missing)
   * types.  Only infers types in strong mode.  Returns true if inference
   * has occurred.
   */
  bool inferFormalParameterList(
      FormalParameterList node, DartType functionType) {
    bool inferred = false;
    if (_strongMode && node != null && functionType is FunctionType) {
      void inferType(ParameterElementImpl p, DartType inferredType) {
        // Check that there is no declared type, and that we have not already
        // inferred a type in some fashion.
        if (p.hasImplicitType &&
            (p.type == null || p.type.isDynamic) &&
            !inferredType.isDynamic) {
          p.type = inferredType;
          inferred = true;
        }
      }

      List<ParameterElement> parameters = node.parameterElements;
      {
        Iterator<ParameterElement> positional = parameters
            .where((p) => p.parameterKind != ParameterKind.NAMED)
            .iterator;
        Iterator<ParameterElement> fnPositional = functionType.parameters
            .where((p) => p.parameterKind != ParameterKind.NAMED)
            .iterator;
        while (positional.moveNext() && fnPositional.moveNext()) {
          inferType(positional.current, fnPositional.current.type);
        }
      }

      {
        Map<String, DartType> namedParameterTypes =
            functionType.namedParameterTypes;
        Iterable<ParameterElement> named =
            parameters.where((p) => p.parameterKind == ParameterKind.NAMED);
        for (ParameterElementImpl p in named) {
          if (!namedParameterTypes.containsKey(p.name)) {
            continue;
          }
          inferType(p, namedParameterTypes[p.name]);
        }
      }
    }
    return inferred;
  }

  /**
   * The Dart Language Specification, 12.5: <blockquote>The static type of a string literal is
   * `String`.</blockquote>
   */
  @override
  Object visitAdjacentStrings(AdjacentStrings node) {
    _recordStaticType(node, _typeProvider.stringType);
    return null;
  }

  /**
   * The Dart Language Specification, 12.32: <blockquote>... the cast expression <i>e as T</i> ...
   *
   * It is a static warning if <i>T</i> does not denote a type available in the current lexical
   * scope.
   *
   * The static type of a cast expression <i>e as T</i> is <i>T</i>.</blockquote>
   */
  @override
  Object visitAsExpression(AsExpression node) {
    _recordStaticType(node, _getType(node.type));
    return null;
  }

  /**
   * The Dart Language Specification, 12.18: <blockquote>... an assignment <i>a</i> of the form <i>v
   * = e</i> ...
   *
   * It is a static type warning if the static type of <i>e</i> may not be assigned to the static
   * type of <i>v</i>.
   *
   * The static type of the expression <i>v = e</i> is the static type of <i>e</i>.
   *
   * ... an assignment of the form <i>C.v = e</i> ...
   *
   * It is a static type warning if the static type of <i>e</i> may not be assigned to the static
   * type of <i>C.v</i>.
   *
   * The static type of the expression <i>C.v = e</i> is the static type of <i>e</i>.
   *
   * ... an assignment of the form <i>e<sub>1</sub>.v = e<sub>2</sub></i> ...
   *
   * Let <i>T</i> be the static type of <i>e<sub>1</sub></i>. It is a static type warning if
   * <i>T</i> does not have an accessible instance setter named <i>v=</i>. It is a static type
   * warning if the static type of <i>e<sub>2</sub></i> may not be assigned to <i>T</i>.
   *
   * The static type of the expression <i>e<sub>1</sub>.v = e<sub>2</sub></i> is the static type of
   * <i>e<sub>2</sub></i>.
   *
   * ... an assignment of the form <i>e<sub>1</sub>[e<sub>2</sub>] = e<sub>3</sub></i> ...
   *
   * The static type of the expression <i>e<sub>1</sub>[e<sub>2</sub>] = e<sub>3</sub></i> is the
   * static type of <i>e<sub>3</sub></i>.
   *
   * A compound assignment of the form <i>v op= e</i> is equivalent to <i>v = v op e</i>. A compound
   * assignment of the form <i>C.v op= e</i> is equivalent to <i>C.v = C.v op e</i>. A compound
   * assignment of the form <i>e<sub>1</sub>.v op= e<sub>2</sub></i> is equivalent to <i>((x) => x.v
   * = x.v op e<sub>2</sub>)(e<sub>1</sub>)</i> where <i>x</i> is a variable that is not used in
   * <i>e<sub>2</sub></i>. A compound assignment of the form <i>e<sub>1</sub>[e<sub>2</sub>] op=
   * e<sub>3</sub></i> is equivalent to <i>((a, i) => a[i] = a[i] op e<sub>3</sub>)(e<sub>1</sub>,
   * e<sub>2</sub>)</i> where <i>a</i> and <i>i</i> are a variables that are not used in
   * <i>e<sub>3</sub></i>.</blockquote>
   */
  @override
  Object visitAssignmentExpression(AssignmentExpression node) {
    TokenType operator = node.operator.type;
    if (operator == TokenType.EQ) {
      Expression rightHandSide = node.rightHandSide;
      DartType staticType = _getStaticType(rightHandSide);
      _recordStaticType(node, staticType);
      DartType overrideType = staticType;
      DartType propagatedType = rightHandSide.propagatedType;
      if (propagatedType != null) {
        _resolver.recordPropagatedTypeIfBetter(node, propagatedType);
        overrideType = propagatedType;
      }
      _resolver.overrideExpression(node.leftHandSide, overrideType, true, true);
    } else if (operator == TokenType.QUESTION_QUESTION_EQ) {
      // The static type of a compound assignment using ??= is the least upper
      // bound of the static types of the LHS and RHS.
      _analyzeLeastUpperBound(node, node.leftHandSide, node.rightHandSide);
      return null;
    } else if (operator == TokenType.AMPERSAND_AMPERSAND_EQ ||
        operator == TokenType.BAR_BAR_EQ) {
      _recordStaticType(node, _typeProvider.boolType);
    } else {
      ExecutableElement staticMethodElement = node.staticElement;
      DartType staticType = _computeStaticReturnType(staticMethodElement);
      staticType = _typeSystem.refineBinaryExpressionType(
          _typeProvider,
          node.leftHandSide.staticType,
          operator,
          node.rightHandSide.staticType,
          staticType);
      _recordStaticType(node, staticType);
      MethodElement propagatedMethodElement = node.propagatedElement;
      if (!identical(propagatedMethodElement, staticMethodElement)) {
        DartType propagatedType =
            _computeStaticReturnType(propagatedMethodElement);
        propagatedType = _typeSystem.refineBinaryExpressionType(
            _typeProvider,
            node.leftHandSide.propagatedType,
            operator,
            node.rightHandSide.propagatedType,
            propagatedType);
        _resolver.recordPropagatedTypeIfBetter(node, propagatedType);
      }
    }
    return null;
  }

  /**
   * The Dart Language Specification, 16.29 (Await Expressions):
   *
   *   The static type of [the expression "await e"] is flatten(T) where T is
   *   the static type of e.
   */
  @override
  Object visitAwaitExpression(AwaitExpression node) {
    DartType staticExpressionType = _getStaticType(node.expression);
    if (staticExpressionType == null) {
      // TODO(brianwilkerson) Determine whether this can still happen.
      staticExpressionType = _dynamicType;
    }
    DartType staticType = staticExpressionType.flattenFutures(_typeSystem);
    _recordStaticType(node, staticType);
    DartType propagatedExpressionType = node.expression.propagatedType;
    DartType propagatedType =
        propagatedExpressionType?.flattenFutures(_typeSystem);
    _resolver.recordPropagatedTypeIfBetter(node, propagatedType);
    return null;
  }

  /**
   * The Dart Language Specification, 12.20: <blockquote>The static type of a logical boolean
   * expression is `bool`.</blockquote>
   *
   * The Dart Language Specification, 12.21:<blockquote>A bitwise expression of the form
   * <i>e<sub>1</sub> op e<sub>2</sub></i> is equivalent to the method invocation
   * <i>e<sub>1</sub>.op(e<sub>2</sub>)</i>. A bitwise expression of the form <i>super op
   * e<sub>2</sub></i> is equivalent to the method invocation
   * <i>super.op(e<sub>2</sub>)</i>.</blockquote>
   *
   * The Dart Language Specification, 12.22: <blockquote>The static type of an equality expression
   * is `bool`.</blockquote>
   *
   * The Dart Language Specification, 12.23: <blockquote>A relational expression of the form
   * <i>e<sub>1</sub> op e<sub>2</sub></i> is equivalent to the method invocation
   * <i>e<sub>1</sub>.op(e<sub>2</sub>)</i>. A relational expression of the form <i>super op
   * e<sub>2</sub></i> is equivalent to the method invocation
   * <i>super.op(e<sub>2</sub>)</i>.</blockquote>
   *
   * The Dart Language Specification, 12.24: <blockquote>A shift expression of the form
   * <i>e<sub>1</sub> op e<sub>2</sub></i> is equivalent to the method invocation
   * <i>e<sub>1</sub>.op(e<sub>2</sub>)</i>. A shift expression of the form <i>super op
   * e<sub>2</sub></i> is equivalent to the method invocation
   * <i>super.op(e<sub>2</sub>)</i>.</blockquote>
   *
   * The Dart Language Specification, 12.25: <blockquote>An additive expression of the form
   * <i>e<sub>1</sub> op e<sub>2</sub></i> is equivalent to the method invocation
   * <i>e<sub>1</sub>.op(e<sub>2</sub>)</i>. An additive expression of the form <i>super op
   * e<sub>2</sub></i> is equivalent to the method invocation
   * <i>super.op(e<sub>2</sub>)</i>.</blockquote>
   *
   * The Dart Language Specification, 12.26: <blockquote>A multiplicative expression of the form
   * <i>e<sub>1</sub> op e<sub>2</sub></i> is equivalent to the method invocation
   * <i>e<sub>1</sub>.op(e<sub>2</sub>)</i>. A multiplicative expression of the form <i>super op
   * e<sub>2</sub></i> is equivalent to the method invocation
   * <i>super.op(e<sub>2</sub>)</i>.</blockquote>
   */
  @override
  Object visitBinaryExpression(BinaryExpression node) {
    if (node.operator.type == TokenType.QUESTION_QUESTION) {
      // Evaluation of an if-null expression e of the form e1 ?? e2 is
      // equivalent to the evaluation of the expression
      // ((x) => x == null ? e2 : x)(e1).  The static type of e is the least
      // upper bound of the static type of e1 and the static type of e2.
      _analyzeLeastUpperBound(node, node.leftOperand, node.rightOperand);
      return null;
    }
    ExecutableElement staticMethodElement = node.staticElement;
    DartType staticType = _computeStaticReturnType(staticMethodElement);
    staticType = _typeSystem.refineBinaryExpressionType(
        _typeProvider,
        node.leftOperand.staticType,
        node.operator.type,
        node.rightOperand.staticType,
        staticType);
    _recordStaticType(node, staticType);
    MethodElement propagatedMethodElement = node.propagatedElement;
    if (!identical(propagatedMethodElement, staticMethodElement)) {
      DartType propagatedType =
          _computeStaticReturnType(propagatedMethodElement);
      propagatedType = _typeSystem.refineBinaryExpressionType(
          _typeProvider,
          node.leftOperand.bestType,
          node.operator.type,
          node.rightOperand.bestType,
          propagatedType);
      _resolver.recordPropagatedTypeIfBetter(node, propagatedType);
    }
    return null;
  }

  /**
   * The Dart Language Specification, 12.4: <blockquote>The static type of a boolean literal is
   * bool.</blockquote>
   */
  @override
  Object visitBooleanLiteral(BooleanLiteral node) {
    _recordStaticType(node, _typeProvider.boolType);
    return null;
  }

  /**
   * The Dart Language Specification, 12.15.2: <blockquote>A cascaded method invocation expression
   * of the form <i>e..suffix</i> is equivalent to the expression <i>(t) {t.suffix; return
   * t;}(e)</i>.</blockquote>
   */
  @override
  Object visitCascadeExpression(CascadeExpression node) {
    _recordStaticType(node, _getStaticType(node.target));
    _resolver.recordPropagatedTypeIfBetter(node, node.target.propagatedType);
    return null;
  }

  /**
   * The Dart Language Specification, 12.19: <blockquote> ... a conditional expression <i>c</i> of
   * the form <i>e<sub>1</sub> ? e<sub>2</sub> : e<sub>3</sub></i> ...
   *
   * It is a static type warning if the type of e<sub>1</sub> may not be assigned to `bool`.
   *
   * The static type of <i>c</i> is the least upper bound of the static type of <i>e<sub>2</sub></i>
   * and the static type of <i>e<sub>3</sub></i>.</blockquote>
   */
  @override
  Object visitConditionalExpression(ConditionalExpression node) {
    _analyzeLeastUpperBound(node, node.thenExpression, node.elseExpression);
    return null;
  }

  @override
  Object visitDeclaredIdentifier(DeclaredIdentifier node) {
    super.visitDeclaredIdentifier(node);
    if (_strongMode) {
      _inferForEachLoopVariableType(node);
    }
    return null;
  }

  /**
   * The Dart Language Specification, 12.3: <blockquote>The static type of a literal double is
   * double.</blockquote>
   */
  @override
  Object visitDoubleLiteral(DoubleLiteral node) {
    _recordStaticType(node, _typeProvider.doubleType);
    return null;
  }

  @override
  Object visitFunctionDeclaration(FunctionDeclaration node) {
    FunctionExpression function = node.functionExpression;
    ExecutableElementImpl functionElement =
        node.element as ExecutableElementImpl;
    if (node.parent is FunctionDeclarationStatement) {
      // TypeResolverVisitor sets the return type for top-level functions, so
      // we only need to handle local functions.
      if (_strongMode && node.returnType == null) {
        _inferLocalFunctionReturnType(node.functionExpression);
        return null;
      }
      functionElement.returnType =
          _computeStaticReturnTypeOfFunctionDeclaration(node);
      _recordPropagatedTypeOfFunction(functionElement, function.body);
    }
    _recordStaticType(function, functionElement.type);
    return null;
  }

  /**
   * The Dart Language Specification, 12.9: <blockquote>The static type of a function literal of the
   * form <i>(T<sub>1</sub> a<sub>1</sub>, &hellip;, T<sub>n</sub> a<sub>n</sub>, [T<sub>n+1</sub>
   * x<sub>n+1</sub> = d1, &hellip;, T<sub>n+k</sub> x<sub>n+k</sub> = dk]) => e</i> is
   * <i>(T<sub>1</sub>, &hellip;, Tn, [T<sub>n+1</sub> x<sub>n+1</sub>, &hellip;, T<sub>n+k</sub>
   * x<sub>n+k</sub>]) &rarr; T<sub>0</sub></i>, where <i>T<sub>0</sub></i> is the static type of
   * <i>e</i>. In any case where <i>T<sub>i</sub>, 1 &lt;= i &lt;= n</i>, is not specified, it is
   * considered to have been specified as dynamic.
   *
   * The static type of a function literal of the form <i>(T<sub>1</sub> a<sub>1</sub>, &hellip;,
   * T<sub>n</sub> a<sub>n</sub>, {T<sub>n+1</sub> x<sub>n+1</sub> : d1, &hellip;, T<sub>n+k</sub>
   * x<sub>n+k</sub> : dk}) => e</i> is <i>(T<sub>1</sub>, &hellip;, T<sub>n</sub>, {T<sub>n+1</sub>
   * x<sub>n+1</sub>, &hellip;, T<sub>n+k</sub> x<sub>n+k</sub>}) &rarr; T<sub>0</sub></i>, where
   * <i>T<sub>0</sub></i> is the static type of <i>e</i>. In any case where <i>T<sub>i</sub>, 1
   * &lt;= i &lt;= n</i>, is not specified, it is considered to have been specified as dynamic.
   *
   * The static type of a function literal of the form <i>(T<sub>1</sub> a<sub>1</sub>, &hellip;,
   * T<sub>n</sub> a<sub>n</sub>, [T<sub>n+1</sub> x<sub>n+1</sub> = d1, &hellip;, T<sub>n+k</sub>
   * x<sub>n+k</sub> = dk]) {s}</i> is <i>(T<sub>1</sub>, &hellip;, T<sub>n</sub>, [T<sub>n+1</sub>
   * x<sub>n+1</sub>, &hellip;, T<sub>n+k</sub> x<sub>n+k</sub>]) &rarr; dynamic</i>. In any case
   * where <i>T<sub>i</sub>, 1 &lt;= i &lt;= n</i>, is not specified, it is considered to have been
   * specified as dynamic.
   *
   * The static type of a function literal of the form <i>(T<sub>1</sub> a<sub>1</sub>, &hellip;,
   * T<sub>n</sub> a<sub>n</sub>, {T<sub>n+1</sub> x<sub>n+1</sub> : d1, &hellip;, T<sub>n+k</sub>
   * x<sub>n+k</sub> : dk}) {s}</i> is <i>(T<sub>1</sub>, &hellip;, T<sub>n</sub>, {T<sub>n+1</sub>
   * x<sub>n+1</sub>, &hellip;, T<sub>n+k</sub> x<sub>n+k</sub>}) &rarr; dynamic</i>. In any case
   * where <i>T<sub>i</sub>, 1 &lt;= i &lt;= n</i>, is not specified, it is considered to have been
   * specified as dynamic.</blockquote>
   */
  @override
  Object visitFunctionExpression(FunctionExpression node) {
    if (node.parent is FunctionDeclaration) {
      // The function type will be resolved and set when we visit the parent
      // node.
      return null;
    }
    _inferLocalFunctionReturnType(node);
    return null;
  }

  /**
   * The Dart Language Specification, 12.14.4: <blockquote>A function expression invocation <i>i</i>
   * has the form <i>e<sub>f</sub>(a<sub>1</sub>, &hellip;, a<sub>n</sub>, x<sub>n+1</sub>:
   * a<sub>n+1</sub>, &hellip;, x<sub>n+k</sub>: a<sub>n+k</sub>)</i>, where <i>e<sub>f</sub></i> is
   * an expression.
   *
   * It is a static type warning if the static type <i>F</i> of <i>e<sub>f</sub></i> may not be
   * assigned to a function type.
   *
   * If <i>F</i> is not a function type, the static type of <i>i</i> is dynamic. Otherwise the
   * static type of <i>i</i> is the declared return type of <i>F</i>.</blockquote>
   */
  @override
  Object visitFunctionExpressionInvocation(FunctionExpressionInvocation node) {
    if (_strongMode) {
      _inferGenericInvocationExpression(node);
    }
    DartType staticType = _computeInvokeReturnType(node.staticInvokeType);
    _recordStaticType(node, staticType);
    DartType functionPropagatedType = node.propagatedInvokeType;
    if (functionPropagatedType is FunctionType) {
      DartType propagatedType = functionPropagatedType.returnType;
      _resolver.recordPropagatedTypeIfBetter(node, propagatedType);
    }
    return null;
  }

  /**
   * The Dart Language Specification, 12.29: <blockquote>An assignable expression of the form
   * <i>e<sub>1</sub>[e<sub>2</sub>]</i> is evaluated as a method invocation of the operator method
   * <i>[]</i> on <i>e<sub>1</sub></i> with argument <i>e<sub>2</sub></i>.</blockquote>
   */
  @override
  Object visitIndexExpression(IndexExpression node) {
    if (node.inSetterContext()) {
      ExecutableElement staticMethodElement = node.staticElement;
      DartType staticType = _computeArgumentType(staticMethodElement);
      _recordStaticType(node, staticType);
      MethodElement propagatedMethodElement = node.propagatedElement;
      if (!identical(propagatedMethodElement, staticMethodElement)) {
        DartType propagatedType = _computeArgumentType(propagatedMethodElement);
        _resolver.recordPropagatedTypeIfBetter(node, propagatedType);
      }
    } else {
      ExecutableElement staticMethodElement = node.staticElement;
      DartType staticType = _computeStaticReturnType(staticMethodElement);
      _recordStaticType(node, staticType);
      MethodElement propagatedMethodElement = node.propagatedElement;
      if (!identical(propagatedMethodElement, staticMethodElement)) {
        DartType propagatedType =
            _computeStaticReturnType(propagatedMethodElement);
        _resolver.recordPropagatedTypeIfBetter(node, propagatedType);
      }
    }
    return null;
  }

  /**
   * The Dart Language Specification, 12.11.1: <blockquote>The static type of a new expression of
   * either the form <i>new T.id(a<sub>1</sub>, &hellip;, a<sub>n</sub>)</i> or the form <i>new
   * T(a<sub>1</sub>, &hellip;, a<sub>n</sub>)</i> is <i>T</i>.</blockquote>
   *
   * The Dart Language Specification, 12.11.2: <blockquote>The static type of a constant object
   * expression of either the form <i>const T.id(a<sub>1</sub>, &hellip;, a<sub>n</sub>)</i> or the
   * form <i>const T(a<sub>1</sub>, &hellip;, a<sub>n</sub>)</i> is <i>T</i>. </blockquote>
   */
  @override
  Object visitInstanceCreationExpression(InstanceCreationExpression node) {
    if (_strongMode) {
      _inferInstanceCreationExpression(node);
    }

    _recordStaticType(node, node.constructorName.type.type);
    ConstructorElement element = node.staticElement;
    if (element != null && "Element" == element.enclosingElement.name) {
      LibraryElement library = element.library;
      if (_isHtmlLibrary(library)) {
        String constructorName = element.name;
        if ("tag" == constructorName) {
          DartType returnType = _getFirstArgumentAsTypeWithMap(
              library, node.argumentList, _HTML_ELEMENT_TO_CLASS_MAP);
          _resolver.recordPropagatedTypeIfBetter(node, returnType);
        } else {
          DartType returnType = _getElementNameAsType(
              library, constructorName, _HTML_ELEMENT_TO_CLASS_MAP);
          _resolver.recordPropagatedTypeIfBetter(node, returnType);
        }
      }
    }
    return null;
  }

  /**
   * The Dart Language Specification, 12.3: <blockquote>The static type of an integer literal is
   * `int`.</blockquote>
   */
  @override
  Object visitIntegerLiteral(IntegerLiteral node) {
    _recordStaticType(node, _typeProvider.intType);
    return null;
  }

  /**
   * The Dart Language Specification, 12.31: <blockquote>It is a static warning if <i>T</i> does not
   * denote a type available in the current lexical scope.
   *
   * The static type of an is-expression is `bool`.</blockquote>
   */
  @override
  Object visitIsExpression(IsExpression node) {
    _recordStaticType(node, _typeProvider.boolType);
    return null;
  }

  /**
   * The Dart Language Specification, 12.6: <blockquote>The static type of a list literal of the
   * form <i><b>const</b> &lt;E&gt;[e<sub>1</sub>, &hellip;, e<sub>n</sub>]</i> or the form
   * <i>&lt;E&gt;[e<sub>1</sub>, &hellip;, e<sub>n</sub>]</i> is `List&lt;E&gt;`. The static
   * type a list literal of the form <i><b>const</b> [e<sub>1</sub>, &hellip;, e<sub>n</sub>]</i> or
   * the form <i>[e<sub>1</sub>, &hellip;, e<sub>n</sub>]</i> is `List&lt;dynamic&gt;`
   * .</blockquote>
   */
  @override
  Object visitListLiteral(ListLiteral node) {
    TypeArgumentList typeArguments = node.typeArguments;

    // If we have explicit arguments, use them
    if (typeArguments != null) {
      DartType staticType = _dynamicType;
      NodeList<TypeName> arguments = typeArguments.arguments;
      if (arguments != null && arguments.length == 1) {
        TypeName argumentTypeName = arguments[0];
        DartType argumentType = _getType(argumentTypeName);
        if (argumentType != null) {
          staticType = argumentType;
        }
      }
      _recordStaticType(
          node, _typeProvider.listType.instantiate(<DartType>[staticType]));
      return null;
    }

    // If there are no type arguments and we are in strong mode, try to infer
    // some arguments.
    if (_strongMode) {
      DartType contextType = InferenceContext.getType(node);

      // If we have a type from the context, use it.
      if (contextType is InterfaceType &&
          contextType.typeArguments.length == 1 &&
          contextType.element == _typeProvider.listType.element) {
        _resolver.inferenceContext.recordInference(node, contextType);
        _recordStaticType(node, contextType);
        return null;
      }

      // If we don't have a type from the context, try to infer from the
      // elements
      if (node.elements.isNotEmpty) {
        // Infer the list type from the arguments.
        Iterable<DartType> types =
            node.elements.map((e) => e.staticType).where((t) => t != null);
        if (types.isEmpty) {
          return null;
        }
        DartType staticType = types.reduce(_leastUpperBound);
        if (staticType.isBottom) {
          staticType = _dynamicType;
        }
        DartType listLiteralType =
            _typeProvider.listType.instantiate(<DartType>[staticType]);
        if (!staticType.isDynamic) {
          _resolver.inferenceContext.recordInference(node, listLiteralType);
        }
        _recordStaticType(node, listLiteralType);
        return null;
      }
    }

    // If we have no type arguments and couldn't infer any, use dynamic.
    _recordStaticType(
        node, _typeProvider.listType.instantiate(<DartType>[_dynamicType]));
    return null;
  }

  /**
   * The Dart Language Specification, 12.7: <blockquote>The static type of a map literal of the form
   * <i><b>const</b> &lt;K, V&gt; {k<sub>1</sub>:e<sub>1</sub>, &hellip;,
   * k<sub>n</sub>:e<sub>n</sub>}</i> or the form <i>&lt;K, V&gt; {k<sub>1</sub>:e<sub>1</sub>,
   * &hellip;, k<sub>n</sub>:e<sub>n</sub>}</i> is `Map&lt;K, V&gt;`. The static type a map
   * literal of the form <i><b>const</b> {k<sub>1</sub>:e<sub>1</sub>, &hellip;,
   * k<sub>n</sub>:e<sub>n</sub>}</i> or the form <i>{k<sub>1</sub>:e<sub>1</sub>, &hellip;,
   * k<sub>n</sub>:e<sub>n</sub>}</i> is `Map&lt;dynamic, dynamic&gt;`.
   *
   * It is a compile-time error if the first type argument to a map literal is not
   * <i>String</i>.</blockquote>
   */
  @override
  Object visitMapLiteral(MapLiteral node) {
    TypeArgumentList typeArguments = node.typeArguments;

    // If we have type arguments, use them
    if (typeArguments != null) {
      DartType staticKeyType = _dynamicType;
      DartType staticValueType = _dynamicType;
      NodeList<TypeName> arguments = typeArguments.arguments;
      if (arguments != null && arguments.length == 2) {
        TypeName entryKeyTypeName = arguments[0];
        DartType entryKeyType = _getType(entryKeyTypeName);
        if (entryKeyType != null) {
          staticKeyType = entryKeyType;
        }
        TypeName entryValueTypeName = arguments[1];
        DartType entryValueType = _getType(entryValueTypeName);
        if (entryValueType != null) {
          staticValueType = entryValueType;
        }
      }
      _recordStaticType(
          node,
          _typeProvider.mapType
              .instantiate(<DartType>[staticKeyType, staticValueType]));
      return null;
    }

    // If we have no explicit type arguments, and we are in strong mode
    // then try to infer type arguments.
    if (_strongMode) {
      DartType contextType = InferenceContext.getType(node);
      // If we have a context type, use that for inference.
      if (contextType is InterfaceType &&
          contextType.typeArguments.length == 2 &&
          contextType.element == _typeProvider.mapType.element) {
        _resolver.inferenceContext.recordInference(node, contextType);
        _recordStaticType(node, contextType);
        return null;
      }

      // Otherwise, try to infer a type from the keys and values.
      if (node.entries.isNotEmpty) {
        DartType staticKeyType =
            node.entries.map((e) => e.key.staticType).reduce(_leastUpperBound);
        DartType staticValueType = node.entries
            .map((e) => e.value.staticType)
            .reduce(_leastUpperBound);
        if (staticKeyType.isBottom) {
          staticKeyType = _dynamicType;
        }
        if (staticValueType.isBottom) {
          staticValueType = _dynamicType;
        }
        DartType mapLiteralType = _typeProvider.mapType
            .instantiate(<DartType>[staticKeyType, staticValueType]);
        if (!(staticValueType.isDynamic && staticKeyType.isDynamic)) {
          _resolver.inferenceContext.recordInference(node, mapLiteralType);
        }
        _recordStaticType(node, mapLiteralType);
        return null;
      }
    }

    // If no type arguments and no inference, use dynamic
    _recordStaticType(
        node,
        _typeProvider.mapType
            .instantiate(<DartType>[_dynamicType, _dynamicType]));
    return null;
  }

  /**
   * The Dart Language Specification, 12.15.1: <blockquote>An ordinary method invocation <i>i</i>
   * has the form <i>o.m(a<sub>1</sub>, &hellip;, a<sub>n</sub>, x<sub>n+1</sub>: a<sub>n+1</sub>,
   * &hellip;, x<sub>n+k</sub>: a<sub>n+k</sub>)</i>.
   *
   * Let <i>T</i> be the static type of <i>o</i>. It is a static type warning if <i>T</i> does not
   * have an accessible instance member named <i>m</i>. If <i>T.m</i> exists, it is a static warning
   * if the type <i>F</i> of <i>T.m</i> may not be assigned to a function type.
   *
   * If <i>T.m</i> does not exist, or if <i>F</i> is not a function type, the static type of
   * <i>i</i> is dynamic. Otherwise the static type of <i>i</i> is the declared return type of
   * <i>F</i>.</blockquote>
   *
   * The Dart Language Specification, 11.15.3: <blockquote>A static method invocation <i>i</i> has
   * the form <i>C.m(a<sub>1</sub>, &hellip;, a<sub>n</sub>, x<sub>n+1</sub>: a<sub>n+1</sub>,
   * &hellip;, x<sub>n+k</sub>: a<sub>n+k</sub>)</i>.
   *
   * It is a static type warning if the type <i>F</i> of <i>C.m</i> may not be assigned to a
   * function type.
   *
   * If <i>F</i> is not a function type, or if <i>C.m</i> does not exist, the static type of i is
   * dynamic. Otherwise the static type of <i>i</i> is the declared return type of
   * <i>F</i>.</blockquote>
   *
   * The Dart Language Specification, 11.15.4: <blockquote>A super method invocation <i>i</i> has
   * the form <i>super.m(a<sub>1</sub>, &hellip;, a<sub>n</sub>, x<sub>n+1</sub>: a<sub>n+1</sub>,
   * &hellip;, x<sub>n+k</sub>: a<sub>n+k</sub>)</i>.
   *
   * It is a static type warning if <i>S</i> does not have an accessible instance member named m. If
   * <i>S.m</i> exists, it is a static warning if the type <i>F</i> of <i>S.m</i> may not be
   * assigned to a function type.
   *
   * If <i>S.m</i> does not exist, or if <i>F</i> is not a function type, the static type of
   * <i>i</i> is dynamic. Otherwise the static type of <i>i</i> is the declared return type of
   * <i>F</i>.</blockquote>
   */
  @override
  Object visitMethodInvocation(MethodInvocation node) {
    SimpleIdentifier methodNameNode = node.methodName;
    Element staticMethodElement = methodNameNode.staticElement;
    if (_strongMode) {
      _inferGenericInvocationExpression(node);
    }
    // Record types of the variable invoked as a function.
    if (staticMethodElement is VariableElement) {
      DartType propagatedType = _overrideManager.getType(staticMethodElement);
      _resolver.recordPropagatedTypeIfBetter(methodNameNode, propagatedType);
    }
    // Record static return type of the static element.
    bool inferredStaticType = _strongMode &&
        (_inferMethodInvocationObject(node) ||
            _inferMethodInvocationInlineJS(node));

    if (!inferredStaticType) {
      DartType staticStaticType =
          _computeInvokeReturnType(node.staticInvokeType);
      _recordStaticType(node, staticStaticType);
    }

    // Record propagated return type of the static element.
    DartType staticPropagatedType =
        _computePropagatedReturnType(staticMethodElement);
    _resolver.recordPropagatedTypeIfBetter(node, staticPropagatedType);
    // Check for special cases.
    bool needPropagatedType = true;
    String methodName = methodNameNode.name;
    if (!_strongMode && methodName == "then") {
      Expression target = node.realTarget;
      if (target != null) {
        DartType targetType = target.bestType;
        if (_isAsyncFutureType(targetType)) {
          // Future.then(closure) return type is:
          // 1) the returned Future type, if the closure returns a Future;
          // 2) Future<valueType>, if the closure returns a value.
          NodeList<Expression> arguments = node.argumentList.arguments;
          if (arguments.length == 1) {
            // TODO(brianwilkerson) Handle the case where both arguments are
            // provided.
            Expression closureArg = arguments[0];
            if (closureArg is FunctionExpression) {
              FunctionExpression closureExpr = closureArg;
              DartType returnType =
                  _computePropagatedReturnType(closureExpr.element);
              if (returnType != null) {
                // prepare the type of the returned Future
                InterfaceType newFutureType = _typeProvider.futureType
                    .instantiate([returnType.flattenFutures(_typeSystem)]);
                // set the 'then' invocation type
                _resolver.recordPropagatedTypeIfBetter(node, newFutureType);
                needPropagatedType = false;
                return null;
              }
            }
          }
        }
      }
    } else if (methodName == "\$dom_createEvent") {
      Expression target = node.realTarget;
      if (target != null) {
        DartType targetType = target.bestType;
        if (targetType is InterfaceType &&
            (targetType.name == "HtmlDocument" ||
                targetType.name == "Document")) {
          LibraryElement library = targetType.element.library;
          if (_isHtmlLibrary(library)) {
            DartType returnType =
                _getFirstArgumentAsType(library, node.argumentList);
            if (returnType != null) {
              _recordPropagatedType(node, returnType);
              needPropagatedType = false;
            }
          }
        }
      }
    } else if (methodName == "query") {
      Expression target = node.realTarget;
      if (target == null) {
        Element methodElement = methodNameNode.bestElement;
        if (methodElement != null) {
          LibraryElement library = methodElement.library;
          if (_isHtmlLibrary(library)) {
            DartType returnType =
                _getFirstArgumentAsQuery(library, node.argumentList);
            if (returnType != null) {
              _recordPropagatedType(node, returnType);
              needPropagatedType = false;
            }
          }
        }
      } else {
        DartType targetType = target.bestType;
        if (targetType is InterfaceType &&
            (targetType.name == "HtmlDocument" ||
                targetType.name == "Document")) {
          LibraryElement library = targetType.element.library;
          if (_isHtmlLibrary(library)) {
            DartType returnType =
                _getFirstArgumentAsQuery(library, node.argumentList);
            if (returnType != null) {
              _recordPropagatedType(node, returnType);
              needPropagatedType = false;
            }
          }
        }
      }
    } else if (methodName == "\$dom_createElement") {
      Expression target = node.realTarget;
      if (target != null) {
        DartType targetType = target.bestType;
        if (targetType is InterfaceType &&
            (targetType.name == "HtmlDocument" ||
                targetType.name == "Document")) {
          LibraryElement library = targetType.element.library;
          if (_isHtmlLibrary(library)) {
            DartType returnType =
                _getFirstArgumentAsQuery(library, node.argumentList);
            if (returnType != null) {
              _recordPropagatedType(node, returnType);
              needPropagatedType = false;
            }
          }
        }
      }
    } else if (methodName == "JS") {
      DartType returnType = _getFirstArgumentAsType(
          _typeProvider.objectType.element.library, node.argumentList);
      if (returnType != null) {
        _recordPropagatedType(node, returnType);
        needPropagatedType = false;
      }
    } else if (methodName == "getContext") {
      Expression target = node.realTarget;
      if (target != null) {
        DartType targetType = target.bestType;
        if (targetType is InterfaceType &&
            (targetType.name == "CanvasElement")) {
          NodeList<Expression> arguments = node.argumentList.arguments;
          if (arguments.length == 1) {
            Expression argument = arguments[0];
            if (argument is StringLiteral) {
              String value = argument.stringValue;
              if ("2d" == value) {
                PropertyAccessorElement getter =
                    targetType.element.getGetter("context2D");
                if (getter != null) {
                  DartType returnType = getter.returnType;
                  if (returnType != null) {
                    _recordPropagatedType(node, returnType);
                    needPropagatedType = false;
                  }
                }
              }
            }
          }
        }
      }
    }
    if (needPropagatedType) {
      Element propagatedElement = methodNameNode.propagatedElement;
      DartType propagatedInvokeType = node.propagatedInvokeType;
      // HACK: special case for object methods ([toString]) on dynamic
      // expressions. More special cases in [visitPrefixedIdentfier].
      if (propagatedElement == null) {
        MethodElement objMethod =
            _typeProvider.objectType.getMethod(methodNameNode.name);
        if (objMethod != null) {
          propagatedElement = objMethod;
          propagatedInvokeType = objMethod.type;
        }
      }
      if (!identical(propagatedElement, staticMethodElement)) {
        // Record static return type of the propagated element.
        DartType propagatedStaticType =
            _computeInvokeReturnType(propagatedInvokeType);
        _resolver.recordPropagatedTypeIfBetter(
            node, propagatedStaticType, true);
        // Record propagated return type of the propagated element.
        DartType propagatedPropagatedType =
            _computePropagatedReturnType(propagatedElement);
        _resolver.recordPropagatedTypeIfBetter(
            node, propagatedPropagatedType, true);
      }
    }
    return null;
  }

  @override
  Object visitNamedExpression(NamedExpression node) {
    Expression expression = node.expression;
    _recordStaticType(node, _getStaticType(expression));
    _resolver.recordPropagatedTypeIfBetter(node, expression.propagatedType);
    return null;
  }

  /**
   * The Dart Language Specification, 12.2: <blockquote>The static type of `null` is bottom.
   * </blockquote>
   */
  @override
  Object visitNullLiteral(NullLiteral node) {
    // TODO(jmesserly): in strong mode, should we just use the context type?
    _recordStaticType(node, _typeProvider.bottomType);
    return null;
  }

  @override
  Object visitParenthesizedExpression(ParenthesizedExpression node) {
    Expression expression = node.expression;
    _recordStaticType(node, _getStaticType(expression));
    _resolver.recordPropagatedTypeIfBetter(node, expression.propagatedType);
    return null;
  }

  /**
   * The Dart Language Specification, 12.28: <blockquote>A postfix expression of the form
   * <i>v++</i>, where <i>v</i> is an identifier, is equivalent to <i>(){var r = v; v = r + 1;
   * return r}()</i>.
   *
   * A postfix expression of the form <i>C.v++</i> is equivalent to <i>(){var r = C.v; C.v = r + 1;
   * return r}()</i>.
   *
   * A postfix expression of the form <i>e1.v++</i> is equivalent to <i>(x){var r = x.v; x.v = r +
   * 1; return r}(e1)</i>.
   *
   * A postfix expression of the form <i>e1[e2]++</i> is equivalent to <i>(a, i){var r = a[i]; a[i]
   * = r + 1; return r}(e1, e2)</i>
   *
   * A postfix expression of the form <i>v--</i>, where <i>v</i> is an identifier, is equivalent to
   * <i>(){var r = v; v = r - 1; return r}()</i>.
   *
   * A postfix expression of the form <i>C.v--</i> is equivalent to <i>(){var r = C.v; C.v = r - 1;
   * return r}()</i>.
   *
   * A postfix expression of the form <i>e1.v--</i> is equivalent to <i>(x){var r = x.v; x.v = r -
   * 1; return r}(e1)</i>.
   *
   * A postfix expression of the form <i>e1[e2]--</i> is equivalent to <i>(a, i){var r = a[i]; a[i]
   * = r - 1; return r}(e1, e2)</i></blockquote>
   */
  @override
  Object visitPostfixExpression(PostfixExpression node) {
    Expression operand = node.operand;
    DartType staticType = _getStaticType(operand);
    TokenType operator = node.operator.type;
    if (operator == TokenType.MINUS_MINUS || operator == TokenType.PLUS_PLUS) {
      DartType intType = _typeProvider.intType;
      if (identical(_getStaticType(node.operand), intType)) {
        staticType = intType;
      }
    }
    _recordStaticType(node, staticType);
    _resolver.recordPropagatedTypeIfBetter(node, operand.propagatedType);
    return null;
  }

  /**
   * See [visitSimpleIdentifier].
   */
  @override
  Object visitPrefixedIdentifier(PrefixedIdentifier node) {
    SimpleIdentifier prefixedIdentifier = node.identifier;
    Element staticElement = prefixedIdentifier.staticElement;
    DartType staticType = _dynamicType;
    DartType propagatedType = null;
    if (staticElement is ClassElement) {
      if (_isNotTypeLiteral(node)) {
        staticType = staticElement.type;
      } else {
        staticType = _typeProvider.typeType;
      }
    } else if (staticElement is FunctionTypeAliasElement) {
      if (_isNotTypeLiteral(node)) {
        staticType = staticElement.type;
      } else {
        staticType = _typeProvider.typeType;
      }
    } else if (staticElement is MethodElement) {
      staticType = staticElement.type;
    } else if (staticElement is PropertyAccessorElement) {
      staticType = _getTypeOfProperty(staticElement);
      propagatedType =
          _getPropertyPropagatedType(staticElement, propagatedType);
    } else if (staticElement is ExecutableElement) {
      staticType = staticElement.type;
    } else if (staticElement is TypeParameterElement) {
      staticType = staticElement.type;
    } else if (staticElement is VariableElement) {
      staticType = staticElement.type;
    }
    if (_strongMode) {
      staticType = _inferGenericInstantiationFromContext(
          InferenceContext.getType(node), staticType);
    }
    if (!(_strongMode &&
        _inferObjectAccess(node, staticType, prefixedIdentifier))) {
      _recordStaticType(prefixedIdentifier, staticType);
      _recordStaticType(node, staticType);
    }
    Element propagatedElement = prefixedIdentifier.propagatedElement;
    // HACK: special case for object getters ([hashCode] and [runtimeType]) on
    // dynamic expressions. More special cases in [visitMethodInvocation].
    if (propagatedElement == null) {
      propagatedElement =
          _typeProvider.objectType.getGetter(prefixedIdentifier.name);
    }
    if (propagatedElement is ClassElement) {
      if (_isNotTypeLiteral(node)) {
        propagatedType = propagatedElement.type;
      } else {
        propagatedType = _typeProvider.typeType;
      }
    } else if (propagatedElement is FunctionTypeAliasElement) {
      propagatedType = propagatedElement.type;
    } else if (propagatedElement is MethodElement) {
      propagatedType = propagatedElement.type;
    } else if (propagatedElement is PropertyAccessorElement) {
      propagatedType = _getTypeOfProperty(propagatedElement);
      propagatedType =
          _getPropertyPropagatedType(propagatedElement, propagatedType);
    } else if (propagatedElement is ExecutableElement) {
      propagatedType = propagatedElement.type;
    } else if (propagatedElement is TypeParameterElement) {
      propagatedType = propagatedElement.type;
    } else if (propagatedElement is VariableElement) {
      propagatedType = propagatedElement.type;
    }
    DartType overriddenType = _overrideManager.getType(propagatedElement);
    if (propagatedType == null ||
        (overriddenType != null &&
            overriddenType.isMoreSpecificThan(propagatedType))) {
      propagatedType = overriddenType;
    }
    _resolver.recordPropagatedTypeIfBetter(prefixedIdentifier, propagatedType);
    _resolver.recordPropagatedTypeIfBetter(node, propagatedType);
    return null;
  }

  /**
   * The Dart Language Specification, 12.27: <blockquote>A unary expression <i>u</i> of the form
   * <i>op e</i> is equivalent to a method invocation <i>expression e.op()</i>. An expression of the
   * form <i>op super</i> is equivalent to the method invocation <i>super.op()<i>.</blockquote>
   */
  @override
  Object visitPrefixExpression(PrefixExpression node) {
    TokenType operator = node.operator.type;
    if (operator == TokenType.BANG) {
      _recordStaticType(node, _typeProvider.boolType);
    } else {
      // The other cases are equivalent to invoking a method.
      ExecutableElement staticMethodElement = node.staticElement;
      DartType staticType = _computeStaticReturnType(staticMethodElement);
      if (operator == TokenType.MINUS_MINUS ||
          operator == TokenType.PLUS_PLUS) {
        DartType intType = _typeProvider.intType;
        if (identical(_getStaticType(node.operand), intType)) {
          staticType = intType;
        }
      }
      _recordStaticType(node, staticType);
      MethodElement propagatedMethodElement = node.propagatedElement;
      if (!identical(propagatedMethodElement, staticMethodElement)) {
        DartType propagatedType =
            _computeStaticReturnType(propagatedMethodElement);
        _resolver.recordPropagatedTypeIfBetter(node, propagatedType);
      }
    }
    return null;
  }

  /**
   * The Dart Language Specification, 12.13: <blockquote> Property extraction allows for a member of
   * an object to be concisely extracted from the object. If <i>o</i> is an object, and if <i>m</i>
   * is the name of a method member of <i>o</i>, then
   * * <i>o.m</i> is defined to be equivalent to: <i>(r<sub>1</sub>, &hellip;, r<sub>n</sub>,
   * {p<sub>1</sub> : d<sub>1</sub>, &hellip;, p<sub>k</sub> : d<sub>k</sub>}){return
   * o.m(r<sub>1</sub>, &hellip;, r<sub>n</sub>, p<sub>1</sub>: p<sub>1</sub>, &hellip;,
   * p<sub>k</sub>: p<sub>k</sub>);}</i> if <i>m</i> has required parameters <i>r<sub>1</sub>,
   * &hellip;, r<sub>n</sub></i>, and named parameters <i>p<sub>1</sub> &hellip; p<sub>k</sub></i>
   * with defaults <i>d<sub>1</sub>, &hellip;, d<sub>k</sub></i>.
   * * <i>(r<sub>1</sub>, &hellip;, r<sub>n</sub>, [p<sub>1</sub> = d<sub>1</sub>, &hellip;,
   * p<sub>k</sub> = d<sub>k</sub>]){return o.m(r<sub>1</sub>, &hellip;, r<sub>n</sub>,
   * p<sub>1</sub>, &hellip;, p<sub>k</sub>);}</i> if <i>m</i> has required parameters
   * <i>r<sub>1</sub>, &hellip;, r<sub>n</sub></i>, and optional positional parameters
   * <i>p<sub>1</sub> &hellip; p<sub>k</sub></i> with defaults <i>d<sub>1</sub>, &hellip;,
   * d<sub>k</sub></i>.
   * Otherwise, if <i>m</i> is the name of a getter member of <i>o</i> (declared implicitly or
   * explicitly) then <i>o.m</i> evaluates to the result of invoking the getter. </blockquote>
   *
   * The Dart Language Specification, 12.17: <blockquote> ... a getter invocation <i>i</i> of the
   * form <i>e.m</i> ...
   *
   * Let <i>T</i> be the static type of <i>e</i>. It is a static type warning if <i>T</i> does not
   * have a getter named <i>m</i>.
   *
   * The static type of <i>i</i> is the declared return type of <i>T.m</i>, if <i>T.m</i> exists;
   * otherwise the static type of <i>i</i> is dynamic.
   *
   * ... a getter invocation <i>i</i> of the form <i>C.m</i> ...
   *
   * It is a static warning if there is no class <i>C</i> in the enclosing lexical scope of
   * <i>i</i>, or if <i>C</i> does not declare, implicitly or explicitly, a getter named <i>m</i>.
   *
   * The static type of <i>i</i> is the declared return type of <i>C.m</i> if it exists or dynamic
   * otherwise.
   *
   * ... a top-level getter invocation <i>i</i> of the form <i>m</i>, where <i>m</i> is an
   * identifier ...
   *
   * The static type of <i>i</i> is the declared return type of <i>m</i>.</blockquote>
   */
  @override
  Object visitPropertyAccess(PropertyAccess node) {
    SimpleIdentifier propertyName = node.propertyName;
    Element staticElement = propertyName.staticElement;
    DartType staticType = _dynamicType;
    if (staticElement is MethodElement) {
      staticType = staticElement.type;
    } else if (staticElement is PropertyAccessorElement) {
      staticType = _getTypeOfProperty(staticElement);
    } else {
      // TODO(brianwilkerson) Report this internal error.
    }
    if (_strongMode) {
      staticType = _inferGenericInstantiationFromContext(
          InferenceContext.getType(node), staticType);
    }
    if (!(_strongMode && _inferObjectAccess(node, staticType, propertyName))) {
      _recordStaticType(propertyName, staticType);
      _recordStaticType(node, staticType);
    }
    Element propagatedElement = propertyName.propagatedElement;
    DartType propagatedType = _overrideManager.getType(propagatedElement);
    if (propagatedElement is MethodElement) {
      propagatedType = propagatedElement.type;
    } else if (propagatedElement is PropertyAccessorElement) {
      propagatedType = _getTypeOfProperty(propagatedElement);
    } else {
      // TODO(brianwilkerson) Report this internal error.
    }
    _resolver.recordPropagatedTypeIfBetter(propertyName, propagatedType);
    _resolver.recordPropagatedTypeIfBetter(node, propagatedType);
    return null;
  }

  /**
   * The Dart Language Specification, 12.9: <blockquote>The static type of a rethrow expression is
   * bottom.</blockquote>
   */
  @override
  Object visitRethrowExpression(RethrowExpression node) {
    _recordStaticType(node, _typeProvider.bottomType);
    return null;
  }

  /**
   * The Dart Language Specification, 12.30: <blockquote>Evaluation of an identifier expression
   * <i>e</i> of the form <i>id</i> proceeds as follows:
   *
   * Let <i>d</i> be the innermost declaration in the enclosing lexical scope whose name is
   * <i>id</i>. If no such declaration exists in the lexical scope, let <i>d</i> be the declaration
   * of the inherited member named <i>id</i> if it exists.
   * * If <i>d</i> is a class or type alias <i>T</i>, the value of <i>e</i> is the unique instance
   * of class `Type` reifying <i>T</i>.
   * * If <i>d</i> is a type parameter <i>T</i>, then the value of <i>e</i> is the value of the
   * actual type argument corresponding to <i>T</i> that was passed to the generative constructor
   * that created the current binding of this. We are assured that this is well defined, because if
   * we were in a static member the reference to <i>T</i> would be a compile-time error.
   * * If <i>d</i> is a library variable then:
   * * If <i>d</i> is of one of the forms <i>var v = e<sub>i</sub>;</i>, <i>T v =
   * e<sub>i</sub>;</i>, <i>final v = e<sub>i</sub>;</i>, <i>final T v = e<sub>i</sub>;</i>, and no
   * value has yet been stored into <i>v</i> then the initializer expression <i>e<sub>i</sub></i> is
   * evaluated. If, during the evaluation of <i>e<sub>i</sub></i>, the getter for <i>v</i> is
   * referenced, a CyclicInitializationError is thrown. If the evaluation succeeded yielding an
   * object <i>o</i>, let <i>r = o</i>, otherwise let <i>r = null</i>. In any case, <i>r</i> is
   * stored into <i>v</i>. The value of <i>e</i> is <i>r</i>.
   * * If <i>d</i> is of one of the forms <i>const v = e;</i> or <i>const T v = e;</i> the result
   * of the getter is the value of the compile time constant <i>e</i>. Otherwise
   * * <i>e</i> evaluates to the current binding of <i>id</i>.
   * * If <i>d</i> is a local variable or formal parameter then <i>e</i> evaluates to the current
   * binding of <i>id</i>.
   * * If <i>d</i> is a static method, top level function or local function then <i>e</i>
   * evaluates to the function defined by <i>d</i>.
   * * If <i>d</i> is the declaration of a static variable or static getter declared in class
   * <i>C</i>, then <i>e</i> is equivalent to the getter invocation <i>C.id</i>.
   * * If <i>d</i> is the declaration of a top level getter, then <i>e</i> is equivalent to the
   * getter invocation <i>id</i>.
   * * Otherwise, if <i>e</i> occurs inside a top level or static function (be it function,
   * method, getter, or setter) or variable initializer, evaluation of e causes a NoSuchMethodError
   * to be thrown.
   * * Otherwise <i>e</i> is equivalent to the property extraction <i>this.id</i>.
   * </blockquote>
   */
  @override
  Object visitSimpleIdentifier(SimpleIdentifier node) {
    Element element = node.staticElement;
    DartType staticType = _dynamicType;
    if (element is ClassElement) {
      if (_isNotTypeLiteral(node)) {
        staticType = element.type;
      } else {
        staticType = _typeProvider.typeType;
      }
    } else if (element is FunctionTypeAliasElement) {
      if (_isNotTypeLiteral(node)) {
        staticType = element.type;
      } else {
        staticType = _typeProvider.typeType;
      }
    } else if (element is MethodElement) {
      staticType = element.type;
    } else if (element is PropertyAccessorElement) {
      staticType = _getTypeOfProperty(element);
    } else if (element is ExecutableElement) {
      staticType = element.type;
    } else if (element is TypeParameterElement) {
      staticType = _typeProvider.typeType;
    } else if (element is VariableElement) {
      VariableElement variable = element;
      staticType = _promoteManager.getStaticType(variable);
    } else if (element is PrefixElement) {
      return null;
    } else if (element is DynamicElementImpl) {
      staticType = _typeProvider.typeType;
    } else {
      staticType = _dynamicType;
    }
    if (_strongMode) {
      staticType = _inferGenericInstantiationFromContext(
          InferenceContext.getType(node), staticType);
    }
    _recordStaticType(node, staticType);
    // TODO(brianwilkerson) I think we want to repeat the logic above using the
    // propagated element to get another candidate for the propagated type.
    DartType propagatedType = _getPropertyPropagatedType(element, null);
    if (propagatedType == null) {
      DartType overriddenType = _overrideManager.getType(element);
      if (propagatedType == null ||
          overriddenType != null &&
              overriddenType.isMoreSpecificThan(propagatedType)) {
        propagatedType = overriddenType;
      }
    }
    _resolver.recordPropagatedTypeIfBetter(node, propagatedType);
    return null;
  }

  /**
   * The Dart Language Specification, 12.5: <blockquote>The static type of a string literal is
   * `String`.</blockquote>
   */
  @override
  Object visitSimpleStringLiteral(SimpleStringLiteral node) {
    _recordStaticType(node, _typeProvider.stringType);
    return null;
  }

  /**
   * The Dart Language Specification, 12.5: <blockquote>The static type of a string literal is
   * `String`.</blockquote>
   */
  @override
  Object visitStringInterpolation(StringInterpolation node) {
    _recordStaticType(node, _typeProvider.stringType);
    return null;
  }

  @override
  Object visitSuperExpression(SuperExpression node) {
    if (thisType == null) {
      // TODO(brianwilkerson) Report this error if it hasn't already been
      // reported.
      _recordStaticType(node, _dynamicType);
    } else {
      _recordStaticType(node, thisType);
    }
    return null;
  }

  @override
  Object visitSymbolLiteral(SymbolLiteral node) {
    _recordStaticType(node, _typeProvider.symbolType);
    return null;
  }

  /**
   * The Dart Language Specification, 12.10: <blockquote>The static type of `this` is the
   * interface of the immediately enclosing class.</blockquote>
   */
  @override
  Object visitThisExpression(ThisExpression node) {
    if (thisType == null) {
      // TODO(brianwilkerson) Report this error if it hasn't already been
      // reported.
      _recordStaticType(node, _dynamicType);
    } else {
      _recordStaticType(node, thisType);
    }
    return null;
  }

  /**
   * The Dart Language Specification, 12.8: <blockquote>The static type of a throw expression is
   * bottom.</blockquote>
   */
  @override
  Object visitThrowExpression(ThrowExpression node) {
    _recordStaticType(node, _typeProvider.bottomType);
    return null;
  }

  @override
  Object visitVariableDeclaration(VariableDeclaration node) {
    Expression initializer = node.initializer;
    if (_strongMode) {
      _inferLocalVariableType(node, initializer);
    }
    if (initializer != null) {
      DartType rightType = initializer.bestType;
      SimpleIdentifier name = node.name;
      _resolver.recordPropagatedTypeIfBetter(name, rightType);
      VariableElement element = name.staticElement as VariableElement;
      if (element != null) {
        _resolver.overrideVariable(element, rightType, true);
      }
    }
    return null;
  }

  /**
   * Set the static (propagated) type of [node] to be the least upper bound
   * of the static (propagated) types of subexpressions [expr1] and [expr2].
   */
  void _analyzeLeastUpperBound(
      Expression node, Expression expr1, Expression expr2) {
    DartType staticType1 = _getDefiniteType(expr1);
    DartType staticType2 = _getDefiniteType(expr2);
    if (staticType1 == null) {
      // TODO(brianwilkerson) Determine whether this can still happen.
      staticType1 = _dynamicType;
    }
    if (staticType2 == null) {
      // TODO(brianwilkerson) Determine whether this can still happen.
      staticType2 = _dynamicType;
    }
    DartType staticType =
        _typeSystem.getLeastUpperBound(_typeProvider, staticType1, staticType2);
    if (staticType == null) {
      staticType = _dynamicType;
    }
    _recordStaticType(node, staticType);
    DartType propagatedType1 = expr1.propagatedType;
    DartType propagatedType2 = expr2.propagatedType;
    if (propagatedType1 != null || propagatedType2 != null) {
      if (propagatedType1 == null) {
        propagatedType1 = staticType1;
      }
      if (propagatedType2 == null) {
        propagatedType2 = staticType2;
      }
      DartType propagatedType = _typeSystem.getLeastUpperBound(
          _typeProvider, propagatedType1, propagatedType2);
      _resolver.recordPropagatedTypeIfBetter(node, propagatedType);
    }
  }

  /**
   * Record that the static type of the given node is the type of the second argument to the method
   * represented by the given element.
   *
   * @param element the element representing the method invoked by the given node
   */
  DartType _computeArgumentType(ExecutableElement element) {
    if (element != null) {
      List<ParameterElement> parameters = element.parameters;
      if (parameters != null && parameters.length == 2) {
        return parameters[1].type;
      }
    }
    return _dynamicType;
  }

  /**
   * Compute the return type of the method or function represented by the given
   * type that is being invoked.
   */
  DartType _computeInvokeReturnType(DartType type) {
    if (type is InterfaceType) {
      MethodElement callMethod = type.lookUpMethod(
          FunctionElement.CALL_METHOD_NAME, _resolver.definingLibrary);
      return callMethod?.type?.returnType ?? _dynamicType;
    } else if (type is FunctionType) {
      return type.returnType ?? _dynamicType;
    }
    return _dynamicType;
  }

  /**
   * Compute the propagated return type of the method or function represented by the given element.
   *
   * @param element the element representing the method or function invoked by the given node
   * @return the propagated return type that was computed
   */
  DartType _computePropagatedReturnType(Element element) {
    if (element is ExecutableElement) {
      return _propagatedReturnTypes[element];
    }
    return null;
  }

  /**
   * Given a function body, compute the propagated return type of the function. The propagated
   * return type of functions with a block body is the least upper bound of all
   * [ReturnStatement] expressions, with an expression body it is the type of the expression.
   *
   * @param body the boy of the function whose propagated return type is to be computed
   * @return the propagated return type that was computed
   */
  DartType _computePropagatedReturnTypeOfFunction(FunctionBody body) {
    if (body is ExpressionFunctionBody) {
      return body.expression.bestType;
    }
    if (body is BlockFunctionBody) {
      _StaticTypeAnalyzer_computePropagatedReturnTypeOfFunction visitor =
          new _StaticTypeAnalyzer_computePropagatedReturnTypeOfFunction(
              _typeProvider, _typeSystem);
      body.accept(visitor);
      return visitor.result;
    }
    return null;
  }

  /**
   * Given a function body and its return type, compute the return type of
   * the entire function, taking into account whether the function body
   * is `sync*`, `async` or `async*`.
   *
   * See also [FunctionBody.isAsynchronous], [FunctionBody.isGenerator].
   */
  DartType _computeReturnTypeOfFunction(FunctionBody body, DartType type) {
    if (body.isGenerator) {
      InterfaceType genericType = body.isAsynchronous
          ? _typeProvider.streamType
          : _typeProvider.iterableType;
      return genericType.instantiate(<DartType>[type]);
    } else if (body.isAsynchronous) {
      return _typeProvider.futureType
          .instantiate(<DartType>[type.flattenFutures(_typeSystem)]);
    } else {
      return type;
    }
  }

  /**
   * Compute the static return type of the method or function represented by the given element.
   *
   * @param element the element representing the method or function invoked by the given node
   * @return the static return type that was computed
   */
  DartType _computeStaticReturnType(Element element) {
    if (element is PropertyAccessorElement) {
      //
      // This is a function invocation expression disguised as something else.
      // We are invoking a getter and then invoking the returned function.
      //
      FunctionType propertyType = element.type;
      if (propertyType != null) {
        return _computeInvokeReturnType(propertyType.returnType);
      }
    } else if (element is ExecutableElement) {
      return _computeInvokeReturnType(element.type);
    } else if (element is VariableElement) {
      DartType variableType = _promoteManager.getStaticType(element);
      return _computeInvokeReturnType(variableType);
    }
    return _dynamicType;
  }

  /**
   * Given a function declaration, compute the return static type of the function. The return type
   * of functions with a block body is `dynamicType`, with an expression body it is the type
   * of the expression.
   *
   * @param node the function expression whose static return type is to be computed
   * @return the static return type that was computed
   */
  DartType _computeStaticReturnTypeOfFunctionDeclaration(
      FunctionDeclaration node) {
    TypeName returnType = node.returnType;
    if (returnType == null) {
      return _dynamicType;
    }
    return returnType.type;
  }

  /**
   * Given a constructor for a generic type, returns the equivalent generic
   * function type that we could use to forward to the constructor, or for a
   * non-generic type simply returns the constructor type.
   *
   * For example given the type `class C<T> { C(T arg); }`, the generic function
   * type is `<T>(T) -> C<T>`.
   */
  FunctionType _constructorToGenericFunctionType(
      ConstructorElement constructor) {
    // TODO(jmesserly): it may be worth making this available from the
    // constructor. It's nice if our inference code can operate uniformly on
    // function types.
    ClassElement cls = constructor.enclosingElement;
    FunctionType type = constructor.type;
    if (cls.typeParameters.isEmpty) {
      return type;
    }

    FunctionElementImpl function = new FunctionElementImpl("", -1);
    function.synthetic = true;
    function.returnType = type.returnType;
    function.shareTypeParameters(cls.typeParameters);
    function.shareParameters(type.parameters);
    return function.type = new FunctionTypeImpl(function);
  }

  DartType _findIteratedType(DartType type, DartType targetType) {
    // TODO(vsm): Use leafp's matchType here?
    // Set by _find if match is found
    DartType result;
    // Elements we've already visited on a given inheritance path.
    HashSet<ClassElement> visitedClasses;

    type = type.resolveToBound(_typeProvider.objectType);

    bool _find(InterfaceType type) {
      ClassElement element = type.element;
      if (type == _typeProvider.objectType || element == null) {
        return false;
      }
      if (element == targetType.element) {
        List<DartType> typeArguments = type.typeArguments;
        assert(typeArguments.length == 1);
        result = typeArguments[0];
        return true;
      }
      if (visitedClasses == null) {
        visitedClasses = new HashSet<ClassElement>();
      }
      // Already visited this class along this path
      if (!visitedClasses.add(element)) {
        return false;
      }
      try {
        return _find(type.superclass) ||
            type.interfaces.any(_find) ||
            type.mixins.any(_find);
      } finally {
        visitedClasses.remove(element);
      }
    }

    if (type is InterfaceType) {
      _find(type);
    }
    return result;
  }

  /**
   * Gets the definite type of expression, which can be used in cases where
   * the most precise type is desired, for example computing the least upper
   * bound.
   *
   * See [getDefiniteType] for more information. Without strong mode, this is
   * equivalent to [_getStaticType].
   */
  DartType _getDefiniteType(Expression expr) =>
      getDefiniteType(expr, _typeSystem, _typeProvider);

  /**
   * If the given element name can be mapped to the name of a class defined within the given
   * library, return the type specified by the argument.
   *
   * @param library the library in which the specified type would be defined
   * @param elementName the name of the element for which a type is being sought
   * @param nameMap an optional map used to map the element name to a type name
   * @return the type specified by the first argument in the argument list
   */
  DartType _getElementNameAsType(LibraryElement library, String elementName,
      HashMap<String, String> nameMap) {
    if (elementName != null) {
      if (nameMap != null) {
        elementName = nameMap[elementName.toLowerCase()];
      }
      ClassElement returnType = library.getType(elementName);
      if (returnType != null) {
        if (returnType.typeParameters.isNotEmpty) {
          // Caller can't deal with unbound type parameters, so substitute
          // `dynamic`.
          return returnType.type.instantiate(
              returnType.typeParameters.map((_) => _dynamicType).toList());
        }
        return returnType.type;
      }
    }
    return null;
  }

  /**
   * If the given argument list contains at least one argument, and if the argument is a simple
   * string literal, then parse that argument as a query string and return the type specified by the
   * argument.
   *
   * @param library the library in which the specified type would be defined
   * @param argumentList the list of arguments from which a type is to be extracted
   * @return the type specified by the first argument in the argument list
   */
  DartType _getFirstArgumentAsQuery(
      LibraryElement library, ArgumentList argumentList) {
    String argumentValue = _getFirstArgumentAsString(argumentList);
    if (argumentValue != null) {
      //
      // If the query has spaces, full parsing is required because it might be:
      //   E[text='warning text']
      //
      if (StringUtilities.indexOf1(argumentValue, 0, 0x20) >= 0) {
        return null;
      }
      //
      // Otherwise, try to extract the tag based on
      // http://www.w3.org/TR/CSS2/selector.html.
      //
      String tag = argumentValue;
      tag = StringUtilities.substringBeforeChar(tag, 0x3A);
      tag = StringUtilities.substringBeforeChar(tag, 0x5B);
      tag = StringUtilities.substringBeforeChar(tag, 0x2E);
      tag = StringUtilities.substringBeforeChar(tag, 0x23);
      tag = _HTML_ELEMENT_TO_CLASS_MAP[tag.toLowerCase()];
      ClassElement returnType = library.getType(tag);
      if (returnType != null) {
        return returnType.type;
      }
    }
    return null;
  }

  /**
   * If the given argument list contains at least one argument, and if the argument is a simple
   * string literal, return the String value of the argument.
   *
   * @param argumentList the list of arguments from which a string value is to be extracted
   * @return the string specified by the first argument in the argument list
   */
  String _getFirstArgumentAsString(ArgumentList argumentList) {
    NodeList<Expression> arguments = argumentList.arguments;
    if (arguments.length > 0) {
      Expression argument = arguments[0];
      if (argument is SimpleStringLiteral) {
        return argument.value;
      }
    }
    return null;
  }

  /**
   * If the given argument list contains at least one argument, and if the argument is a simple
   * string literal, and if the value of the argument is the name of a class defined within the
   * given library, return the type specified by the argument.
   *
   * @param library the library in which the specified type would be defined
   * @param argumentList the list of arguments from which a type is to be extracted
   * @return the type specified by the first argument in the argument list
   */
  DartType _getFirstArgumentAsType(
          LibraryElement library, ArgumentList argumentList) =>
      _getFirstArgumentAsTypeWithMap(library, argumentList, null);

  /**
   * If the given argument list contains at least one argument, and if the argument is a simple
   * string literal, and if the value of the argument is the name of a class defined within the
   * given library, return the type specified by the argument.
   *
   * @param library the library in which the specified type would be defined
   * @param argumentList the list of arguments from which a type is to be extracted
   * @param nameMap an optional map used to map the element name to a type name
   * @return the type specified by the first argument in the argument list
   */
  DartType _getFirstArgumentAsTypeWithMap(LibraryElement library,
          ArgumentList argumentList, HashMap<String, String> nameMap) =>
      _getElementNameAsType(
          library, _getFirstArgumentAsString(argumentList), nameMap);

  /**
   * Return the propagated type of the given [Element], or `null`.
   */
  DartType _getPropertyPropagatedType(Element element, DartType currentType) {
    if (element is PropertyAccessorElement && element.isGetter) {
      PropertyInducingElement variable = element.variable;
      DartType propagatedType = variable.propagatedType;
      if (currentType == null ||
          propagatedType != null &&
              propagatedType.isMoreSpecificThan(currentType)) {
        return propagatedType;
      }
    }
    return currentType;
  }

  /**
   * Return the static type of the given [expression].
   */
  DartType _getStaticType(Expression expression) {
    DartType type = expression.staticType;
    if (type == null) {
      // TODO(brianwilkerson) Determine the conditions for which the static type
      // is null.
      return _dynamicType;
    }
    return type;
  }

  /**
   * Return the type represented by the given type name.
   *
   * @param typeName the type name representing the type to be returned
   * @return the type represented by the type name
   */
  DartType _getType(TypeName typeName) {
    DartType type = typeName.type;
    if (type == null) {
      //TODO(brianwilkerson) Determine the conditions for which the type is
      // null.
      return _dynamicType;
    }
    return type;
  }

  /**
   * Return the type that should be recorded for a node that resolved to the given accessor.
   *
   * @param accessor the accessor that the node resolved to
   * @return the type that should be recorded for a node that resolved to the given accessor
   */
  DartType _getTypeOfProperty(PropertyAccessorElement accessor) {
    FunctionType functionType = accessor.type;
    if (functionType == null) {
      // TODO(brianwilkerson) Report this internal error. This happens when we
      // are analyzing a reference to a property before we have analyzed the
      // declaration of the property or when the property does not have a
      // defined type.
      return _dynamicType;
    }
    if (accessor.isSetter) {
      List<DartType> parameterTypes = functionType.normalParameterTypes;
      if (parameterTypes != null && parameterTypes.length > 0) {
        return parameterTypes[0];
      }
      PropertyAccessorElement getter = accessor.variable.getter;
      if (getter != null) {
        functionType = getter.type;
        if (functionType != null) {
          return functionType.returnType;
        }
      }
      return _dynamicType;
    }
    return functionType.returnType;
  }

  /**
   * Given a declared identifier from a foreach loop, attempt to infer
   * a type for it if one is not already present.  Inference is based
   * on the type of the iterator or stream over which the foreach loop
   * is defined.
   */
  void _inferForEachLoopVariableType(DeclaredIdentifier loopVariable) {
    if (loopVariable != null &&
        loopVariable.type == null &&
        loopVariable.parent is ForEachStatement) {
      ForEachStatement loop = loopVariable.parent;
      if (loop.iterable != null) {
        Expression expr = loop.iterable;
        LocalVariableElementImpl element = loopVariable.element;
        DartType exprType = expr.staticType;
        DartType targetType = (loop.awaitKeyword == null)
            ? _typeProvider.iterableType
            : _typeProvider.streamType;
        DartType iteratedType = _findIteratedType(exprType, targetType);
        if (element != null && iteratedType != null) {
          element.type = iteratedType;
          loopVariable.identifier.staticType = iteratedType;
        }
      }
    }
  }

  /**
   * Given an uninstantiated generic function type, try to infer the
   * instantiated generic function type from the surrounding context.
   */
  DartType _inferGenericInstantiationFromContext(
      DartType context, DartType type) {
    TypeSystem ts = _typeSystem;
    if (context is FunctionType &&
        type is FunctionType &&
        ts is StrongTypeSystemImpl) {
      return ts.inferFunctionTypeInstantiation(_typeProvider, context, type);
    }
    return type;
  }

  /**
   * Given a possibly generic invocation like `o.m(args)` or `(f)(args)` try to
   * infer the instantiated generic function type.
   *
   * This takes into account both the context type, as well as information from
   * the argument types.
   */
  void _inferGenericInvocationExpression(InvocationExpression node) {
    ArgumentList arguments = node.argumentList;
    FunctionType inferred = _inferGenericInvoke(
        node, node.function.staticType, node.typeArguments, arguments);
    if (inferred != null && inferred != node.staticInvokeType) {
      // Fix up the parameter elements based on inferred method.
      arguments.correspondingStaticParameters = ResolverVisitor
          .resolveArgumentsToParameters(arguments, inferred.parameters, null);
      node.staticInvokeType = inferred;
    }
  }

  /**
   * Given a possibly generic invocation or instance creation, such as
   * `o.m(args)` or `(f)(args)` or `new T(args)` try to infer the instantiated
   * generic function type.
   *
   * This takes into account both the context type, as well as information from
   * the argument types.
   */
  FunctionType _inferGenericInvoke(Expression node, DartType fnType,
      TypeArgumentList typeArguments, ArgumentList argumentList) {
    TypeSystem ts = _typeSystem;
    if (typeArguments == null &&
        fnType is FunctionType &&
        fnType.typeFormals.isNotEmpty &&
        ts is StrongTypeSystemImpl) {
      // Get the parameters that correspond to the uninstantiated generic.
      List<ParameterElement> rawParameters = ResolverVisitor
          .resolveArgumentsToParameters(argumentList, fnType.parameters, null);

      List<DartType> paramTypes = <DartType>[];
      List<DartType> argTypes = <DartType>[];
      for (int i = 0, length = rawParameters.length; i < length; i++) {
        ParameterElement parameter = rawParameters[i];
        if (parameter != null) {
          paramTypes.add(parameter.type);
          argTypes.add(argumentList.arguments[i].staticType);
        }
      }

<<<<<<< HEAD
      DartType returnContext = InferenceContext.getContext(node);
      DartType returnType;
      if (returnContext is FutureUnionType) {
        returnType = _resolver.isSubtypeOfFuture(fnType.returnType)
            ? returnContext.futureOfType
            : returnContext.type;
      } else {
        returnType = returnContext;
      }

=======
>>>>>>> e95eb9e7
      // Special case Future<T>.then upwards inference. It has signature:
      //
      //     <S>(T -> (S | Future<S>)) -> Future<S>
      //
      // Based on the first argument type, we'll pick one of these signatures:
      //
      //     <S>(T -> S) -> Future<S>
      //     <S>(T -> Future<S>) -> Future<S>
      //
      // ... and finish the inference using that.
      if (argTypes.isNotEmpty && _resolver.isFutureThen(fnType.element)) {
        var firstArgType = argTypes[0];
        var firstParamType = paramTypes[0] as FunctionType;
        if (firstArgType is FunctionType) {
          var argReturnType = firstArgType.returnType;
          // Skip the inference if we have the top type. It can only lead to
          // worse inference. For example, this happens when the lambda returns
          // S or Future<S> in a conditional.
          if (!argReturnType.isObject && !argReturnType.isDynamic) {
            DartType paramReturnType = fnType.typeFormals[0].type;
            if (_resolver.isSubtypeOfFuture(argReturnType)) {
              // Given an argument of (T) -> Future<S>, instantiate with <S>
              paramReturnType =
                  _typeProvider.futureType.instantiate([paramReturnType]);
            }

            // Adjust the expected parameter type to have this return type.
            var function = new FunctionElementImpl(firstParamType.name, -1)
              ..synthetic = true
              ..shareParameters(firstParamType.parameters)
              ..returnType = paramReturnType;
            function.type = new FunctionTypeImpl(function);
            // Use this as the expected 1st parameter type.
            paramTypes[0] = function.type;
          }
        }
      }
<<<<<<< HEAD
      return ts.inferGenericFunctionCall(
          _typeProvider, fnType, paramTypes, argTypes, returnType);
=======
      return ts.inferGenericFunctionCall(_typeProvider, fnType, paramTypes,
          argTypes, InferenceContext.getContext(node));
>>>>>>> e95eb9e7
    }
    return null;
  }

  /**
   * Given an instance creation of a possibly generic type, infer the type
   * arguments using the current context type as well as the argument types.
   */
  void _inferInstanceCreationExpression(InstanceCreationExpression node) {
    ConstructorName constructor = node.constructorName;
    ConstructorElement originalElement = constructor.staticElement;
    // If the constructor is generic, we'll have a ConstructorMember that
    // substitutes in type arguments (possibly `dynamic`) from earlier in
    // resolution.
    //
    // Otherwise we'll have a ConstructorElement, and we can skip inference
    // because there's nothing to infer in a non-generic type.
    if (originalElement is! ConstructorMember) {
      return;
    }

    // TODO(leafp): Currently, we may re-infer types here, since we
    // sometimes resolve multiple times.  We should really check that we
    // have not already inferred something.  However, the obvious ways to
    // check this don't work, since we may have been instantiated
    // to bounds in an earlier phase, and we *do* want to do inference
    // in that case.

    // Get back to the uninstantiated generic constructor.
    // TODO(jmesserly): should we store this earlier in resolution?
    // Or look it up, instead of jumping backwards through the Member?
    var rawElement = (originalElement as ConstructorMember).baseElement;

    FunctionType constructorType =
        _constructorToGenericFunctionType(rawElement);

    ArgumentList arguments = node.argumentList;
    FunctionType inferred = _inferGenericInvoke(
        node, constructorType, constructor.type.typeArguments, arguments);

    if (inferred != null && inferred != originalElement.type) {
      // Fix up the parameter elements based on inferred method.
      arguments.correspondingStaticParameters = ResolverVisitor
          .resolveArgumentsToParameters(arguments, inferred.parameters, null);
      inferConstructorName(constructor, inferred.returnType);
      // Update the static element as well. This is used in some cases, such as
      // computing constant values. It is stored in two places.
      constructor.staticElement =
          ConstructorMember.from(rawElement, inferred.returnType);
      node.staticElement = constructor.staticElement;
    }
  }

  /**
   * Infers the return type of a local function, either a lambda or
   * (in strong mode) a local function declaration.
   */
  void _inferLocalFunctionReturnType(FunctionExpression node) {
    bool recordInference = false;
    ExecutableElementImpl functionElement =
        node.element as ExecutableElementImpl;

    FunctionBody body = node.body;
    DartType computedType;
    if (body is ExpressionFunctionBody) {
      computedType = _getStaticType(body.expression);
    } else {
      computedType = _dynamicType;
    }

    // If we had a better type from the function body, use it.
    //
    // This helps in a few cases:
    // * ExpressionFunctionBody, when the surrounding context had a better type.
    // * BlockFunctionBody, if we inferred a type from yield/return.
    // * we also normalize bottom to dynamic here.
    if (_strongMode && (computedType.isBottom || computedType.isDynamic)) {
      DartType contextType = InferenceContext.getContext(body);
      if (contextType is FutureUnionType) {
        // TODO(jmesserly): can we do something better here?
        computedType = body.isAsynchronous ? contextType.type : _dynamicType;
      } else {
        computedType = contextType ?? _dynamicType;
      }
      recordInference = !computedType.isDynamic;
    }

    computedType = _computeReturnTypeOfFunction(body, computedType);
    functionElement.returnType = computedType;
    _recordPropagatedTypeOfFunction(functionElement, node.body);
    _recordStaticType(node, functionElement.type);
    if (recordInference) {
      _resolver.inferenceContext.recordInference(node, functionElement.type);
    }
  }

  /**
   * Given a local variable declaration and its initializer, attempt to infer
   * a type for the local variable declaration based on the initializer.
   * Inference is only done if an explicit type is not present, and if
   * inferring a type improves the type.
   */
  void _inferLocalVariableType(
      VariableDeclaration node, Expression initializer) {
    if (initializer != null &&
        (node.parent as VariableDeclarationList).type == null &&
        (initializer.staticType != null) &&
        (!initializer.staticType.isBottom)) {
      VariableElement element = node.element;
      if (element is LocalVariableElementImpl) {
        element.type = initializer.staticType;
        node.name.staticType = initializer.staticType;
      }
    }
  }

  /**
   * Given a method invocation [node], attempt to infer a better
   * type for the result if it is an inline JS invocation
   */
  // TODO(jmesserly): we should remove this, and infer type from context, rather
  // than try to understand the dart2js type grammar.
  // (At the very least, we should lookup type name in the correct scope.)
  bool _inferMethodInvocationInlineJS(MethodInvocation node) {
    Element e = node.methodName.staticElement;
    if (e is FunctionElement &&
        e.library.source.uri.toString() == 'dart:_foreign_helper' &&
        e.name == 'JS') {
      String typeStr = _getFirstArgumentAsString(node.argumentList);
      DartType returnType = null;
      if (typeStr == '-dynamic') {
        returnType = _typeProvider.bottomType;
      } else {
        returnType = _getElementNameAsType(
            _typeProvider.objectType.element.library, typeStr, null);
      }
      if (returnType != null) {
        _recordStaticType(node, returnType);
        return true;
      }
    }
    return false;
  }

  /**
   * Given a method invocation [node], attempt to infer a better
   * type for the result if the target is dynamic and the method
   * being called is one of the object methods.
   */
  // TODO(jmesserly): we should move this logic to ElementResolver.
  // If we do it here, we won't have correct parameter elements set on the
  // node's argumentList. (This likely affects only explicit calls to
  // `Object.noSuchMethod`.)
  bool _inferMethodInvocationObject(MethodInvocation node) {
    // If we have a call like `toString()` or `libraryPrefix.toString()` don't
    // infer it.
    Expression target = node.realTarget;
    if (target == null ||
        target is SimpleIdentifier && target.staticElement is PrefixElement) {
      return false;
    }

    // Object methods called on dynamic targets can have their types improved.
    String name = node.methodName.name;
    MethodElement inferredElement =
        _typeProvider.objectType.element.getMethod(name);
    if (inferredElement == null || inferredElement.isStatic) {
      return false;
    }
    DartType inferredType = inferredElement.type;
    DartType nodeType = node.staticInvokeType;
    if (nodeType != null &&
        nodeType.isDynamic &&
        inferredType is FunctionType &&
        inferredType.parameters.isEmpty &&
        node.argumentList.arguments.isEmpty &&
        _typeProvider.nonSubtypableTypes.contains(inferredType.returnType)) {
      node.staticInvokeType = inferredType;
      _recordStaticType(node, inferredType.returnType);
      return true;
    }
    return false;
  }

  /**
   * Given a property access [node] with static type [nodeType],
   * and [id] is the property name being accessed, infer a type for the
   * access itself and its constituent components if the access is to one of the
   * methods or getters of the built in 'Object' type, and if the result type is
   * a sealed type. Returns true if inference succeeded.
   */
  bool _inferObjectAccess(
      Expression node, DartType nodeType, SimpleIdentifier id) {
    // If we have an access like `libraryPrefix.hashCode` don't infer it.
    if (node is PrefixedIdentifier &&
        node.prefix.staticElement is PrefixElement) {
      return false;
    }
    // Search for Object accesses.
    String name = id.name;
    PropertyAccessorElement inferredElement =
        _typeProvider.objectType.element.getGetter(name);
    if (inferredElement == null || inferredElement.isStatic) {
      return false;
    }
    DartType inferredType = inferredElement.type.returnType;
    if (nodeType != null &&
        nodeType.isDynamic &&
        inferredType != null &&
        _typeProvider.nonSubtypableTypes.contains(inferredType)) {
      _recordStaticType(id, inferredType);
      _recordStaticType(node, inferredType);
      return true;
    }
    return false;
  }

  /**
   * Return `true` if the given [Type] is the `Future` form the 'dart:async'
   * library.
   */
  bool _isAsyncFutureType(DartType type) =>
      type is InterfaceType &&
      type.name == "Future" &&
      _isAsyncLibrary(type.element.library);

  /**
   * Return `true` if the given library is the 'dart:async' library.
   *
   * @param library the library being tested
   * @return `true` if the library is 'dart:async'
   */
  bool _isAsyncLibrary(LibraryElement library) => library.name == "dart.async";

  /**
   * Return `true` if the given library is the 'dart:html' library.
   *
   * @param library the library being tested
   * @return `true` if the library is 'dart:html'
   */
  bool _isHtmlLibrary(LibraryElement library) =>
      library != null && "dart.dom.html" == library.name;

  /**
   * Return `true` if the given node is not a type literal.
   *
   * @param node the node being tested
   * @return `true` if the given node is not a type literal
   */
  bool _isNotTypeLiteral(Identifier node) {
    AstNode parent = node.parent;
    return parent is TypeName ||
        (parent is PrefixedIdentifier &&
            (parent.parent is TypeName || identical(parent.prefix, node))) ||
        (parent is PropertyAccess &&
            identical(parent.target, node) &&
            parent.operator.type == TokenType.PERIOD) ||
        (parent is MethodInvocation &&
            identical(node, parent.target) &&
            parent.operator.type == TokenType.PERIOD);
  }

  /**
   * Computes the least upper bound between two types.
   *
   * See [TypeSystem.getLeastUpperBound].
   */
  DartType _leastUpperBound(DartType s, DartType t) =>
      _typeSystem.getLeastUpperBound(_typeProvider, s, t);

  /**
   * Record that the propagated type of the given node is the given type.
   *
   * @param expression the node whose type is to be recorded
   * @param type the propagated type of the node
   */
  void _recordPropagatedType(Expression expression, DartType type) {
    if (type != null && !type.isDynamic && !type.isBottom) {
      expression.propagatedType = type;
    }
  }

  /**
   * Given a function element and its body, compute and record the propagated return type of the
   * function.
   *
   * @param functionElement the function element to record propagated return type for
   * @param body the boy of the function whose propagated return type is to be computed
   * @return the propagated return type that was computed, may be `null` if it is not more
   *         specific than the static return type.
   */
  void _recordPropagatedTypeOfFunction(
      ExecutableElement functionElement, FunctionBody body) {
    DartType propagatedReturnType =
        _computePropagatedReturnTypeOfFunction(body);
    if (propagatedReturnType == null) {
      return;
    }
    // Ignore 'bottom' type.
    if (propagatedReturnType.isBottom) {
      return;
    }
    // Record only if we inferred more specific type.
    DartType staticReturnType = functionElement.returnType;
    if (!propagatedReturnType.isMoreSpecificThan(staticReturnType)) {
      return;
    }
    // OK, do record.
    _propagatedReturnTypes[functionElement] = propagatedReturnType;
  }

  /**
   * Record that the static type of the given node is the given type.
   *
   * @param expression the node whose type is to be recorded
   * @param type the static type of the node
   */
  void _recordStaticType(Expression expression, DartType type) {
    if (type == null) {
      expression.staticType = _dynamicType;
    } else {
      expression.staticType = type;
    }
  }

  /**
   * Create a table mapping HTML tag names to the names of the classes (in 'dart:html') that
   * implement those tags.
   *
   * @return the table that was created
   */
  static HashMap<String, String> _createHtmlTagToClassMap() {
    HashMap<String, String> map = new HashMap<String, String>();
    map["a"] = "AnchorElement";
    map["area"] = "AreaElement";
    map["br"] = "BRElement";
    map["base"] = "BaseElement";
    map["body"] = "BodyElement";
    map["button"] = "ButtonElement";
    map["canvas"] = "CanvasElement";
    map["content"] = "ContentElement";
    map["dl"] = "DListElement";
    map["datalist"] = "DataListElement";
    map["details"] = "DetailsElement";
    map["div"] = "DivElement";
    map["embed"] = "EmbedElement";
    map["fieldset"] = "FieldSetElement";
    map["form"] = "FormElement";
    map["hr"] = "HRElement";
    map["head"] = "HeadElement";
    map["h1"] = "HeadingElement";
    map["h2"] = "HeadingElement";
    map["h3"] = "HeadingElement";
    map["h4"] = "HeadingElement";
    map["h5"] = "HeadingElement";
    map["h6"] = "HeadingElement";
    map["html"] = "HtmlElement";
    map["iframe"] = "IFrameElement";
    map["img"] = "ImageElement";
    map["input"] = "InputElement";
    map["keygen"] = "KeygenElement";
    map["li"] = "LIElement";
    map["label"] = "LabelElement";
    map["legend"] = "LegendElement";
    map["link"] = "LinkElement";
    map["map"] = "MapElement";
    map["menu"] = "MenuElement";
    map["meter"] = "MeterElement";
    map["ol"] = "OListElement";
    map["object"] = "ObjectElement";
    map["optgroup"] = "OptGroupElement";
    map["output"] = "OutputElement";
    map["p"] = "ParagraphElement";
    map["param"] = "ParamElement";
    map["pre"] = "PreElement";
    map["progress"] = "ProgressElement";
    map["script"] = "ScriptElement";
    map["select"] = "SelectElement";
    map["source"] = "SourceElement";
    map["span"] = "SpanElement";
    map["style"] = "StyleElement";
    map["caption"] = "TableCaptionElement";
    map["td"] = "TableCellElement";
    map["col"] = "TableColElement";
    map["table"] = "TableElement";
    map["tr"] = "TableRowElement";
    map["textarea"] = "TextAreaElement";
    map["title"] = "TitleElement";
    map["track"] = "TrackElement";
    map["ul"] = "UListElement";
    map["video"] = "VideoElement";
    return map;
  }
}

class _StaticTypeAnalyzer_computePropagatedReturnTypeOfFunction
    extends GeneralizingAstVisitor<Object> {
  final TypeSystem _typeSystem;
  final TypeProvider _typeProvider;
  DartType result = null;

  _StaticTypeAnalyzer_computePropagatedReturnTypeOfFunction(
      this._typeProvider, this._typeSystem);

  @override
  Object visitExpression(Expression node) => null;

  @override
  Object visitReturnStatement(ReturnStatement node) {
    // prepare this 'return' type
    DartType type;
    Expression expression = node.expression;
    if (expression != null) {
      type = expression.bestType;
    } else {
      type = BottomTypeImpl.instance;
    }
    // merge types
    if (result == null) {
      result = type;
    } else {
      result = _typeSystem.getLeastUpperBound(_typeProvider, result, type);
    }
    return null;
  }
}<|MERGE_RESOLUTION|>--- conflicted
+++ resolved
@@ -1944,19 +1944,6 @@
         }
       }
 
-<<<<<<< HEAD
-      DartType returnContext = InferenceContext.getContext(node);
-      DartType returnType;
-      if (returnContext is FutureUnionType) {
-        returnType = _resolver.isSubtypeOfFuture(fnType.returnType)
-            ? returnContext.futureOfType
-            : returnContext.type;
-      } else {
-        returnType = returnContext;
-      }
-
-=======
->>>>>>> e95eb9e7
       // Special case Future<T>.then upwards inference. It has signature:
       //
       //     <S>(T -> (S | Future<S>)) -> Future<S>
@@ -1994,13 +1981,8 @@
           }
         }
       }
-<<<<<<< HEAD
-      return ts.inferGenericFunctionCall(
-          _typeProvider, fnType, paramTypes, argTypes, returnType);
-=======
       return ts.inferGenericFunctionCall(_typeProvider, fnType, paramTypes,
           argTypes, InferenceContext.getContext(node));
->>>>>>> e95eb9e7
     }
     return null;
   }
