--- conflicted
+++ resolved
@@ -6943,11 +6943,7 @@
 // For testing Args<>'s explanation.
 class LessThanMatcher : public MatcherInterface<std::tuple<char, int> > {
  public:
-<<<<<<< HEAD
-  void DescribeTo(::std::ostream* os) const override {}
-=======
   void DescribeTo(::std::ostream* /*os*/) const override {}
->>>>>>> 1c22797c
 
   bool MatchAndExplain(std::tuple<char, int> value,
                        MatchResultListener* listener) const override {
