--- conflicted
+++ resolved
@@ -49,18 +49,14 @@
 # include <unistd.h>  // NOLINT
 #endif
 
-<<<<<<< HEAD
 // Silence C4800 (C4800: 'int *const ': forcing value
-// to bool 'true' or 'false') for MSVC 14,15
-#ifdef _MSC_VER
-#if _MSC_VER <= 1900
-#  pragma warning(push)
-#  pragma warning(disable:4800)
+// to bool 'true' or 'false') for MSVC 14
+#ifdef _MSC_VER && _MSC_VER == 1900
+# pragma warning(push)
+# pragma warning(disable:4800)
 #endif
-#endif
-
-=======
->>>>>>> 8fbb4194
+
+
 namespace testing {
 namespace internal {
 
@@ -877,14 +873,8 @@
   }
 }
 
-<<<<<<< HEAD
 }  // namespace testing
 
-#ifdef _MSC_VER
-#if _MSC_VER <= 1900
-#  pragma warning(pop)
-#endif
-#endif
-=======
-}  // namespace testing
->>>>>>> 8fbb4194
+#ifdef _MSC_VER && _MSC_VER == 1900
+# pragma warning(pop)
+#endif