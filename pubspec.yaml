--- conflicted
+++ resolved
@@ -1,12 +1,5 @@
 name: matcher
-<<<<<<< HEAD
-
-# This version should really be 0.12.1-dev, but test depends on matcher <0.12.1,
-# so we're using + instead.
-version: 0.12.0+dev
-=======
-version: 0.11.4+6
->>>>>>> 1afd3498
+version: 0.12.0+2
 author: Dart Team <misc@dartlang.org>
 description: Support for specifying test expectations
 homepage: https://github.com/dart-lang/matcher
