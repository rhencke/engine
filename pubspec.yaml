name: dart_style
# Note: See tool/grind.dart for how to bump the version.
<<<<<<< HEAD
version: 1.3.1
=======
version: 1.3.1-dev
>>>>>>> 9ec1dfd5
author: Dart Team <misc@dartlang.org>
description: >-
  Opinionated, automatic Dart source code formatter.
  Provides an API and a CLI tool.
homepage: https://github.com/dart-lang/dart_style

environment:
  sdk: '>=2.3.0 <3.0.0'

dependencies:
  analyzer: ^0.38.3
  args: ^1.0.0
  path: ^1.0.0
  source_span: ^1.4.0

dev_dependencies:
  grinder: ^0.8.0
  pedantic: ^1.0.0
  pub_semver: ^1.2.3
  test: ^1.6.0
  test_descriptor: ^1.0.0
  test_process: ^1.0.0
  yaml: ^2.0.0

executables:
  dartfmt: format
  dartformat: format # Allow the old name for compatibility.<|MERGE_RESOLUTION|>--- conflicted
+++ resolved
@@ -1,10 +1,6 @@
 name: dart_style
 # Note: See tool/grind.dart for how to bump the version.
-<<<<<<< HEAD
 version: 1.3.1
-=======
-version: 1.3.1-dev
->>>>>>> 9ec1dfd5
 author: Dart Team <misc@dartlang.org>
 description: >-
   Opinionated, automatic Dart source code formatter.
