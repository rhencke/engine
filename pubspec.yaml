--- conflicted
+++ resolved
@@ -6,11 +6,8 @@
 environment:
   sdk: '>=1.12.0 <2.0.0'
 dev_dependencies:
-<<<<<<< HEAD
+  args: '^0.13.3+1'
   collection: ^1.2.0
-=======
-  args: '^0.13.3+1'
->>>>>>> 0dd44ab2
   path: '^1.3.1'
   test: '^0.12.4+1'
   yaml: '^2.1.8'