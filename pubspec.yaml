--- conflicted
+++ resolved
@@ -1,9 +1,5 @@
 name: typed_data
-<<<<<<< HEAD
 version: 1.2.0
-=======
-version: 1.1.7-dev
->>>>>>> 95c94f44
 
 description: >-
   Utility functions and classes related to the dart:typed_data library.
@@ -11,14 +7,10 @@
 homepage: https://github.com/dart-lang/typed_data
 
 environment:
-<<<<<<< HEAD
-  sdk: '>=2.2.2 <3.0.0'
+  sdk: '>=2.4.0 <3.0.0'
 
 dependencies:
   collection: ^1.1.0
-=======
-  sdk: '>=2.4.0 <3.0.0'
->>>>>>> 95c94f44
 
 dev_dependencies:
   pedantic: ^1.0.0
