//========================================================================
// Window re-opener (open/close stress test)
// Copyright (c) Camilla Berglund <elmindreda@elmindreda.org>
//
// This software is provided 'as-is', without any express or implied
// warranty. In no event will the authors be held liable for any damages
// arising from the use of this software.
//
// Permission is granted to anyone to use this software for any purpose,
// including commercial applications, and to alter it and redistribute it
// freely, subject to the following restrictions:
//
// 1. The origin of this software must not be misrepresented; you must not
//    claim that you wrote the original software. If you use this software
//    in a product, an acknowledgment in the product documentation would
//    be appreciated but is not required.
//
// 2. Altered source versions must be plainly marked as such, and must not
//    be misrepresented as being the original software.
//
// 3. This notice may not be removed or altered from any source
//    distribution.
//
//========================================================================
//
// This test came about as the result of bug #1262773
//
// It closes and re-opens the GLFW window every five seconds, alternating
// between windowed and fullscreen mode
//
// It also times and logs opening and closing actions and attempts to separate
// user initiated window closing from its own
//
//========================================================================

#include <GL/glfw3.h>

#include <stdio.h>
#include <stdlib.h>

static GLFWwindow window_handle = NULL;
static GLboolean closed = GL_FALSE;

static void window_size_callback(GLFWwindow window, int width, int height)
{
    glViewport(0, 0, width, height);
}

static int window_close_callback(GLFWwindow window)
{
    printf("Close callback triggered\n");
    closed = GL_TRUE;
    return 0;
}

static void key_callback(GLFWwindow window, int key, int action)
{
    if (action != GLFW_PRESS)
        return;

    switch (key)
    {
        case GLFW_KEY_Q:
        case GLFW_KEY_ESCAPE:
            closed = GL_TRUE;
            break;
    }
}

static GLboolean open_window(int width, int height, GLFWmonitor monitor)
{
    double base;

    base = glfwGetTime();

    window_handle = glfwCreateWindow(width, height, "Window Re-opener", monitor, NULL);
    if (!window_handle)
    {
        fprintf(stderr, "Failed to open %s mode GLFW window: %s\n",
                monitor ? "fullscreen" : "windowed",
                glfwErrorString(glfwGetError()));
        return GL_FALSE;
    }

    glfwMakeContextCurrent(window_handle);
    glfwSwapInterval(1);

    glfwSetWindowSizeCallback(window_handle, window_size_callback);
    glfwSetWindowCloseCallback(window_handle, window_close_callback);
    glfwSetKeyCallback(window_handle, key_callback);

    printf("Opening %s mode window took %0.3f seconds\n",
           monitor ? "fullscreen" : "windowed",
           glfwGetTime() - base);

    return GL_TRUE;
}

static void close_window(void)
{
    double base = glfwGetTime();

    glfwDestroyWindow(window_handle);
    window_handle = NULL;

    printf("Closing window took %0.3f seconds\n", glfwGetTime() - base);
}

int main(int argc, char** argv)
{
    int count = 0;

    if (!glfwInit())
    {
        fprintf(stderr, "Failed to initialize GLFW: %s\n", glfwErrorString(glfwGetError()));
        return GL_FALSE;
    }

    for (;;)
    {
<<<<<<< HEAD
        GLFWmonitor monitor = NULL;

        if (count & 1)
            monitor = glfwGetPrimaryMonitor();

        if (!open_window(640, 480, monitor))
=======
        if (!open_window(640, 480, (count & 1) ? GLFW_FULLSCREEN : GLFW_WINDOWED))
        {
            glfwTerminate();
>>>>>>> 4fc32a4b
            exit(EXIT_FAILURE);
        }

        glMatrixMode(GL_PROJECTION);
        glOrtho(-1.f, 1.f, -1.f, 1.f, 1.f, -1.f);
        glMatrixMode(GL_MODELVIEW);

        glfwSetTime(0.0);

        while (glfwGetTime() < 5.0)
        {
            glClear(GL_COLOR_BUFFER_BIT);

            glPushMatrix();
            glRotatef((GLfloat) glfwGetTime() * 100.f, 0.f, 0.f, 1.f);
            glRectf(-0.5f, -0.5f, 1.f, 1.f);
            glPopMatrix();

            glfwSwapBuffers(window_handle);
            glfwPollEvents();

            if (closed)
            {
                close_window();
                printf("User closed window\n");

                glfwTerminate();
                exit(EXIT_SUCCESS);
            }
        }

        printf("Closing window\n");
        close_window();

        count++;
    }
}
<|MERGE_RESOLUTION|>--- conflicted
+++ resolved
@@ -118,18 +118,14 @@
 
     for (;;)
     {
-<<<<<<< HEAD
         GLFWmonitor monitor = NULL;
 
         if (count & 1)
             monitor = glfwGetPrimaryMonitor();
 
         if (!open_window(640, 480, monitor))
-=======
-        if (!open_window(640, 480, (count & 1) ? GLFW_FULLSCREEN : GLFW_WINDOWED))
         {
             glfwTerminate();
->>>>>>> 4fc32a4b
             exit(EXIT_FAILURE);
         }
 
