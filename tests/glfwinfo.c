--- conflicted
+++ resolved
@@ -310,20 +310,15 @@
         }
     }
 
-<<<<<<< HEAD
     printf("%s context renderer string: \"%s\"\n",
            get_client_api_name(api),
            glGetString(GL_RENDERER));
     printf("%s context vendor string: \"%s\"\n",
            get_client_api_name(api),
            glGetString(GL_VENDOR));
-=======
+
     printf("OpenGL context debug flag saved by GLFW: %s\n",
            glfwGetWindowParam(window, GLFW_OPENGL_DEBUG_CONTEXT) ? "true" : "false");
-
-    printf("OpenGL context renderer string: \"%s\"\n", glGetString(GL_RENDERER));
-    printf("OpenGL context vendor string: \"%s\"\n", glGetString(GL_VENDOR));
->>>>>>> feef05f8
 
     if (major > 1)
     {
