//========================================================================
// Clipboard test program
// Copyright (c) Camilla Berglund <elmindreda@elmindreda.org>
//
// This software is provided 'as-is', without any express or implied
// warranty. In no event will the authors be held liable for any damages
// arising from the use of this software.
//
// Permission is granted to anyone to use this software for any purpose,
// including commercial applications, and to alter it and redistribute it
// freely, subject to the following restrictions:
//
// 1. The origin of this software must not be misrepresented; you must not
//    claim that you wrote the original software. If you use this software
//    in a product, an acknowledgment in the product documentation would
//    be appreciated but is not required.
//
// 2. Altered source versions must be plainly marked as such, and must not
//    be misrepresented as being the original software.
//
// 3. This notice may not be removed or altered from any source
//    distribution.
//
//========================================================================
//
// This program is used to test the clipboard functionality.
//
//========================================================================

#include <GL/glfw3.h>

#include <stdio.h>
#include <stdlib.h>

#include "getopt.h"

static GLboolean closed = GL_FALSE;

static void usage(void)
{
    printf("Usage: clipboard [-h]\n");
}

static GLboolean control_is_down(GLFWwindow window)
{
    return glfwGetKey(window, GLFW_KEY_LEFT_CONTROL) ||
           glfwGetKey(window, GLFW_KEY_RIGHT_CONTROL);
}

static int window_close_callback(GLFWwindow window)
{
    closed = GL_TRUE;
    return GL_FALSE;
}

static void key_callback(GLFWwindow window, int key, int action)
{
    if (action != GLFW_PRESS)
        return;

    switch (key)
    {
        case GLFW_KEY_ESCAPE:
            closed = GL_TRUE;
            break;

        case GLFW_KEY_V:
            if (control_is_down(window))
            {
                const char* string;

                string = glfwGetClipboardString(window);
                if (string)
                    printf("Clipboard contains \"%s\"\n", string);
                else
                    printf("Clipboard does not contain a string\n");
            }
            break;

        case GLFW_KEY_C:
            if (control_is_down(window))
            {
                const char* string = "Hello GLFW World!";
                glfwSetClipboardString(window, string);
                printf("Setting clipboard to \"%s\"\n", string);
            }
            break;
    }
}

static void window_size_callback(GLFWwindow window, int width, int height)
{
    glViewport(0, 0, width, height);
}

static void error_callback(int error, const char* description)
{
    fprintf(stderr, "Error in %s\n", description);
}

int main(int argc, char** argv)
{
    int ch;
    GLFWwindow window;

    while ((ch = getopt(argc, argv, "h")) != -1)
    {
        switch (ch)
        {
            case 'h':
                usage();
                exit(EXIT_SUCCESS);

            default:
                usage();
                exit(EXIT_FAILURE);
        }
    }

    glfwSetErrorCallback(error_callback);

    if (!glfwInit())
    {
        fprintf(stderr, "Failed to initialize GLFW\n");
        exit(EXIT_FAILURE);
    }

<<<<<<< HEAD
    window = glfwCreateWindow(0, 0, "Clipboard Test", NULL, NULL);
=======
    window = glfwCreateWindow(200, 200, GLFW_WINDOWED, "Clipboard Test", NULL);
>>>>>>> fc697218
    if (!window)
    {
        glfwTerminate();

        fprintf(stderr, "Failed to open GLFW window\n");
        exit(EXIT_FAILURE);
    }

    glfwMakeContextCurrent(window);
    glfwSwapInterval(1);

    glfwSetKeyCallback(window, key_callback);
    glfwSetWindowSizeCallback(window, window_size_callback);
    glfwSetWindowCloseCallback(window, window_close_callback);

    glMatrixMode(GL_PROJECTION);
    glOrtho(-1.f, 1.f, -1.f, 1.f, -1.f, 1.f);
    glMatrixMode(GL_MODELVIEW);

    glClearColor(0.5f, 0.5f, 0.5f, 0);

    while (!closed)
    {
        glClear(GL_COLOR_BUFFER_BIT);

        glColor3f(0.8f, 0.2f, 0.4f);
        glRectf(-0.5f, -0.5f, 0.5f, 0.5f);

        glfwSwapBuffers(window);
        glfwWaitEvents();
    }

    glfwTerminate();
    exit(EXIT_SUCCESS);
}
<|MERGE_RESOLUTION|>--- conflicted
+++ resolved
@@ -125,11 +125,7 @@
         exit(EXIT_FAILURE);
     }
 
-<<<<<<< HEAD
-    window = glfwCreateWindow(0, 0, "Clipboard Test", NULL, NULL);
-=======
-    window = glfwCreateWindow(200, 200, GLFW_WINDOWED, "Clipboard Test", NULL);
->>>>>>> fc697218
+    window = glfwCreateWindow(200, 200, "Clipboard Test", NULL, NULL);
     if (!window)
     {
         glfwTerminate();
