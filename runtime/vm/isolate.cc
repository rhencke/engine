// Copyright (c) 2013, the Dart project authors.  Please see the AUTHORS file
// for details. All rights reserved. Use of this source code is governed by a
// BSD-style license that can be found in the LICENSE file.

#include "vm/isolate.h"

#include "include/dart_api.h"
#include "platform/assert.h"
#include "platform/json.h"
#include "vm/code_observers.h"
#include "vm/compiler_stats.h"
#include "vm/coverage.h"
#include "vm/dart_api_state.h"
#include "vm/dart_entry.h"
#include "vm/debugger.h"
#include "vm/deopt_instructions.h"
#include "vm/heap.h"
#include "vm/lockers.h"
#include "vm/log.h"
#include "vm/message_handler.h"
#include "vm/object_id_ring.h"
#include "vm/object_store.h"
#include "vm/object.h"
#include "vm/os_thread.h"
#include "vm/parser.h"
#include "vm/port.h"
#include "vm/profiler.h"
#include "vm/reusable_handles.h"
#include "vm/service.h"
#include "vm/service_event.h"
#include "vm/service_isolate.h"
#include "vm/simulator.h"
#include "vm/stack_frame.h"
#include "vm/store_buffer.h"
#include "vm/stub_code.h"
#include "vm/symbols.h"
#include "vm/tags.h"
#include "vm/thread_interrupter.h"
#include "vm/thread_registry.h"
#include "vm/timeline.h"
#include "vm/timer.h"
#include "vm/visitor.h"


namespace dart {

DECLARE_FLAG(bool, print_metrics);
DECLARE_FLAG(bool, trace_service);

DEFINE_FLAG(bool, trace_isolates, false,
            "Trace isolate creation and shut down.");
DEFINE_FLAG(bool, pause_isolates_on_start, false,
            "Pause isolates before starting.");
DEFINE_FLAG(bool, pause_isolates_on_exit, false,
            "Pause isolates exiting.");
DEFINE_FLAG(bool, break_at_isolate_spawn, false,
            "Insert a one-time breakpoint at the entrypoint for all spawned "
            "isolates");
DEFINE_FLAG(charp, isolate_log_filter, NULL,
            "Log isolates whose name include the filter. "
            "Default: service isolate log messages are suppressed.");

DEFINE_FLAG(int, new_gen_semi_max_size, (kWordSize <= 4) ? 16 : 32,
            "Max size of new gen semi space in MB");
DEFINE_FLAG(int, old_gen_heap_size, 0,
            "Max size of old gen heap size in MB, or 0 for unlimited,"
            "e.g: --old_gen_heap_size=1024 allows up to 1024MB old gen heap");
DEFINE_FLAG(int, external_max_size, (kWordSize <= 4) ? 512 : 1024,
            "Max total size of external allocations in MB, or 0 for unlimited,"
            "e.g: --external_max_size=1024 allows up to 1024MB of externals");

// TODO(iposva): Make these isolate specific flags inaccessible using the
// regular FLAG_xyz pattern.
// These flags are per-isolate and only influence the defaults.
DEFINE_FLAG(bool, enable_asserts, false, "Enable assert statements.");
DEFINE_FLAG(bool, enable_type_checks, false, "Enable type checks.");
DEFINE_FLAG(bool, error_on_bad_override, false,
            "Report error for bad overrides.");
DEFINE_FLAG(bool, error_on_bad_type, false,
            "Report error for malformed types.");

static void CheckedModeHandler(bool value) {
  FLAG_enable_asserts = value;
  FLAG_enable_type_checks = value;
}

// --enable-checked-mode and --checked both enable checked mode which is
// equivalent to setting --enable-asserts and --enable-type-checks.
DEFINE_FLAG_HANDLER(CheckedModeHandler,
                    enable_checked_mode,
                    "Enable checked mode.");

DEFINE_FLAG_HANDLER(CheckedModeHandler,
                    checked,
                    "Enable checked mode.");


// Quick access to the locally defined isolate() method.
#define I (isolate())

#if defined(DEBUG)
// Helper class to ensure that a live origin_id is never reused
// and assigned to an isolate.
class VerifyOriginId : public IsolateVisitor {
 public:
  explicit VerifyOriginId(Dart_Port id) : id_(id) {}

  void VisitIsolate(Isolate* isolate) {
    ASSERT(isolate->origin_id() != id_);
  }

 private:
  Dart_Port id_;
  DISALLOW_COPY_AND_ASSIGN(VerifyOriginId);
};
#endif


static uint8_t* allocator(uint8_t* ptr, intptr_t old_size, intptr_t new_size) {
  void* new_ptr = realloc(reinterpret_cast<void*>(ptr), new_size);
  return reinterpret_cast<uint8_t*>(new_ptr);
}


static void SerializeObject(const Instance& obj,
                            uint8_t** obj_data,
                            intptr_t* obj_len,
                            bool allow_any_object) {
  MessageWriter writer(obj_data, &allocator, allow_any_object);
  writer.WriteMessage(obj);
  *obj_len = writer.BytesWritten();
}


void Isolate::RegisterClass(const Class& cls) {
  class_table()->Register(cls);
}


void Isolate::RegisterClassAt(intptr_t index, const Class& cls) {
  class_table()->RegisterAt(index, cls);
}


void Isolate::ValidateClassTable() {
  class_table()->Validate();
}


class IsolateMessageHandler : public MessageHandler {
 public:
  explicit IsolateMessageHandler(Isolate* isolate);
  ~IsolateMessageHandler();

  const char* name() const;
  void MessageNotify(Message::Priority priority);
  bool HandleMessage(Message* message);
  void NotifyPauseOnStart();
  void NotifyPauseOnExit();

#if defined(DEBUG)
  // Check that it is safe to access this handler.
  void CheckAccess();
#endif
  bool IsCurrentIsolate() const;
  virtual Isolate* isolate() const { return isolate_; }

 private:
  // Keep both these enums in sync with isolate_patch.dart.
  // The different Isolate API message types.
  enum {
    kPauseMsg = 1,
    kResumeMsg = 2,
    kPingMsg = 3,
    kKillMsg = 4,
    kAddExitMsg = 5,
    kDelExitMsg = 6,
    kAddErrorMsg = 7,
    kDelErrorMsg = 8,
    kErrorFatalMsg = 9,
  };
  // The different Isolate API message priorities for ping and kill messages.
  enum {
    kImmediateAction = 0,
    kBeforeNextEventAction = 1,
    kAsEventAction = 2
  };

  // A result of false indicates that the isolate should terminate the
  // processing of further events.
  bool HandleLibMessage(const Array& message);

  bool ProcessUnhandledException(const Error& result);
  Isolate* isolate_;
};


IsolateMessageHandler::IsolateMessageHandler(Isolate* isolate)
    : isolate_(isolate) {
}


IsolateMessageHandler::~IsolateMessageHandler() {
}

const char* IsolateMessageHandler::name() const {
  return isolate_->name();
}


// Isolate library OOB messages are fixed sized arrays which have the
// following format:
// [ OOB dispatch, Isolate library dispatch, <message specific data> ]
bool IsolateMessageHandler::HandleLibMessage(const Array& message) {
  if (message.Length() < 2) return true;
  const Object& type = Object::Handle(I, message.At(1));
  if (!type.IsSmi()) return true;
  const intptr_t msg_type = Smi::Cast(type).Value();
  switch (msg_type) {
    case kPauseMsg: {
      // [ OOB, kPauseMsg, pause capability, resume capability ]
      if (message.Length() != 4) return true;
      Object& obj = Object::Handle(I, message.At(2));
      if (!I->VerifyPauseCapability(obj)) return true;
      obj = message.At(3);
      if (!obj.IsCapability()) return true;
      if (I->AddResumeCapability(Capability::Cast(obj))) {
        increment_paused();
      }
      break;
    }
    case kResumeMsg: {
      // [ OOB, kResumeMsg, pause capability, resume capability ]
      if (message.Length() != 4) return true;
      Object& obj = Object::Handle(I, message.At(2));
      if (!I->VerifyPauseCapability(obj)) return true;
      obj = message.At(3);
      if (!obj.IsCapability()) return true;
      if (I->RemoveResumeCapability(Capability::Cast(obj))) {
        decrement_paused();
      }
      break;
    }
    case kPingMsg: {
      // [ OOB, kPingMsg, responsePort, priority, response ]
      if (message.Length() != 5) return true;
      const Object& obj2 = Object::Handle(I, message.At(2));
      if (!obj2.IsSendPort()) return true;
      const SendPort& send_port = SendPort::Cast(obj2);
      const Object& obj3 = Object::Handle(I, message.At(3));
      if (!obj3.IsSmi()) return true;
      const intptr_t priority = Smi::Cast(obj3).Value();
      const Object& obj4 = Object::Handle(I, message.At(4));
      if (!obj4.IsInstance() && !obj4.IsNull()) return true;
      const Instance& response =
          obj4.IsNull() ? Instance::null_instance() : Instance::Cast(obj4);
      if (priority == kImmediateAction) {
        uint8_t* data = NULL;
        intptr_t len = 0;
        SerializeObject(response, &data, &len, false);
        PortMap::PostMessage(new Message(send_port.Id(),
                                         data, len,
                                         Message::kNormalPriority));
      } else {
        ASSERT((priority == kBeforeNextEventAction) ||
               (priority == kAsEventAction));
        // Update the message so that it will be handled immediately when it
        // is picked up from the message queue the next time.
        message.SetAt(
            0, Smi::Handle(I, Smi::New(Message::kDelayedIsolateLibOOBMsg)));
        message.SetAt(3, Smi::Handle(I, Smi::New(kImmediateAction)));
        uint8_t* data = NULL;
        intptr_t len = 0;
        SerializeObject(message, &data, &len, false);
        this->PostMessage(new Message(Message::kIllegalPort,
                                      data, len,
                                      Message::kNormalPriority),
                          priority == kBeforeNextEventAction /* at_head */);
      }
      break;
    }
    case kKillMsg: {
      // [ OOB, kKillMsg, terminate capability, priority ]
      if (message.Length() != 4) return true;
      Object& obj = Object::Handle(I, message.At(3));
      if (!obj.IsSmi()) return true;
      const intptr_t priority = Smi::Cast(obj).Value();
      if (priority == kImmediateAction) {
        obj = message.At(2);
        // Signal that the isolate should stop execution.
        return !I->VerifyTerminateCapability(obj);
      } else {
        ASSERT((priority == kBeforeNextEventAction) ||
               (priority == kAsEventAction));
        // Update the message so that it will be handled immediately when it
        // is picked up from the message queue the next time.
        message.SetAt(
            0, Smi::Handle(I, Smi::New(Message::kDelayedIsolateLibOOBMsg)));
        message.SetAt(3, Smi::Handle(I, Smi::New(kImmediateAction)));
        uint8_t* data = NULL;
        intptr_t len = 0;
        SerializeObject(message, &data, &len, false);
        this->PostMessage(new Message(Message::kIllegalPort,
                                      data, len,
                                      Message::kNormalPriority),
                          priority == kBeforeNextEventAction /* at_head */);
      }
      break;
    }
    case kAddExitMsg:
    case kDelExitMsg:
    case kAddErrorMsg:
    case kDelErrorMsg: {
      // [ OOB, msg, listener port ]
      if (message.Length() < 3) return true;
      const Object& obj = Object::Handle(I, message.At(2));
      if (!obj.IsSendPort()) return true;
      const SendPort& listener = SendPort::Cast(obj);
      switch (msg_type) {
        case kAddExitMsg: {
          if (message.Length() != 4) return true;
          // [ OOB, msg, listener port, response object ]
          const Object& response = Object::Handle(I, message.At(3));
          if (!response.IsInstance() && !response.IsNull()) return true;
          I->AddExitListener(listener,
                             response.IsNull() ? Instance::null_instance()
                                               : Instance::Cast(response));
          break;
        }
        case kDelExitMsg:
          if (message.Length() != 3) return true;
          I->RemoveExitListener(listener);
          break;
        case kAddErrorMsg:
          if (message.Length() != 3) return true;
          I->AddErrorListener(listener);
          break;
        case kDelErrorMsg:
          if (message.Length() != 3) return true;
          I->RemoveErrorListener(listener);
          break;
        default:
          UNREACHABLE();
      }
      break;
    }
    case kErrorFatalMsg: {
      // [ OOB, kErrorFatalMsg, terminate capability, val ]
      if (message.Length() != 4) return true;
      // Check that the terminate capability has been passed correctly.
      Object& obj = Object::Handle(I, message.At(2));
      if (!I->VerifyTerminateCapability(obj)) return true;
      // Get the value to be set.
      obj = message.At(3);
      if (!obj.IsBool()) return true;
      I->SetErrorsFatal(Bool::Cast(obj).value());
      break;
    }
#if defined(DEBUG)
    // Malformed OOB messages are silently ignored in release builds.
    default:
      UNREACHABLE();
      break;
#endif  // defined(DEBUG)
  }
  return true;
}


void IsolateMessageHandler::MessageNotify(Message::Priority priority) {
  if (priority >= Message::kOOBPriority) {
    // Handle out of band messages even if the isolate is busy.
    I->ScheduleInterrupts(Isolate::kMessageInterrupt);
  }
  Dart_MessageNotifyCallback callback = I->message_notify_callback();
  if (callback) {
    // Allow the embedder to handle message notification.
    (*callback)(Api::CastIsolate(I));
  }
}


bool IsolateMessageHandler::HandleMessage(Message* message) {
  ASSERT(IsCurrentIsolate());
  Thread* thread = Thread::Current();
  StackZone stack_zone(thread);
  Zone* zone = stack_zone.GetZone();
  HandleScope handle_scope(thread);
  TimelineDurationScope tds(thread, I->GetIsolateStream(), "HandleMessage");
  tds.SetNumArguments(1);
  tds.CopyArgument(0, "isolateName", I->name());

  // TODO(turnidge): Rework collection total dart execution.  This can
  // overcount when other things (gc, compilation) are active.
  TIMERSCOPE(thread, time_dart_execution);

  // If the message is in band we lookup the handler to dispatch to.  If the
  // receive port was closed, we drop the message without deserializing it.
  // Illegal port is a special case for artificially enqueued isolate library
  // messages which are handled in C++ code below.
  Object& msg_handler = Object::Handle(zone);
  if (!message->IsOOB() && (message->dest_port() != Message::kIllegalPort)) {
    msg_handler = DartLibraryCalls::LookupHandler(message->dest_port());
    if (msg_handler.IsError()) {
      delete message;
      return ProcessUnhandledException(Error::Cast(msg_handler));
    }
    if (msg_handler.IsNull()) {
      // If the port has been closed then the message will be dropped at this
      // point. Make sure to post to the delivery failure port in that case.
      if (message->RedirectToDeliveryFailurePort()) {
        PortMap::PostMessage(message);
      } else {
        delete message;
      }
      return true;
    }
  }

  // Parse the message.
  MessageSnapshotReader reader(message->data(),
                               message->len(),
                               I, zone);
  const Object& msg_obj = Object::Handle(zone, reader.ReadObject());
  if (msg_obj.IsError()) {
    // An error occurred while reading the message.
    delete message;
    return ProcessUnhandledException(Error::Cast(msg_obj));
  }
  if (!msg_obj.IsNull() && !msg_obj.IsInstance()) {
    // TODO(turnidge): We need to decide what an isolate does with
    // malformed messages.  If they (eventually) come from a remote
    // machine, then it might make sense to drop the message entirely.
    // In the case that the message originated locally, which is
    // always true for now, then this should never occur.
    UNREACHABLE();
  }

  Instance& msg = Instance::Handle(zone);
  msg ^= msg_obj.raw();  // Can't use Instance::Cast because may be null.

  bool success = true;
  if (message->IsOOB()) {
    // OOB messages are expected to be fixed length arrays where the first
    // element is a Smi describing the OOB destination. Messages that do not
    // confirm to this layout are silently ignored.
    if (msg.IsArray()) {
      const Array& oob_msg = Array::Cast(msg);
      if (oob_msg.Length() > 0) {
        const Object& oob_tag = Object::Handle(zone, oob_msg.At(0));
        if (oob_tag.IsSmi()) {
          switch (Smi::Cast(oob_tag).Value()) {
            case Message::kServiceOOBMsg: {
              Service::HandleIsolateMessage(I, oob_msg);
              break;
            }
            case Message::kIsolateLibOOBMsg: {
              success = HandleLibMessage(oob_msg);
              break;
            }
#if defined(DEBUG)
            // Malformed OOB messages are silently ignored in release builds.
            default: {
              UNREACHABLE();
              break;
            }
#endif  // defined(DEBUG)
          }
        }
      }
    }
  } else if (message->dest_port() == Message::kIllegalPort) {
    // Check whether this is a delayed OOB message which needed handling as
    // part of the regular message dispatch. All other messages are dropped on
    // the floor.
    if (msg.IsArray()) {
      const Array& msg_arr = Array::Cast(msg);
      if (msg_arr.Length() > 0) {
        const Object& oob_tag = Object::Handle(zone, msg_arr.At(0));
        if (oob_tag.IsSmi() &&
            (Smi::Cast(oob_tag).Value() == Message::kDelayedIsolateLibOOBMsg)) {
          success = HandleLibMessage(Array::Cast(msg_arr));
        }
      }
    }
  } else {
    const Object& result = Object::Handle(zone,
        DartLibraryCalls::HandleMessage(msg_handler, msg));
    if (result.IsError()) {
      success = ProcessUnhandledException(Error::Cast(result));
    } else {
      ASSERT(result.IsNull());
    }
  }
  delete message;
  if (success) {
    const Object& result =
        Object::Handle(zone, I->InvokePendingServiceExtensionCalls());
    if (result.IsError()) {
      success = ProcessUnhandledException(Error::Cast(result));
    } else {
      ASSERT(result.IsNull());
    }
  }
  return success;
}


void IsolateMessageHandler::NotifyPauseOnStart() {
  if (Service::debug_stream.enabled()) {
    StartIsolateScope start_isolate(isolate());
    StackZone zone(I);
    HandleScope handle_scope(I);
    ServiceEvent pause_event(isolate(), ServiceEvent::kPauseStart);
    Service::HandleEvent(&pause_event);
  } else if (FLAG_trace_service) {
    OS::Print("vm-service: Dropping event of type PauseStart (%s)\n",
              isolate()->name());
  }
}


void IsolateMessageHandler::NotifyPauseOnExit() {
  if (Service::debug_stream.enabled()) {
    StartIsolateScope start_isolate(isolate());
    StackZone zone(I);
    HandleScope handle_scope(I);
    ServiceEvent pause_event(isolate(), ServiceEvent::kPauseExit);
    Service::HandleEvent(&pause_event);
  } else if (FLAG_trace_service) {
    OS::Print("vm-service: Dropping event of type PauseExit (%s)\n",
              isolate()->name());
  }
}


#if defined(DEBUG)
void IsolateMessageHandler::CheckAccess() {
  ASSERT(IsCurrentIsolate());
}
#endif


bool IsolateMessageHandler::IsCurrentIsolate() const {
  return (I == Isolate::Current());
}


bool IsolateMessageHandler::ProcessUnhandledException(const Error& result) {
  // Notify the debugger about specific unhandled exceptions which are withheld
  // when being thrown.
  if (result.IsUnhandledException()) {
    const UnhandledException& error = UnhandledException::Cast(result);
    RawInstance* exception = error.exception();
    if ((exception == I->object_store()->out_of_memory()) ||
        (exception == I->object_store()->stack_overflow())) {
      // We didn't notify the debugger when the stack was full. Do it now.
      I->debugger()->SignalExceptionThrown(Instance::Handle(exception));
    }
  }

  // Invoke the isolate's unhandled exception callback if there is one.
  if (Isolate::UnhandledExceptionCallback() != NULL) {
    Dart_EnterScope();
    Dart_Handle error = Api::NewHandle(I, result.raw());
    (Isolate::UnhandledExceptionCallback())(error);
    Dart_ExitScope();
  }

  // Generate the error and stacktrace strings for the error message.
  String& exc_str = String::Handle(I);
  String& stacktrace_str = String::Handle(I);
  if (result.IsUnhandledException()) {
    const UnhandledException& uhe = UnhandledException::Cast(result);
    const Instance& exception = Instance::Handle(I, uhe.exception());
    Object& tmp = Object::Handle(I);
    tmp = DartLibraryCalls::ToString(exception);
    if (!tmp.IsString()) {
      tmp = String::New(exception.ToCString());
    }
    exc_str ^= tmp.raw();

    const Instance& stacktrace = Instance::Handle(I, uhe.stacktrace());
    tmp = DartLibraryCalls::ToString(stacktrace);
    if (!tmp.IsString()) {
      tmp = String::New(stacktrace.ToCString());
    }
    stacktrace_str ^= tmp.raw();;
  } else {
    exc_str = String::New(result.ToErrorCString());
  }
  bool has_listener = I->NotifyErrorListeners(exc_str, stacktrace_str);

  if (I->ErrorsFatal()) {
    if (has_listener) {
      I->object_store()->clear_sticky_error();
    } else {
      I->object_store()->set_sticky_error(result);
    }
    return false;
  }
  return true;
}


Isolate::Flags::Flags()
  : type_checks_(FLAG_enable_type_checks),
    asserts_(FLAG_enable_asserts),
    error_on_bad_type_(FLAG_error_on_bad_type),
    error_on_bad_override_(FLAG_error_on_bad_override) {}


void Isolate::Flags::CopyFrom(const Flags& orig) {
  type_checks_ = orig.type_checks();
  asserts_ = orig.asserts();
  error_on_bad_type_ = orig.error_on_bad_type();
  error_on_bad_override_ = orig.error_on_bad_override();
}


void Isolate::Flags::CopyFrom(const Dart_IsolateFlags& api_flags) {
  type_checks_ = api_flags.enable_type_checks;
  asserts_ = api_flags.enable_asserts;
  // Leave others at defaults.
}


void Isolate::Flags::CopyTo(Dart_IsolateFlags* api_flags) const {
  api_flags->version = DART_FLAGS_CURRENT_VERSION;
  api_flags->enable_type_checks = type_checks();
  api_flags->enable_asserts = asserts();
}


#if defined(DEBUG)
// static
void BaseIsolate::AssertCurrent(BaseIsolate* isolate) {
  ASSERT(isolate == Isolate::Current());
}

void BaseIsolate::AssertCurrentThreadIsMutator() const {
  ASSERT(Isolate::Current() == this);
  ASSERT(Isolate::Current()->MutatorThreadIsCurrentThread());
}
#endif  // defined(DEBUG)

#if defined(DEBUG)
#define REUSABLE_HANDLE_SCOPE_INIT(object)                                     \
  reusable_##object##_handle_scope_active_(false),
#else
#define REUSABLE_HANDLE_SCOPE_INIT(object)
#endif  // defined(DEBUG)

#define REUSABLE_HANDLE_INITIALIZERS(object)                                   \
  object##_handle_(NULL),

Isolate::Isolate(const Dart_IsolateFlags& api_flags)
  :   vm_tag_(0),
      store_buffer_(new StoreBuffer()),
      thread_registry_(new ThreadRegistry()),
      message_notify_callback_(NULL),
      name_(NULL),
      debugger_name_(NULL),
      start_time_(OS::GetCurrentTimeMicros()),
      main_port_(0),
      origin_id_(0),
      pause_capability_(0),
      terminate_capability_(0),
      errors_fatal_(true),
      heap_(NULL),
      object_store_(NULL),
      top_exit_frame_info_(0),
      init_callback_data_(NULL),
      environment_callback_(NULL),
      library_tag_handler_(NULL),
      api_state_(NULL),
      debugger_(NULL),
      single_step_(false),
      resume_request_(false),
      last_resume_timestamp_(OS::GetCurrentTimeMillis()),
      has_compiled_(false),
      flags_(),
      random_(),
      simulator_(NULL),
      timer_list_(),
      deopt_id_(0),
      mutex_(new Mutex()),
      stack_limit_(0),
      saved_stack_limit_(0),
      stack_base_(0),
      stack_overflow_flags_(0),
      stack_overflow_count_(0),
      message_handler_(NULL),
      spawn_state_(NULL),
      is_runnable_(false),
      gc_prologue_callback_(NULL),
      gc_epilogue_callback_(NULL),
      defer_finalization_count_(0),
      deopt_context_(NULL),
      edge_counter_increment_size_(-1),
      compiler_stats_(NULL),
      is_service_isolate_(false),
      log_(new class Log()),
      stacktrace_(NULL),
      stack_frame_index_(-1),
      last_allocationprofile_accumulator_reset_timestamp_(0),
      last_allocationprofile_gc_timestamp_(0),
      object_id_ring_(NULL),
      trace_buffer_(NULL),
      profiler_data_(NULL),
      tag_table_(GrowableObjectArray::null()),
      current_tag_(UserTag::null()),
      default_tag_(UserTag::null()),
      collected_closures_(GrowableObjectArray::null()),
      deoptimized_code_array_(GrowableObjectArray::null()),
      pending_service_extension_calls_(GrowableObjectArray::null()),
      registered_service_extension_handlers_(GrowableObjectArray::null()),
      metrics_list_head_(NULL),
      compilation_allowed_(true),
      cha_(NULL),
      next_(NULL),
      pause_loop_monitor_(NULL),
      REUSABLE_HANDLE_LIST(REUSABLE_HANDLE_INITIALIZERS)
      REUSABLE_HANDLE_LIST(REUSABLE_HANDLE_SCOPE_INIT)
      reusable_handles_() {
  flags_.CopyFrom(api_flags);
  set_vm_tag(VMTag::kEmbedderTagId);
  set_user_tag(UserTags::kDefaultUserTag);
}

#undef REUSABLE_HANDLE_SCOPE_INIT
#undef REUSABLE_HANDLE_INITIALIZERS

Isolate::~Isolate() {
  free(name_);
  free(debugger_name_);
  delete store_buffer_;
  delete heap_;
  delete object_store_;
  delete api_state_;
  delete debugger_;
#if defined(USING_SIMULATOR)
  delete simulator_;
#endif
  delete mutex_;
  mutex_ = NULL;  // Fail fast if interrupts are scheduled on a dead isolate.
  delete message_handler_;
  message_handler_ = NULL;  // Fail fast if we send messages to a dead isolate.
  ASSERT(deopt_context_ == NULL);  // No deopt in progress when isolate deleted.
  delete spawn_state_;
  delete log_;
  log_ = NULL;
  delete object_id_ring_;
  object_id_ring_ = NULL;
  delete pause_loop_monitor_;
  pause_loop_monitor_ = NULL;
  if (compiler_stats_ != NULL) {
    delete compiler_stats_;
    compiler_stats_ = NULL;
  }
  delete thread_registry_;
}


#if defined(DEBUG)
bool Isolate::IsIsolateOf(Thread* thread) {
  return this == thread->isolate();
}
#endif  // DEBUG


void Isolate::InitOnce() {
  create_callback_ = NULL;
  isolates_list_monitor_ = new Monitor();
  ASSERT(isolates_list_monitor_ != NULL);
}


Isolate* Isolate::Init(const char* name_prefix,
                       const Dart_IsolateFlags& api_flags,
                       bool is_vm_isolate) {
  Isolate* result = new Isolate(api_flags);
  ASSERT(result != NULL);

  // Initialize metrics.
#define ISOLATE_METRIC_INIT(type, variable, name, unit)                        \
  result->metric_##variable##_.Init(result, name, NULL, Metric::unit);
  ISOLATE_METRIC_LIST(ISOLATE_METRIC_INIT);
#undef ISOLATE_METRIC_INIT

  // Initialize Timeline streams.
#define ISOLATE_TIMELINE_STREAM_INIT(name, enabled_by_default)                 \
  result->stream_##name##_.Init(#name,                                         \
                                Timeline::EnableStreamByDefault(#name) ||      \
                                enabled_by_default);
  ISOLATE_TIMELINE_STREAM_LIST(ISOLATE_TIMELINE_STREAM_INIT);
#undef ISOLATE_TIMELINE_STREAM_INIT

  Heap::Init(result,
             is_vm_isolate
                 ? 0  // New gen size 0; VM isolate should only allocate in old.
                 : FLAG_new_gen_semi_max_size * MBInWords,
             FLAG_old_gen_heap_size * MBInWords,
             FLAG_external_max_size * MBInWords);

  // TODO(5411455): For now just set the recently created isolate as
  // the current isolate.
  Thread::EnterIsolate(result);

  // Setup the isolate specific resuable handles.
#define REUSABLE_HANDLE_ALLOCATION(object)                                     \
  result->object##_handle_ = result->AllocateReusableHandle<object>();
  REUSABLE_HANDLE_LIST(REUSABLE_HANDLE_ALLOCATION)
#undef REUSABLE_HANDLE_ALLOCATION

  // Setup the isolate message handler.
  MessageHandler* handler = new IsolateMessageHandler(result);
  ASSERT(handler != NULL);
  result->set_message_handler(handler);

  // Setup the Dart API state.
  ApiState* state = new ApiState();
  ASSERT(state != NULL);
  result->set_api_state(state);

  // Initialize stack limit (wait until later for the VM isolate, since the
  // needed GetStackPointer stub has not yet been generated in that case).
  if (!is_vm_isolate) {
    result->InitializeStackLimit();
  }
  result->set_main_port(PortMap::CreatePort(result->message_handler()));
#if defined(DEBUG)
  // Verify that we are never reusing a live origin id.
  VerifyOriginId id_verifier(result->main_port());
  Isolate::VisitIsolates(&id_verifier);
#endif
  result->set_origin_id(result->main_port());
  result->set_pause_capability(result->random()->NextUInt64());
  result->set_terminate_capability(result->random()->NextUInt64());

  result->BuildName(name_prefix);
  result->debugger_ = new Debugger();
  result->debugger_->Initialize(result);
  if (FLAG_trace_isolates) {
    if (name_prefix == NULL || strcmp(name_prefix, "vm-isolate") != 0) {
      OS::Print("[+] Starting isolate:\n"
                "\tisolate:    %s\n", result->name());
    }
  }
  if (FLAG_compiler_stats) {
    result->compiler_stats_ = new CompilerStats(result);
  }
  ObjectIdRing::Init(result);
  // Add to isolate list.
  AddIsolateTolist(result);

  return result;
}


void Isolate::InitializeStackLimit() {
  SetStackLimitFromStackBase(Isolate::GetCurrentStackPointer());
}


/* static */
uword Isolate::GetCurrentStackPointer() {
  // Since AddressSanitizer's detect_stack_use_after_return instruments the
  // C++ code to give out fake stack addresses, we call a stub in that case.
  uword (*func)() = reinterpret_cast<uword (*)()>(
      StubCode::GetStackPointer_entry()->EntryPoint());
  // But for performance (and to support simulators), we normally use a local.
#if defined(__has_feature)
#if __has_feature(address_sanitizer)
  uword current_sp = func();
  return current_sp;
#else
  uword stack_allocated_local_address = reinterpret_cast<uword>(&func);
  return stack_allocated_local_address;
#endif
#else
  uword stack_allocated_local_address = reinterpret_cast<uword>(&func);
  return stack_allocated_local_address;
#endif
}


void Isolate::set_debugger_name(const char* name) {
  free(debugger_name_);
  debugger_name_ = strdup(name);
}


void Isolate::BuildName(const char* name_prefix) {
  ASSERT(name_ == NULL);
  if (name_prefix == NULL) {
    name_prefix = "isolate";
  }
  set_debugger_name(name_prefix);
  if (ServiceIsolate::NameEquals(name_prefix)) {
    name_ = strdup(name_prefix);
    return;
  }
  const char* kFormat = "%s-%lld";
  intptr_t len = OS::SNPrint(NULL, 0, kFormat, name_prefix, main_port()) + 1;
  name_ = reinterpret_cast<char*>(malloc(len));
  OS::SNPrint(name_, len, kFormat, name_prefix, main_port());
}


Log* Isolate::Log() const {
  if (FLAG_isolate_log_filter == NULL) {
    if (is_service_isolate_) {
      // By default, do not log for the service isolate.
      return Log::NoOpLog();
    }
    return log_;
  }
  ASSERT(name_ != NULL);
  if (strstr(name_, FLAG_isolate_log_filter) == NULL) {
    // Filter does not match, do not log for this isolate.
    return Log::NoOpLog();
  }
  return log_;
}


// TODO(5411455): Use flag to override default value and Validate the
// stack size by querying OS.
uword Isolate::GetSpecifiedStackSize() {
  ASSERT(Isolate::kStackSizeBuffer < OSThread::GetMaxStackSize());
  uword stack_size = OSThread::GetMaxStackSize() - Isolate::kStackSizeBuffer;
  return stack_size;
}


void Isolate::SetStackLimitFromStackBase(uword stack_base) {
  // Set stack base.
  stack_base_ = stack_base;

  // Set stack limit.
#if defined(USING_SIMULATOR)
  // Ignore passed-in native stack top and use Simulator stack top.
  Simulator* sim = Simulator::Current();  // May allocate a simulator.
  ASSERT(simulator() == sim);  // This isolate's simulator is the current one.
  stack_base = sim->StackTop();
  // The overflow area is accounted for by the simulator.
#endif
  SetStackLimit(stack_base - GetSpecifiedStackSize());
}


void Isolate::SetStackLimit(uword limit) {
  // The isolate setting the stack limit is not necessarily the isolate which
  // the stack limit is being set on.
  MutexLocker ml(mutex_);
  if (stack_limit_ == saved_stack_limit_) {
    // No interrupt pending, set stack_limit_ too.
    stack_limit_ = limit;
  }
  saved_stack_limit_ = limit;
}


void Isolate::ClearStackLimit() {
  SetStackLimit(~static_cast<uword>(0));
  stack_base_ = 0;
}


bool Isolate::GetProfilerStackBounds(uword* lower, uword* upper) const {
  uword stack_upper = stack_base_;
  if (stack_upper == 0) {
    return false;
  }
  uword stack_lower = stack_upper - GetSpecifiedStackSize();
  *lower = stack_lower;
  *upper = stack_upper;
  return true;
}


void Isolate::ScheduleInterrupts(uword interrupt_bits) {
  MutexLocker ml(mutex_);
  ASSERT((interrupt_bits & ~kInterruptsMask) == 0);  // Must fit in mask.
  if (stack_limit_ == saved_stack_limit_) {
    stack_limit_ = (~static_cast<uword>(0)) & ~kInterruptsMask;
  }
  stack_limit_ |= interrupt_bits;
}


void Isolate::DoneLoading() {
  GrowableObjectArray& libs =
      GrowableObjectArray::Handle(this, object_store()->libraries());
  Library& lib = Library::Handle(this);
  intptr_t num_libs = libs.Length();
  for (intptr_t i = 0; i < num_libs; i++) {
    lib ^= libs.At(i);
    // If this library was loaded with Dart_LoadLibrary, it was marked
    // as 'load in progres'. Set the status to 'loaded'.
    if (lib.LoadInProgress()) {
      lib.SetLoaded();
    }
  }
}


bool Isolate::MakeRunnable() {
  ASSERT(Isolate::Current() == NULL);

  MutexLocker ml(mutex_);
  // Check if we are in a valid state to make the isolate runnable.
  if (is_runnable() == true) {
    return false;  // Already runnable.
  }
  // Set the isolate as runnable and if we are being spawned schedule
  // isolate on thread pool for execution.
  ASSERT(object_store()->root_library() != Library::null());
  set_is_runnable(true);
  if (!ServiceIsolate::IsServiceIsolate(this)) {
    message_handler()->set_pause_on_start(FLAG_pause_isolates_on_start);
    message_handler()->set_pause_on_exit(FLAG_pause_isolates_on_exit);
  }
  IsolateSpawnState* state = spawn_state();
  if (state != NULL) {
    ASSERT(this == state->isolate());
    Run();
  }
  TimelineStream* stream = GetIsolateStream();
  ASSERT(stream != NULL);
  TimelineEvent* event = stream->StartEvent();
  if (event != NULL) {
    event->Instant("Runnable");
    event->Complete();
  }
  if (Service::isolate_stream.enabled()) {
    ServiceEvent runnableEvent(this, ServiceEvent::kIsolateRunnable);
    Service::HandleEvent(&runnableEvent);
  }
  return true;
}


bool Isolate::VerifyPauseCapability(const Object& capability) const {
  return !capability.IsNull() &&
      capability.IsCapability() &&
      (pause_capability() == Capability::Cast(capability).Id());
}


bool Isolate::VerifyTerminateCapability(const Object& capability) const {
  return !capability.IsNull() &&
      capability.IsCapability() &&
      (terminate_capability() == Capability::Cast(capability).Id());
}


bool Isolate::AddResumeCapability(const Capability& capability) {
  // Ensure a limit for the number of resume capabilities remembered.
  static const intptr_t kMaxResumeCapabilities = kSmiMax / (6 * kWordSize);

  const GrowableObjectArray& caps = GrowableObjectArray::Handle(
      this, object_store()->resume_capabilities());
  Capability& current = Capability::Handle(this);
  intptr_t insertion_index = -1;
  for (intptr_t i = 0; i < caps.Length(); i++) {
    current ^= caps.At(i);
    if (current.IsNull()) {
      if (insertion_index < 0) {
        insertion_index = i;
      }
    } else if (current.Id() == capability.Id()) {
      return false;
    }
  }
  if (insertion_index < 0) {
    if (caps.Length() >= kMaxResumeCapabilities) {
      // Cannot grow the array of resume capabilities beyond its max. Additional
      // pause requests are ignored. In practice will never happen as we will
      // run out of memory beforehand.
      return false;
    }
    caps.Add(capability);
  } else {
    caps.SetAt(insertion_index, capability);
  }
  return true;
}


bool Isolate::RemoveResumeCapability(const Capability& capability) {
  const GrowableObjectArray& caps = GrowableObjectArray::Handle(
       this, object_store()->resume_capabilities());
  Capability& current = Capability::Handle(this);
  for (intptr_t i = 0; i < caps.Length(); i++) {
    current ^= caps.At(i);
    if (!current.IsNull() && (current.Id() == capability.Id())) {
      // Remove the matching capability from the list.
      current = Capability::null();
      caps.SetAt(i, current);
      return true;
    }
  }
  return false;
}


// TODO(iposva): Remove duplicated code and start using some hash based
// structure instead of these linear lookups.
void Isolate::AddExitListener(const SendPort& listener,
                              const Instance& response) {
  // Ensure a limit for the number of listeners remembered.
  static const intptr_t kMaxListeners = kSmiMax / (12 * kWordSize);

  const GrowableObjectArray& listeners = GrowableObjectArray::Handle(
       this, object_store()->exit_listeners());
  SendPort& current = SendPort::Handle(this);
  intptr_t insertion_index = -1;
  for (intptr_t i = 0; i < listeners.Length(); i += 2) {
    current ^= listeners.At(i);
    if (current.IsNull()) {
      if (insertion_index < 0) {
        insertion_index = i;
      }
    } else if (current.Id() == listener.Id()) {
      listeners.SetAt(i + 1, response);
      return;
    }
  }
  if (insertion_index < 0) {
    if (listeners.Length() >= kMaxListeners) {
      // Cannot grow the array of listeners beyond its max. Additional
      // listeners are ignored. In practice will never happen as we will
      // run out of memory beforehand.
      return;
    }
    listeners.Add(listener);
    listeners.Add(response);
  } else {
    listeners.SetAt(insertion_index, listener);
    listeners.SetAt(insertion_index + 1, response);
  }
}


void Isolate::RemoveExitListener(const SendPort& listener) {
  const GrowableObjectArray& listeners = GrowableObjectArray::Handle(
      this, object_store()->exit_listeners());
  SendPort& current = SendPort::Handle(this);
  for (intptr_t i = 0; i < listeners.Length(); i += 2) {
    current ^= listeners.At(i);
    if (!current.IsNull() && (current.Id() == listener.Id())) {
      // Remove the matching listener from the list.
      current = SendPort::null();
      listeners.SetAt(i, current);
      listeners.SetAt(i + 1, Object::null_instance());
      return;
    }
  }
}


void Isolate::NotifyExitListeners() {
  const GrowableObjectArray& listeners = GrowableObjectArray::Handle(
      this, this->object_store()->exit_listeners());
  if (listeners.IsNull()) return;

  SendPort& listener = SendPort::Handle(this);
  Instance& response = Instance::Handle(this);
  for (intptr_t i = 0; i < listeners.Length(); i += 2) {
    listener ^= listeners.At(i);
    if (!listener.IsNull()) {
      Dart_Port port_id = listener.Id();
      uint8_t* data = NULL;
      intptr_t len = 0;
      response ^= listeners.At(i + 1);
      SerializeObject(response, &data, &len, false);
      Message* msg = new Message(port_id, data, len, Message::kNormalPriority);
      PortMap::PostMessage(msg);
    }
  }
}


void Isolate::AddErrorListener(const SendPort& listener) {
  // Ensure a limit for the number of listeners remembered.
  static const intptr_t kMaxListeners = kSmiMax / (6 * kWordSize);

  const GrowableObjectArray& listeners = GrowableObjectArray::Handle(
      this, object_store()->error_listeners());
  SendPort& current = SendPort::Handle(this);
  intptr_t insertion_index = -1;
  for (intptr_t i = 0; i < listeners.Length(); i++) {
    current ^= listeners.At(i);
    if (current.IsNull()) {
      if (insertion_index < 0) {
        insertion_index = i;
      }
    } else if (current.Id() == listener.Id()) {
      return;
    }
  }
  if (insertion_index < 0) {
    if (listeners.Length() >= kMaxListeners) {
      // Cannot grow the array of listeners beyond its max. Additional
      // listeners are ignored. In practice will never happen as we will
      // run out of memory beforehand.
      return;
    }
    listeners.Add(listener);
  } else {
    listeners.SetAt(insertion_index, listener);
  }
}


void Isolate::RemoveErrorListener(const SendPort& listener) {
  const GrowableObjectArray& listeners = GrowableObjectArray::Handle(
      this, object_store()->error_listeners());
  SendPort& current = SendPort::Handle(this);
  for (intptr_t i = 0; i < listeners.Length(); i++) {
    current ^= listeners.At(i);
    if (!current.IsNull() && (current.Id() == listener.Id())) {
      // Remove the matching listener from the list.
      current = SendPort::null();
      listeners.SetAt(i, current);
      return;
    }
  }
}


bool Isolate::NotifyErrorListeners(const String& msg,
                                   const String& stacktrace) {
  const GrowableObjectArray& listeners = GrowableObjectArray::Handle(
      this, this->object_store()->error_listeners());
  if (listeners.IsNull()) return false;

  const Array& arr = Array::Handle(this, Array::New(2));
  arr.SetAt(0, msg);
  arr.SetAt(1, stacktrace);
  SendPort& listener = SendPort::Handle(this);
  for (intptr_t i = 0; i < listeners.Length(); i++) {
    listener ^= listeners.At(i);
    if (!listener.IsNull()) {
      Dart_Port port_id = listener.Id();
      uint8_t* data = NULL;
      intptr_t len = 0;
      SerializeObject(arr, &data, &len, false);
      Message* msg = new Message(port_id, data, len, Message::kNormalPriority);
      PortMap::PostMessage(msg);
    }
  }
  return listeners.Length() > 0;
}


static void StoreError(Isolate* isolate, const Object& obj) {
  ASSERT(obj.IsError());
  isolate->object_store()->set_sticky_error(Error::Cast(obj));
}


static bool RunIsolate(uword parameter) {
  Isolate* isolate = reinterpret_cast<Isolate*>(parameter);
  IsolateSpawnState* state = NULL;
  {
    // TODO(turnidge): Is this locking required here at all anymore?
    MutexLocker ml(isolate->mutex());
    state = isolate->spawn_state();
  }
  {
    StartIsolateScope start_scope(isolate);
    StackZone zone(isolate);
    HandleScope handle_scope(isolate);

    // If particular values were requested for this newly spawned isolate, then
    // they are set here before the isolate starts executing user code.
    isolate->SetErrorsFatal(state->errors_are_fatal());
    if (state->on_exit_port() != ILLEGAL_PORT) {
      const SendPort& listener =
          SendPort::Handle(SendPort::New(state->on_exit_port()));
      isolate->AddExitListener(listener, Instance::null_instance());
    }
    if (state->on_error_port() != ILLEGAL_PORT) {
      const SendPort& listener =
          SendPort::Handle(SendPort::New(state->on_error_port()));
      isolate->AddErrorListener(listener);
    }

    // Switch back to spawning isolate.


    if (!ClassFinalizer::ProcessPendingClasses()) {
      // Error is in sticky error already.
      return false;
    }

    Object& result = Object::Handle();
    result = state->ResolveFunction();
    bool is_spawn_uri = state->is_spawn_uri();
    if (result.IsError()) {
      StoreError(isolate, result);
      return false;
    }
    ASSERT(result.IsFunction());
    Function& func = Function::Handle(isolate);
    func ^= result.raw();

    // TODO(turnidge): Currently we need a way to force a one-time
    // breakpoint for all spawned isolates to support isolate
    // debugging.  Remove this once the vmservice becomes the standard
    // way to debug. Set the breakpoint on the static function instead
    // of its implicit closure function because that latter is merely
    // a dispatcher that is marked as undebuggable.
    if (FLAG_break_at_isolate_spawn) {
      isolate->debugger()->OneTimeBreakAtEntry(func);
    }

    func = func.ImplicitClosureFunction();

    const Array& capabilities = Array::Handle(Array::New(2));
    Capability& capability = Capability::Handle();
    capability = Capability::New(isolate->pause_capability());
    capabilities.SetAt(0, capability);
    // Check whether this isolate should be started in paused state.
    if (state->paused()) {
      bool added = isolate->AddResumeCapability(capability);
      ASSERT(added);  // There should be no pending resume capabilities.
      isolate->message_handler()->increment_paused();
    }
    capability = Capability::New(isolate->terminate_capability());
    capabilities.SetAt(1, capability);

    // Instead of directly invoking the entry point we call '_startIsolate' with
    // the entry point as argument.
    // Since this function ("RunIsolate") is used for both Isolate.spawn and
    // Isolate.spawnUri we also send a boolean flag as argument so that the
    // "_startIsolate" function can act corresponding to how the isolate was
    // created.
    const Array& args = Array::Handle(Array::New(7));
    args.SetAt(0, SendPort::Handle(SendPort::New(state->parent_port())));
    args.SetAt(1, Instance::Handle(func.ImplicitStaticClosure()));
    args.SetAt(2, Instance::Handle(state->BuildArgs(zone.GetZone())));
    args.SetAt(3, Instance::Handle(state->BuildMessage(zone.GetZone())));
    args.SetAt(4, is_spawn_uri ? Bool::True() : Bool::False());
    args.SetAt(5, ReceivePort::Handle(
        ReceivePort::New(isolate->main_port(), true /* control port */)));
    args.SetAt(6, capabilities);

    const Library& lib = Library::Handle(Library::IsolateLibrary());
    const String& entry_name = String::Handle(String::New("_startIsolate"));
    const Function& entry_point =
        Function::Handle(lib.LookupLocalFunction(entry_name));
    ASSERT(entry_point.IsFunction() && !entry_point.IsNull());

    result = DartEntry::InvokeFunction(entry_point, args);
    if (result.IsError()) {
      StoreError(isolate, result);
      return false;
    }
  }
  return true;
}


static void ShutdownIsolate(uword parameter) {
  Isolate* isolate = reinterpret_cast<Isolate*>(parameter);
  {
    // Print the error if there is one.  This may execute dart code to
    // print the exception object, so we need to use a StartIsolateScope.
    StartIsolateScope start_scope(isolate);
    StackZone zone(isolate);
    HandleScope handle_scope(isolate);
    Error& error = Error::Handle();
    error = isolate->object_store()->sticky_error();
    if (!error.IsNull() && !error.IsUnwindError()) {
      OS::PrintErr("in ShutdownIsolate: %s\n", error.ToErrorCString());
    }
    Dart::RunShutdownCallback();
  }
  {
    // Shut the isolate down.
    SwitchIsolateScope switch_scope(isolate);
    Dart::ShutdownIsolate();
  }
}


void Isolate::Run() {
  message_handler()->Run(Dart::thread_pool(),
                         RunIsolate,
                         ShutdownIsolate,
                         reinterpret_cast<uword>(this));
}


uword Isolate::GetAndClearInterrupts() {
  MutexLocker ml(mutex_);
  if (stack_limit_ == saved_stack_limit_) {
    return 0;  // No interrupt was requested.
  }
  uword interrupt_bits = stack_limit_ & kInterruptsMask;
  stack_limit_ = saved_stack_limit_;
  return interrupt_bits;
}


uword Isolate::GetAndClearStackOverflowFlags() {
  uword stack_overflow_flags = stack_overflow_flags_;
  stack_overflow_flags_ = 0;
  return stack_overflow_flags;
}


static int MostUsedFunctionFirst(const Function* const* a,
                                 const Function* const* b) {
  if ((*a)->usage_counter() > (*b)->usage_counter()) {
    return -1;
  } else if ((*a)->usage_counter() < (*b)->usage_counter()) {
    return 1;
  } else {
    return 0;
  }
}


static void AddFunctionsFromClass(const Class& cls,
                                  GrowableArray<const Function*>* functions) {
  const Array& class_functions = Array::Handle(cls.functions());
  // Class 'dynamic' is allocated/initialized in a special way, leaving
  // the functions field NULL instead of empty.
  const int func_len = class_functions.IsNull() ? 0 : class_functions.Length();
  for (int j = 0; j < func_len; j++) {
    Function& function = Function::Handle();
    function ^= class_functions.At(j);
    if (function.usage_counter() > 0) {
      functions->Add(&function);
    }
  }
}


void Isolate::PrintInvokedFunctions() {
  ASSERT(this == Isolate::Current());
  const GrowableObjectArray& libraries =
      GrowableObjectArray::Handle(object_store()->libraries());
  Library& library = Library::Handle();
  GrowableArray<const Function*> invoked_functions;
  for (int i = 0; i < libraries.Length(); i++) {
    library ^= libraries.At(i);
    Class& cls = Class::Handle();
    ClassDictionaryIterator iter(library,
                                 ClassDictionaryIterator::kIteratePrivate);
    while (iter.HasNext()) {
      cls = iter.GetNextClass();
      AddFunctionsFromClass(cls, &invoked_functions);
    }
  }
  invoked_functions.Sort(MostUsedFunctionFirst);
  for (int i = 0; i < invoked_functions.length(); i++) {
    OS::Print("%10" Pd " x %s\n",
        invoked_functions[i]->usage_counter(),
        invoked_functions[i]->ToFullyQualifiedCString());
  }
}


class FinalizeWeakPersistentHandlesVisitor : public HandleVisitor {
 public:
  FinalizeWeakPersistentHandlesVisitor() : HandleVisitor(Isolate::Current()) {
  }

  void VisitHandle(uword addr) {
    FinalizablePersistentHandle* handle =
        reinterpret_cast<FinalizablePersistentHandle*>(addr);
    handle->UpdateUnreachable(I);
  }

 private:
  DISALLOW_COPY_AND_ASSIGN(FinalizeWeakPersistentHandlesVisitor);
};


void Isolate::Shutdown() {
  ASSERT(this == Isolate::Current());
  ASSERT(top_resource() == NULL);
#if defined(DEBUG)
  if (heap_ != NULL) {
    // The VM isolate keeps all objects marked.
    heap_->Verify(this == Dart::vm_isolate() ? kRequireMarked : kForbidMarked);
  }
#endif  // DEBUG

  // First, perform higher-level cleanup that may need to allocate.
  {
    // Ensure we have a zone and handle scope so that we can call VM functions.
    StackZone stack_zone(this);
    HandleScope handle_scope(this);

    // Write out the coverage data if collection has been enabled.
    CodeCoverage::Write(this);
  }

  // Remove this isolate from the list *before* we start tearing it down, to
  // avoid exposing it in a state of decay.
  RemoveIsolateFromList(this);

  if (heap_ != NULL) {
    // Wait for any concurrent GC tasks to finish before shutting down.
    // TODO(koda): Support faster sweeper shutdown (e.g., after current page).
    PageSpace* old_space = heap_->old_space();
    MonitorLocker ml(old_space->tasks_lock());
    while (old_space->tasks() > 0) {
      ml.Wait();
    }
  }

  // Then, proceed with low-level teardown.
  {
    // Ensure we have a zone and handle scope so that we can call VM functions,
    // but we no longer allocate new heap objects.
    StackZone stack_zone(this);
    HandleScope handle_scope(this);
    NoSafepointScope no_safepoint_scope;

    if (compiler_stats_ != NULL) {
      compiler_stats()->Print();
    }

    // Notify exit listeners that this isolate is shutting down.
    if (object_store() != NULL) {
      NotifyExitListeners();
    }

    // Clean up debugger resources.
    debugger()->Shutdown();

    // Close all the ports owned by this isolate.
    PortMap::ClosePorts(message_handler());

    // Fail fast if anybody tries to post any more messsages to this isolate.
    delete message_handler();
    set_message_handler(NULL);

    // Dump all accumulated timer data for the isolate.
    timer_list_.ReportTimers();

    // Finalize any weak persistent handles with a non-null referent.
    FinalizeWeakPersistentHandlesVisitor visitor;
    api_state()->weak_persistent_handles().VisitHandles(&visitor);
    api_state()->prologue_weak_persistent_handles().VisitHandles(&visitor);

    if (FLAG_trace_isolates) {
      heap()->PrintSizes();
      megamorphic_cache_table()->PrintSizes();
      Symbols::DumpStats();
      OS::Print("[-] Stopping isolate:\n"
                "\tisolate:    %s\n", name());
    }
    if (FLAG_print_metrics) {
      LogBlock lb(this);
      ISL_Print("Printing metrics for %s\n", name());
#define ISOLATE_METRIC_PRINT(type, variable, name, unit)                       \
  ISL_Print("%s\n", metric_##variable##_.ToString());
  ISOLATE_METRIC_LIST(ISOLATE_METRIC_PRINT);
#undef ISOLATE_METRIC_PRINT
      ISL_Print("\n");
    }
  }

#if defined(DEBUG)
  // No concurrent sweeper tasks should be running at this point.
  if (heap_ != NULL) {
    PageSpace* old_space = heap_->old_space();
    MonitorLocker ml(old_space->tasks_lock());
    ASSERT(old_space->tasks() == 0);
  }
#endif

  // TODO(5411455): For now just make sure there are no current isolates
  // as we are shutting down the isolate.
  Thread::ExitIsolate();
  // All threads should have exited by now.
  thread_registry()->CheckNotScheduled(this);
  Profiler::ShutdownProfilingForIsolate(this);
}


Dart_IsolateCreateCallback Isolate::create_callback_ = NULL;
Dart_IsolateInterruptCallback Isolate::interrupt_callback_ = NULL;
Dart_IsolateUnhandledExceptionCallback
    Isolate::unhandled_exception_callback_ = NULL;
Dart_IsolateShutdownCallback Isolate::shutdown_callback_ = NULL;
Dart_FileOpenCallback Isolate::file_open_callback_ = NULL;
Dart_FileReadCallback Isolate::file_read_callback_ = NULL;
Dart_FileWriteCallback Isolate::file_write_callback_ = NULL;
Dart_FileCloseCallback Isolate::file_close_callback_ = NULL;
Dart_EntropySource Isolate::entropy_source_callback_ = NULL;

Monitor* Isolate::isolates_list_monitor_ = NULL;
Isolate* Isolate::isolates_list_head_ = NULL;


void Isolate::IterateObjectPointers(ObjectPointerVisitor* visitor,
                                    bool visit_prologue_weak_handles,
                                    bool validate_frames) {
  HeapIterationScope heap_iteration_scope;
  VisitObjectPointers(visitor, visit_prologue_weak_handles, validate_frames);
}


void Isolate::VisitObjectPointers(ObjectPointerVisitor* visitor,
                                  bool visit_prologue_weak_handles,
                                  bool validate_frames) {
  ASSERT(visitor != NULL);

  // Visit objects in the object store.
  object_store()->VisitObjectPointers(visitor);

  // Visit objects in the class table.
  class_table()->VisitObjectPointers(visitor);

  // Visit objects in the megamorphic cache.
  megamorphic_cache_table()->VisitObjectPointers(visitor);

  // Visit objects in per isolate stubs.
  StubCode::VisitObjectPointers(visitor);

  // Visit objects in isolate specific handles area.
  reusable_handles_.VisitObjectPointers(visitor);

  // Visit the dart api state for all local and persistent handles.
  if (api_state() != NULL) {
    api_state()->VisitObjectPointers(visitor, visit_prologue_weak_handles);
  }

  // Visit the current tag which is stored in the isolate.
  visitor->VisitPointer(reinterpret_cast<RawObject**>(&current_tag_));

  // Visit the default tag which is stored in the isolate.
  visitor->VisitPointer(reinterpret_cast<RawObject**>(&default_tag_));

  // Visit the tag table which is stored in the isolate.
  visitor->VisitPointer(reinterpret_cast<RawObject**>(&tag_table_));

  // Visit array of closures pending precompilation.
  visitor->VisitPointer(reinterpret_cast<RawObject**>(&collected_closures_));

  // Visit the deoptimized code array which is stored in the isolate.
  visitor->VisitPointer(
      reinterpret_cast<RawObject**>(&deoptimized_code_array_));

  // Visit the pending service extension calls.
  visitor->VisitPointer(
      reinterpret_cast<RawObject**>(&pending_service_extension_calls_));

  // Visit the registered service extension handlers.
  visitor->VisitPointer(
      reinterpret_cast<RawObject**>(&registered_service_extension_handlers_));

  // Visit objects in the debugger.
  debugger()->VisitObjectPointers(visitor);

  // Visit objects that are being used for deoptimization.
  if (deopt_context() != NULL) {
    deopt_context()->VisitObjectPointers(visitor);
  }

  // Visit objects in thread registry (e.g., Dart stack, handles in zones).
  thread_registry()->VisitObjectPointers(visitor, validate_frames);
}


void Isolate::VisitWeakPersistentHandles(HandleVisitor* visitor,
                                         bool visit_prologue_weak_handles) {
  if (api_state() != NULL) {
    api_state()->VisitWeakHandles(visitor, visit_prologue_weak_handles);
  }
}


void Isolate::VisitPrologueWeakPersistentHandles(HandleVisitor* visitor) {
  if (api_state() != NULL) {
    api_state()->VisitPrologueWeakHandles(visitor);
  }
}


<<<<<<< HEAD
void Isolate::SetTimelineEventRecorder(
    TimelineEventRecorder* timeline_event_recorder) {
#define ISOLATE_TIMELINE_STREAM_SET_BUFFER(name, enabled_by_default)           \
  stream_##name##_.set_recorder(timeline_event_recorder);
  ISOLATE_TIMELINE_STREAM_LIST(ISOLATE_TIMELINE_STREAM_SET_BUFFER)
#undef ISOLATE_TIMELINE_STREAM_SET_BUFFER
  timeline_event_recorder_ = timeline_event_recorder;
}

void Isolate::RemoveTimelineEventRecorder() {
  delete timeline_event_recorder_;
  SetTimelineEventRecorder(NULL);
}


=======
>>>>>>> 17dbad18
void Isolate::PrintJSON(JSONStream* stream, bool ref) {
  JSONObject jsobj(stream);
  jsobj.AddProperty("type", (ref ? "@Isolate" : "Isolate"));
  jsobj.AddFixedServiceId("isolates/%" Pd "",
                          static_cast<intptr_t>(main_port()));

  jsobj.AddProperty("name", debugger_name());
  jsobj.AddPropertyF("number", "%" Pd "",
                     static_cast<intptr_t>(main_port()));
  if (ref) {
    return;
  }
  int64_t start_time_millis = start_time() / kMicrosecondsPerMillisecond;
  jsobj.AddPropertyTimeMillis("startTime", start_time_millis);
  IsolateSpawnState* state = spawn_state();
  if (state != NULL) {
    const Object& entry = Object::Handle(this, state->ResolveFunction());
    if (!entry.IsNull() && entry.IsFunction()) {
      Function& func = Function::Handle(this);
      func ^= entry.raw();
      jsobj.AddProperty("entry", func);
    }
  }
  {
    JSONObject jsheap(&jsobj, "_heaps");
    heap()->PrintToJSONObject(Heap::kNew, &jsheap);
    heap()->PrintToJSONObject(Heap::kOld, &jsheap);
  }

  jsobj.AddProperty("livePorts", message_handler()->live_ports());
  jsobj.AddProperty("pauseOnExit", message_handler()->pause_on_exit());

  if (message_handler()->paused_on_start()) {
    ASSERT(debugger()->PauseEvent() == NULL);
    ServiceEvent pause_event(this, ServiceEvent::kPauseStart);
    jsobj.AddProperty("pauseEvent", &pause_event);
  } else if (message_handler()->paused_on_exit()) {
    ASSERT(debugger()->PauseEvent() == NULL);
    ServiceEvent pause_event(this, ServiceEvent::kPauseExit);
    jsobj.AddProperty("pauseEvent", &pause_event);
  } else if (debugger()->PauseEvent() != NULL && !resume_request_) {
    ServiceEvent pause_event(debugger()->PauseEvent());
    jsobj.AddProperty("pauseEvent", &pause_event);
  } else {
    ServiceEvent pause_event(this, ServiceEvent::kResume);

    // TODO(turnidge): Don't compute a full stack trace.
    DebuggerStackTrace* stack = debugger()->StackTrace();
    if (stack->Length() > 0) {
      pause_event.set_top_frame(stack->FrameAt(0));
    }
    jsobj.AddProperty("pauseEvent", &pause_event);
  }

  const Library& lib =
      Library::Handle(object_store()->root_library());
  if (!lib.IsNull()) {
    jsobj.AddProperty("rootLib", lib);
  }

  timer_list().PrintTimersToJSONProperty(&jsobj);
  {
    JSONObject tagCounters(&jsobj, "_tagCounters");
    vm_tag_counters()->PrintToJSONObject(&tagCounters);
  }
  if (object_store()->sticky_error() != Object::null()) {
    Error& error = Error::Handle(this, object_store()->sticky_error());
    ASSERT(!error.IsNull());
    jsobj.AddProperty("error", error, false);
  }

  {
    const GrowableObjectArray& libs =
        GrowableObjectArray::Handle(object_store()->libraries());
    intptr_t num_libs = libs.Length();
    Library& lib = Library::Handle();

    JSONArray lib_array(&jsobj, "libraries");
    for (intptr_t i = 0; i < num_libs; i++) {
      lib ^= libs.At(i);
      ASSERT(!lib.IsNull());
      lib_array.AddValue(lib);
    }
  }
  {
    JSONArray breakpoints(&jsobj, "breakpoints");
    debugger()->PrintBreakpointsToJSONArray(&breakpoints);
  }

  {
    JSONObject jssettings(&jsobj, "_debuggerSettings");
    debugger()->PrintSettingsToJSONObject(&jssettings);
  }
}


intptr_t Isolate::ProfileInterrupt() {
  // Other threads might be modifying these fields. Save them in locals so that
  // we can at least trust the NULL check.
  IsolateProfilerData* prof_data = profiler_data();
  if (prof_data == NULL) {
    // Profiler not setup for isolate.
    return 0;
  }
  if (prof_data->blocked()) {
    // Profiler blocked for this isolate.
    return 0;
  }
  Debugger* debug = debugger();
  if ((debug != NULL) && debug->IsPaused()) {
    // Paused at breakpoint. Don't tick.
    return 0;
  }
  MessageHandler* msg_handler = message_handler();
  if ((msg_handler != NULL) &&
      (msg_handler->paused_on_start() ||
       msg_handler->paused_on_exit())) {
    // Paused at start / exit . Don't tick.
    return 0;
  }
  // Make sure that the isolate's mutator thread does not change behind our
  // backs. Otherwise we find the entry in the registry and end up reading
  // the field again. Only by that time it has been reset to NULL because the
  // thread was in process of exiting the isolate.
  Thread* mutator = mutator_thread_;
  if (mutator == NULL) {
    // No active mutator.
    ProfileIdle();
    return 1;
  }

  // TODO(johnmccutchan): Sample all threads, not just the mutator thread.
  // TODO(johnmccutchan): Keep a global list of threads and use that
  // instead of Isolate.
  ThreadRegistry::EntryIterator it(thread_registry());
  while (it.HasNext()) {
    const ThreadRegistry::Entry& entry = it.Next();
    if (entry.thread == mutator) {
      ThreadInterrupter::InterruptThread(mutator);
      break;
    }
  }
  return 1;
}


void Isolate::ProfileIdle() {
  vm_tag_counters_.Increment(vm_tag());
}


void Isolate::set_tag_table(const GrowableObjectArray& value) {
  tag_table_ = value.raw();
}


void Isolate::set_current_tag(const UserTag& tag) {
  uword user_tag = tag.tag();
  ASSERT(user_tag < kUwordMax);
  set_user_tag(user_tag);
  current_tag_ = tag.raw();
}


void Isolate::set_default_tag(const UserTag& tag) {
  default_tag_ = tag.raw();
}


void Isolate::set_collected_closures(const GrowableObjectArray& value) {
  collected_closures_ = value.raw();
}


void Isolate::set_deoptimized_code_array(const GrowableObjectArray& value) {
  deoptimized_code_array_ = value.raw();
}


void Isolate::TrackDeoptimizedCode(const Code& code) {
  ASSERT(!code.IsNull());
  const GrowableObjectArray& deoptimized_code =
      GrowableObjectArray::Handle(deoptimized_code_array());
  if (deoptimized_code.IsNull()) {
    // Not tracking deoptimized code.
    return;
  }
  // TODO(johnmccutchan): Scan this array and the isolate's profile before
  // old space GC and remove the keep_code flag.
  deoptimized_code.Add(code);
}


void Isolate::set_pending_service_extension_calls(
      const GrowableObjectArray& value) {
  pending_service_extension_calls_ = value.raw();
}


void Isolate::set_registered_service_extension_handlers(
    const GrowableObjectArray& value) {
  registered_service_extension_handlers_ = value.raw();
}


RawObject* Isolate::InvokePendingServiceExtensionCalls() {
  GrowableObjectArray& calls =
      GrowableObjectArray::Handle(GetAndClearPendingServiceExtensionCalls());
  if (calls.IsNull()) {
    return Object::null();
  }
  // Grab run function.
  const Library& developer_lib = Library::Handle(Library::DeveloperLibrary());
  ASSERT(!developer_lib.IsNull());
  const Function& run_extension = Function::Handle(
      developer_lib.LookupLocalFunction(Symbols::_runExtension()));
  ASSERT(!run_extension.IsNull());

  const Array& arguments =
      Array::Handle(Array::New(kPendingEntrySize, Heap::kNew));
  Object& result = Object::Handle();
  String& method_name = String::Handle();
  Instance& closure = Instance::Handle();
  Array& parameter_keys = Array::Handle();
  Array& parameter_values = Array::Handle();
  Instance& reply_port = Instance::Handle();
  Instance& id = Instance::Handle();
  for (intptr_t i = 0; i < calls.Length(); i += kPendingEntrySize) {
    // Grab arguments for call.
    closure ^= calls.At(i + kPendingHandlerIndex);
    ASSERT(!closure.IsNull());
    arguments.SetAt(kPendingHandlerIndex, closure);
    method_name ^= calls.At(i + kPendingMethodNameIndex);
    ASSERT(!method_name.IsNull());
    arguments.SetAt(kPendingMethodNameIndex, method_name);
    parameter_keys ^= calls.At(i + kPendingKeysIndex);
    ASSERT(!parameter_keys.IsNull());
    arguments.SetAt(kPendingKeysIndex, parameter_keys);
    parameter_values ^= calls.At(i + kPendingValuesIndex);
    ASSERT(!parameter_values.IsNull());
    arguments.SetAt(kPendingValuesIndex, parameter_values);
    reply_port ^= calls.At(i + kPendingReplyPortIndex);
    ASSERT(!reply_port.IsNull());
    arguments.SetAt(kPendingReplyPortIndex, reply_port);
    id ^= calls.At(i + kPendingIdIndex);
    arguments.SetAt(kPendingIdIndex, id);

    result = DartEntry::InvokeFunction(run_extension, arguments);
    if (result.IsError()) {
      if (result.IsUnwindError()) {
        // Propagate the unwind error. Remaining service extension calls
        // are dropped.
        return result.raw();
      } else {
        // Send error back over the protocol.
        Service::PostError(method_name,
                           parameter_keys,
                           parameter_values,
                           reply_port,
                           id,
                           Error::Cast(result));
      }
    }
    result = DartLibraryCalls::DrainMicrotaskQueue();
    if (result.IsError()) {
      return result.raw();
    }
  }
  return Object::null();
}


RawGrowableObjectArray* Isolate::GetAndClearPendingServiceExtensionCalls() {
  RawGrowableObjectArray* r = pending_service_extension_calls_;
  pending_service_extension_calls_ = GrowableObjectArray::null();
  return r;
}


void Isolate::AppendServiceExtensionCall(const Instance& closure,
                                         const String& method_name,
                                         const Array& parameter_keys,
                                         const Array& parameter_values,
                                         const Instance& reply_port,
                                         const Instance& id) {
  GrowableObjectArray& calls =
      GrowableObjectArray::Handle(pending_service_extension_calls());
  if (calls.IsNull()) {
    calls ^= GrowableObjectArray::New();
    ASSERT(!calls.IsNull());
    set_pending_service_extension_calls(calls);
  }
  ASSERT(kPendingHandlerIndex == 0);
  calls.Add(closure);
  ASSERT(kPendingMethodNameIndex == 1);
  calls.Add(method_name);
  ASSERT(kPendingKeysIndex == 2);
  calls.Add(parameter_keys);
  ASSERT(kPendingValuesIndex == 3);
  calls.Add(parameter_values);
  ASSERT(kPendingReplyPortIndex == 4);
  calls.Add(reply_port);
  ASSERT(kPendingIdIndex == 5);
  calls.Add(id);
}


// This function is written in C++ and not Dart because we must do this
// operation atomically in the face of random OOB messages. Do not port
// to Dart code unless you can ensure that the operations will can be
// done atomically.
void Isolate::RegisterServiceExtensionHandler(const String& name,
                                              const Instance& closure) {
  GrowableObjectArray& handlers =
      GrowableObjectArray::Handle(registered_service_extension_handlers());
  if (handlers.IsNull()) {
    handlers ^= GrowableObjectArray::New(Heap::kOld);
    set_registered_service_extension_handlers(handlers);
  }
#if defined(DEBUG)
  {
    // Sanity check.
    const Instance& existing_handler =
        Instance::Handle(LookupServiceExtensionHandler(name));
    ASSERT(existing_handler.IsNull());
  }
#endif
  ASSERT(kRegisteredNameIndex == 0);
  handlers.Add(name, Heap::kOld);
  ASSERT(kRegisteredHandlerIndex == 1);
  handlers.Add(closure, Heap::kOld);
}


// This function is written in C++ and not Dart because we must do this
// operation atomically in the face of random OOB messages. Do not port
// to Dart code unless you can ensure that the operations will can be
// done atomically.
RawInstance* Isolate::LookupServiceExtensionHandler(const String& name) {
  const GrowableObjectArray& handlers =
      GrowableObjectArray::Handle(registered_service_extension_handlers());
  if (handlers.IsNull()) {
    return Instance::null();
  }
  String& handler_name = String::Handle();
  for (intptr_t i = 0; i < handlers.Length(); i += kRegisteredEntrySize) {
    handler_name ^= handlers.At(i + kRegisteredNameIndex);
    ASSERT(!handler_name.IsNull());
    if (handler_name.Equals(name)) {
      return Instance::RawCast(handlers.At(i + kRegisteredHandlerIndex));
    }
  }
  return Instance::null();
}


void Isolate::WakePauseEventHandler(Dart_Isolate isolate) {
  Isolate* iso = reinterpret_cast<Isolate*>(isolate);
  MonitorLocker ml(iso->pause_loop_monitor_);
  ml.Notify();
}


void Isolate::PauseEventHandler() {
  // We are stealing a pause event (like a breakpoint) from the
  // embedder.  We don't know what kind of thread we are on -- it
  // could be from our thread pool or it could be a thread from the
  // embedder.  Sit on the current thread handling service events
  // until we are told to resume.
  if (pause_loop_monitor_ == NULL) {
    pause_loop_monitor_ = new Monitor();
  }
  Dart_EnterScope();
  MonitorLocker ml(pause_loop_monitor_);

  Dart_MessageNotifyCallback saved_notify_callback =
      message_notify_callback();
  set_message_notify_callback(Isolate::WakePauseEventHandler);

  bool resume = false;
  while (true) {
    // Handle all available vm service messages, up to a resume
    // request.
    while (!resume && Dart_HasServiceMessages()) {
      pause_loop_monitor_->Exit();
      resume = Dart_HandleServiceMessages();
      pause_loop_monitor_->Enter();
    }
    if (resume) {
      break;
    }

    // Wait for more service messages.
    Monitor::WaitResult res = ml.Wait();
    ASSERT(res == Monitor::kNotified);
  }
  set_message_notify_callback(saved_notify_callback);
  Dart_ExitScope();
}


void Isolate::VisitIsolates(IsolateVisitor* visitor) {
  if (visitor == NULL) {
    return;
  }
  MonitorLocker ml(isolates_list_monitor_);
  Isolate* current = isolates_list_head_;
  while (current) {
    visitor->VisitIsolate(current);
    current = current->next_;
  }
}


intptr_t Isolate::IsolateListLength() {
  MonitorLocker ml(isolates_list_monitor_);
  intptr_t count = 0;
  Isolate* current = isolates_list_head_;
  while (current != NULL) {
    count++;
    current = current->next_;
  }
  return count;
}


void Isolate::AddIsolateTolist(Isolate* isolate) {
  MonitorLocker ml(isolates_list_monitor_);
  ASSERT(isolate != NULL);
  ASSERT(isolate->next_ == NULL);
  isolate->next_ = isolates_list_head_;
  isolates_list_head_ = isolate;
}


void Isolate::RemoveIsolateFromList(Isolate* isolate) {
  MonitorLocker ml(isolates_list_monitor_);
  ASSERT(isolate != NULL);
  if (isolate == isolates_list_head_) {
    isolates_list_head_ = isolate->next_;
    return;
  }
  Isolate* previous = NULL;
  Isolate* current = isolates_list_head_;
  while (current) {
    if (current == isolate) {
      ASSERT(previous != NULL);
      previous->next_ = current->next_;
      return;
    }
    previous = current;
    current = current->next_;
  }
  UNREACHABLE();
}


template<class T>
T* Isolate::AllocateReusableHandle() {
  T* handle = reinterpret_cast<T*>(reusable_handles_.AllocateScopedHandle());
  T::initializeHandle(handle, T::null());
  return handle;
}


static RawInstance* DeserializeObject(Isolate* isolate,
                                      Zone* zone,
                                      uint8_t* obj_data,
                                      intptr_t obj_len) {
  if (obj_data == NULL) {
    return Instance::null();
  }
  MessageSnapshotReader reader(obj_data,
                               obj_len,
                               isolate,
                               zone);
  const Object& obj = Object::Handle(isolate, reader.ReadObject());
  ASSERT(!obj.IsError());
  Instance& instance = Instance::Handle(isolate);
  instance ^= obj.raw();  // Can't use Instance::Cast because may be null.
  return instance.raw();
}


IsolateSpawnState::IsolateSpawnState(Dart_Port parent_port,
                                     const Function& func,
                                     const Instance& message,
                                     bool paused,
                                     bool errors_are_fatal,
                                     Dart_Port on_exit_port,
                                     Dart_Port on_error_port)
    : isolate_(NULL),
      parent_port_(parent_port),
      on_exit_port_(on_exit_port),
      on_error_port_(on_error_port),
      script_url_(NULL),
      package_root_(NULL),
      library_url_(NULL),
      class_name_(NULL),
      function_name_(NULL),
      serialized_args_(NULL),
      serialized_args_len_(0),
      serialized_message_(NULL),
      serialized_message_len_(0),
      isolate_flags_(),
      paused_(paused),
      errors_are_fatal_(errors_are_fatal) {
  script_url_ = NULL;
  const Class& cls = Class::Handle(func.Owner());
  const Library& lib = Library::Handle(cls.library());
  const String& lib_url = String::Handle(lib.url());
  library_url_ = strdup(lib_url.ToCString());

  const String& func_name = String::Handle(func.name());
  function_name_ = strdup(func_name.ToCString());
  if (!cls.IsTopLevel()) {
    const String& class_name = String::Handle(cls.Name());
    class_name_ = strdup(class_name.ToCString());
  }
  bool can_send_any_object = true;
  SerializeObject(message,
                  &serialized_message_,
                  &serialized_message_len_,
                  can_send_any_object);
  // Inherit flags from spawning isolate.
  isolate_flags()->CopyFrom(Isolate::Current()->flags());
}


IsolateSpawnState::IsolateSpawnState(Dart_Port parent_port,
                                     const char* script_url,
                                     const char* package_root,
                                     const Instance& args,
                                     const Instance& message,
                                     bool paused,
                                     bool errors_are_fatal,
                                     Dart_Port on_exit_port,
                                     Dart_Port on_error_port)
    : isolate_(NULL),
      parent_port_(parent_port),
      on_exit_port_(on_exit_port),
      on_error_port_(on_error_port),
      package_root_(NULL),
      library_url_(NULL),
      class_name_(NULL),
      function_name_(NULL),
      serialized_args_(NULL),
      serialized_args_len_(0),
      serialized_message_(NULL),
      serialized_message_len_(0),
      isolate_flags_(),
      paused_(paused),
      errors_are_fatal_(errors_are_fatal) {
  script_url_ = strdup(script_url);
  if (package_root != NULL) {
    package_root_ = strdup(package_root);
  }
  library_url_ = NULL;
  function_name_ = strdup("main");
  bool can_send_any_object = false;
  SerializeObject(args,
                  &serialized_args_,
                  &serialized_args_len_,
                  can_send_any_object);
  SerializeObject(message,
                  &serialized_message_,
                  &serialized_message_len_,
                  can_send_any_object);
  // By default inherit flags from spawning isolate. These can be overridden
  // from the calling code.
  isolate_flags()->CopyFrom(Isolate::Current()->flags());
}


IsolateSpawnState::~IsolateSpawnState() {
  free(script_url_);
  free(package_root_);
  free(library_url_);
  free(function_name_);
  free(class_name_);
  free(serialized_args_);
  free(serialized_message_);
}


RawObject* IsolateSpawnState::ResolveFunction() {
  const String& func_name = String::Handle(String::New(function_name()));

  if (library_url() == NULL) {
    // Handle spawnUri lookup rules.
    // Check whether the root library defines a main function.
    const Library& lib = Library::Handle(I->object_store()->root_library());
    Function& func = Function::Handle(lib.LookupLocalFunction(func_name));
    if (func.IsNull()) {
      // Check whether main is reexported from the root library.
      const Object& obj = Object::Handle(lib.LookupReExport(func_name));
      if (obj.IsFunction()) {
        func ^= obj.raw();
      }
    }
    if (func.IsNull()) {
      const String& msg = String::Handle(String::NewFormatted(
          "Unable to resolve function '%s' in script '%s'.",
          function_name(), script_url()));
      return LanguageError::New(msg);
    }
    return func.raw();
  }

  ASSERT(script_url() == NULL);
  // Resolve the library.
  const String& lib_url = String::Handle(String::New(library_url()));
  const Library& lib = Library::Handle(Library::LookupLibrary(lib_url));
  if (lib.IsNull() || lib.IsError()) {
    const String& msg = String::Handle(String::NewFormatted(
        "Unable to find library '%s'.", library_url()));
    return LanguageError::New(msg);
  }

  // Resolve the function.
  if (class_name() == NULL) {
    const Function& func = Function::Handle(lib.LookupLocalFunction(func_name));
    if (func.IsNull()) {
      const String& msg = String::Handle(String::NewFormatted(
          "Unable to resolve function '%s' in library '%s'.",
          function_name(), library_url()));
      return LanguageError::New(msg);
    }
    return func.raw();
  }

  const String& cls_name = String::Handle(String::New(class_name()));
  const Class& cls = Class::Handle(lib.LookupLocalClass(cls_name));
  if (cls.IsNull()) {
    const String& msg = String::Handle(String::NewFormatted(
          "Unable to resolve class '%s' in library '%s'.",
          class_name(),
          (library_url() != NULL ? library_url() : script_url())));
    return LanguageError::New(msg);
  }
  const Function& func =
      Function::Handle(cls.LookupStaticFunctionAllowPrivate(func_name));
  if (func.IsNull()) {
    const String& msg = String::Handle(String::NewFormatted(
          "Unable to resolve static method '%s.%s' in library '%s'.",
          class_name(), function_name(),
          (library_url() != NULL ? library_url() : script_url())));
    return LanguageError::New(msg);
  }
  return func.raw();
}


RawInstance* IsolateSpawnState::BuildArgs(Zone* zone) {
  return DeserializeObject(isolate_, zone,
                           serialized_args_, serialized_args_len_);
}


RawInstance* IsolateSpawnState::BuildMessage(Zone* zone) {
  return DeserializeObject(isolate_, zone,
                           serialized_message_, serialized_message_len_);
}


void IsolateSpawnState::Cleanup() {
  SwitchIsolateScope switch_scope(I);
  Dart::ShutdownIsolate();
}

}  // namespace dart<|MERGE_RESOLUTION|>--- conflicted
+++ resolved
@@ -1688,24 +1688,6 @@
 }
 
 
-<<<<<<< HEAD
-void Isolate::SetTimelineEventRecorder(
-    TimelineEventRecorder* timeline_event_recorder) {
-#define ISOLATE_TIMELINE_STREAM_SET_BUFFER(name, enabled_by_default)           \
-  stream_##name##_.set_recorder(timeline_event_recorder);
-  ISOLATE_TIMELINE_STREAM_LIST(ISOLATE_TIMELINE_STREAM_SET_BUFFER)
-#undef ISOLATE_TIMELINE_STREAM_SET_BUFFER
-  timeline_event_recorder_ = timeline_event_recorder;
-}
-
-void Isolate::RemoveTimelineEventRecorder() {
-  delete timeline_event_recorder_;
-  SetTimelineEventRecorder(NULL);
-}
-
-
-=======
->>>>>>> 17dbad18
 void Isolate::PrintJSON(JSONStream* stream, bool ref) {
   JSONObject jsobj(stream);
   jsobj.AddProperty("type", (ref ? "@Isolate" : "Isolate"));
