// Copyright 2005, Google Inc.
// All rights reserved.
//
// Redistribution and use in source and binary forms, with or without
// modification, are permitted provided that the following conditions are
// met:
//
//     * Redistributions of source code must retain the above copyright
// notice, this list of conditions and the following disclaimer.
//     * Redistributions in binary form must reproduce the above
// copyright notice, this list of conditions and the following disclaimer
// in the documentation and/or other materials provided with the
// distribution.
//     * Neither the name of Google Inc. nor the names of its
// contributors may be used to endorse or promote products derived from
// this software without specific prior written permission.
//
// THIS SOFTWARE IS PROVIDED BY THE COPYRIGHT HOLDERS AND CONTRIBUTORS
// "AS IS" AND ANY EXPRESS OR IMPLIED WARRANTIES, INCLUDING, BUT NOT
// LIMITED TO, THE IMPLIED WARRANTIES OF MERCHANTABILITY AND FITNESS FOR
// A PARTICULAR PURPOSE ARE DISCLAIMED. IN NO EVENT SHALL THE COPYRIGHT
// OWNER OR CONTRIBUTORS BE LIABLE FOR ANY DIRECT, INDIRECT, INCIDENTAL,
// SPECIAL, EXEMPLARY, OR CONSEQUENTIAL DAMAGES (INCLUDING, BUT NOT
// LIMITED TO, PROCUREMENT OF SUBSTITUTE GOODS OR SERVICES; LOSS OF USE,
// DATA, OR PROFITS; OR BUSINESS INTERRUPTION) HOWEVER CAUSED AND ON ANY
// THEORY OF LIABILITY, WHETHER IN CONTRACT, STRICT LIABILITY, OR TORT
// (INCLUDING NEGLIGENCE OR OTHERWISE) ARISING IN ANY WAY OUT OF THE USE
// OF THIS SOFTWARE, EVEN IF ADVISED OF THE POSSIBILITY OF SUCH DAMAGE.
//
// Author: wan@google.com (Zhanyong Wan)
//
// The Google C++ Testing Framework (Google Test)
//
// This header file defines the public API for Google Test.  It should be
// included by any test program that uses Google Test.
//
// IMPORTANT NOTE: Due to limitation of the C++ language, we have to
// leave some internal implementation details in this header file.
// They are clearly marked by comments like this:
//
//   // INTERNAL IMPLEMENTATION - DO NOT USE IN A USER PROGRAM.
//
// Such code is NOT meant to be used by a user directly, and is subject
// to CHANGE WITHOUT NOTICE.  Therefore DO NOT DEPEND ON IT in a user
// program!
//
// Acknowledgment: Google Test borrowed the idea of automatic test
// registration from Barthelemy Dagenais' (barthelemy@prologique.com)
// easyUnit framework.

#ifndef GTEST_INCLUDE_GTEST_GTEST_H_
#define GTEST_INCLUDE_GTEST_GTEST_H_

#include <limits>
#include <ostream>
#include <vector>

#include "gtest/internal/gtest-internal.h"
#include "gtest/internal/gtest-string.h"
#include "gtest/gtest-death-test.h"
#include "gtest/gtest-message.h"
#include "gtest/gtest-param-test.h"
#include "gtest/gtest-printers.h"
#include "gtest/gtest_prod.h"
#include "gtest/gtest-test-part.h"
#include "gtest/gtest-typed-test.h"

// Depending on the platform, different string classes are available.
// On Linux, in addition to ::std::string, Google also makes use of
// class ::string, which has the same interface as ::std::string, but
// has a different implementation.
//
// You can define GTEST_HAS_GLOBAL_STRING to 1 to indicate that
// ::string is available AND is a distinct type to ::std::string, or
// define it to 0 to indicate otherwise.
//
// If ::std::string and ::string are the same class on your platform
// due to aliasing, you should define GTEST_HAS_GLOBAL_STRING to 0.
//
// If you do not define GTEST_HAS_GLOBAL_STRING, it is defined
// heuristically.

namespace testing {

<<<<<<< HEAD
// Silence C4100 (unreferenced formal parameter) and 4805
// unsafe mix of type 'const int' and type 'const bool'
#ifdef _MSC_VER
# pragma warning(push)
# pragma warning(disable:4805)
#  pragma warning(disable:4100)
#endif


=======
>>>>>>> 8fbb4194
// Declares the flags.

// This flag temporary enables the disabled tests.
GTEST_DECLARE_bool_(also_run_disabled_tests);

// This flag brings the debugger on an assertion failure.
GTEST_DECLARE_bool_(break_on_failure);

// This flag controls whether Google Test catches all test-thrown exceptions
// and logs them as failures.
GTEST_DECLARE_bool_(catch_exceptions);

// This flag enables using colors in terminal output. Available values are
// "yes" to enable colors, "no" (disable colors), or "auto" (the default)
// to let Google Test decide.
GTEST_DECLARE_string_(color);

// This flag sets up the filter to select by name using a glob pattern
// the tests to run. If the filter is not given all tests are executed.
GTEST_DECLARE_string_(filter);

// This flag causes the Google Test to list tests. None of the tests listed
// are actually run if the flag is provided.
GTEST_DECLARE_bool_(list_tests);

// This flag controls whether Google Test emits a detailed XML report to a file
// in addition to its normal textual output.
GTEST_DECLARE_string_(output);

// This flags control whether Google Test prints the elapsed time for each
// test.
GTEST_DECLARE_bool_(print_time);

// This flags control whether Google Test prints UTF8 characters as text.
GTEST_DECLARE_bool_(print_utf8);

// This flag specifies the random number seed.
GTEST_DECLARE_int32_(random_seed);

// This flag sets how many times the tests are repeated. The default value
// is 1. If the value is -1 the tests are repeating forever.
GTEST_DECLARE_int32_(repeat);

// This flag controls whether Google Test includes Google Test internal
// stack frames in failure stack traces.
GTEST_DECLARE_bool_(show_internal_stack_frames);

// When this flag is specified, tests' order is randomized on every iteration.
GTEST_DECLARE_bool_(shuffle);

// This flag specifies the maximum number of stack frames to be
// printed in a failure message.
GTEST_DECLARE_int32_(stack_trace_depth);

// When this flag is specified, a failed assertion will throw an
// exception if exceptions are enabled, or exit the program with a
// non-zero code otherwise. For use with an external test framework.
GTEST_DECLARE_bool_(throw_on_failure);

// When this flag is set with a "host:port" string, on supported
// platforms test results are streamed to the specified port on
// the specified host machine.
GTEST_DECLARE_string_(stream_result_to);

// The upper limit for valid stack trace depths.
const int kMaxStackTraceDepth = 100;

namespace internal {

class AssertHelper;
class DefaultGlobalTestPartResultReporter;
class ExecDeathTest;
class NoExecDeathTest;
class FinalSuccessChecker;
class GTestFlagSaver;
class StreamingListenerTest;
class TestResultAccessor;
class TestEventListenersAccessor;
class TestEventRepeater;
class UnitTestRecordPropertyTestHelper;
class WindowsDeathTest;
class UnitTestImpl* GetUnitTestImpl();
void ReportFailureInUnknownLocation(TestPartResult::Type result_type,
                                    const std::string& message);

}  // namespace internal

// The friend relationship of some of these classes is cyclic.
// If we don't forward declare them the compiler might confuse the classes
// in friendship clauses with same named classes on the scope.
class Test;
class TestCase;
class TestInfo;
class UnitTest;

// A class for indicating whether an assertion was successful.  When
// the assertion wasn't successful, the AssertionResult object
// remembers a non-empty message that describes how it failed.
//
// To create an instance of this class, use one of the factory functions
// (AssertionSuccess() and AssertionFailure()).
//
// This class is useful for two purposes:
//   1. Defining predicate functions to be used with Boolean test assertions
//      EXPECT_TRUE/EXPECT_FALSE and their ASSERT_ counterparts
//   2. Defining predicate-format functions to be
//      used with predicate assertions (ASSERT_PRED_FORMAT*, etc).
//
// For example, if you define IsEven predicate:
//
//   testing::AssertionResult IsEven(int n) {
//     if ((n % 2) == 0)
//       return testing::AssertionSuccess();
//     else
//       return testing::AssertionFailure() << n << " is odd";
//   }
//
// Then the failed expectation EXPECT_TRUE(IsEven(Fib(5)))
// will print the message
//
//   Value of: IsEven(Fib(5))
//     Actual: false (5 is odd)
//   Expected: true
//
// instead of a more opaque
//
//   Value of: IsEven(Fib(5))
//     Actual: false
//   Expected: true
//
// in case IsEven is a simple Boolean predicate.
//
// If you expect your predicate to be reused and want to support informative
// messages in EXPECT_FALSE and ASSERT_FALSE (negative assertions show up
// about half as often as positive ones in our tests), supply messages for
// both success and failure cases:
//
//   testing::AssertionResult IsEven(int n) {
//     if ((n % 2) == 0)
//       return testing::AssertionSuccess() << n << " is even";
//     else
//       return testing::AssertionFailure() << n << " is odd";
//   }
//
// Then a statement EXPECT_FALSE(IsEven(Fib(6))) will print
//
//   Value of: IsEven(Fib(6))
//     Actual: true (8 is even)
//   Expected: false
//
// NB: Predicates that support negative Boolean assertions have reduced
// performance in positive ones so be careful not to use them in tests
// that have lots (tens of thousands) of positive Boolean assertions.
//
// To use this class with EXPECT_PRED_FORMAT assertions such as:
//
//   // Verifies that Foo() returns an even number.
//   EXPECT_PRED_FORMAT1(IsEven, Foo());
//
// you need to define:
//
//   testing::AssertionResult IsEven(const char* expr, int n) {
//     if ((n % 2) == 0)
//       return testing::AssertionSuccess();
//     else
//       return testing::AssertionFailure()
//         << "Expected: " << expr << " is even\n  Actual: it's " << n;
//   }
//
// If Foo() returns 5, you will see the following message:
//
//   Expected: Foo() is even
//     Actual: it's 5
//
class GTEST_API_ AssertionResult {
 public:
  // Copy constructor.
  // Used in EXPECT_TRUE/FALSE(assertion_result).
  AssertionResult(const AssertionResult& other);

#if defined(_MSC_VER) && _MSC_VER < 1910
  GTEST_DISABLE_MSC_WARNINGS_PUSH_(4800 /* forcing value to bool */)
#endif

  // Used in the EXPECT_TRUE/FALSE(bool_expression).
  //
  // T must be contextually convertible to bool.
  //
  // The second parameter prevents this overload from being considered if
  // the argument is implicitly convertible to AssertionResult. In that case
  // we want AssertionResult's copy constructor to be used.
  template <typename T>
  explicit AssertionResult(
      const T& success,
      typename internal::EnableIf<
          !internal::ImplicitlyConvertible<T, AssertionResult>::value>::type*
          /*enabler*/ = NULL)
      : success_(success) {}

#if defined(_MSC_VER) && _MSC_VER < 1910
  GTEST_DISABLE_MSC_WARNINGS_POP_()
#endif

  // Assignment operator.
  AssertionResult& operator=(AssertionResult other) {
    swap(other);
    return *this;
  }

  // Returns true iff the assertion succeeded.
  operator bool() const { return success_; }  // NOLINT

  // Returns the assertion's negation. Used with EXPECT/ASSERT_FALSE.
  AssertionResult operator!() const;

  // Returns the text streamed into this AssertionResult. Test assertions
  // use it when they fail (i.e., the predicate's outcome doesn't match the
  // assertion's expectation). When nothing has been streamed into the
  // object, returns an empty string.
  const char* message() const {
    return message_.get() != NULL ?  message_->c_str() : "";
  }
  // TODO(vladl@google.com): Remove this after making sure no clients use it.
  // Deprecated; please use message() instead.
  const char* failure_message() const { return message(); }

  // Streams a custom failure message into this object.
  template <typename T> AssertionResult& operator<<(const T& value) {
    AppendMessage(Message() << value);
    return *this;
  }

  // Allows streaming basic output manipulators such as endl or flush into
  // this object.
  AssertionResult& operator<<(
      ::std::ostream& (*basic_manipulator)(::std::ostream& stream)) {
    AppendMessage(Message() << basic_manipulator);
    return *this;
  }

 private:
  // Appends the contents of message to message_.
  void AppendMessage(const Message& a_message) {
    if (message_.get() == NULL)
      message_.reset(new ::std::string);
    message_->append(a_message.GetString().c_str());
  }

  // Swap the contents of this AssertionResult with other.
  void swap(AssertionResult& other);

  // Stores result of the assertion predicate.
  bool success_;
  // Stores the message describing the condition in case the expectation
  // construct is not satisfied with the predicate's outcome.
  // Referenced via a pointer to avoid taking too much stack frame space
  // with test assertions.
  internal::scoped_ptr< ::std::string> message_;
};

// Makes a successful assertion result.
GTEST_API_ AssertionResult AssertionSuccess();

// Makes a failed assertion result.
GTEST_API_ AssertionResult AssertionFailure();

// Makes a failed assertion result with the given failure message.
// Deprecated; use AssertionFailure() << msg.
GTEST_API_ AssertionResult AssertionFailure(const Message& msg);

}  // namespace testing

// Includes the auto-generated header that implements a family of generic
// predicate assertion macros. This include comes late because it relies on
// APIs declared above.
#include "gtest/gtest_pred_impl.h"

namespace testing {

// The abstract class that all tests inherit from.
//
// In Google Test, a unit test program contains one or many TestCases, and
// each TestCase contains one or many Tests.
//
// When you define a test using the TEST macro, you don't need to
// explicitly derive from Test - the TEST macro automatically does
// this for you.
//
// The only time you derive from Test is when defining a test fixture
// to be used in a TEST_F.  For example:
//
//   class FooTest : public testing::Test {
//    protected:
//     void SetUp() override { ... }
//     void TearDown() override { ... }
//     ...
//   };
//
//   TEST_F(FooTest, Bar) { ... }
//   TEST_F(FooTest, Baz) { ... }
//
// Test is not copyable.
class GTEST_API_ Test {
 public:
  friend class TestInfo;

  // Defines types for pointers to functions that set up and tear down
  // a test case.
  typedef internal::SetUpTestCaseFunc SetUpTestCaseFunc;
  typedef internal::TearDownTestCaseFunc TearDownTestCaseFunc;

  // The d'tor is virtual as we intend to inherit from Test.
  virtual ~Test();

  // Sets up the stuff shared by all tests in this test case.
  //
  // Google Test will call Foo::SetUpTestCase() before running the first
  // test in test case Foo.  Hence a sub-class can define its own
  // SetUpTestCase() method to shadow the one defined in the super
  // class.
  static void SetUpTestCase() {}

  // Tears down the stuff shared by all tests in this test case.
  //
  // Google Test will call Foo::TearDownTestCase() after running the last
  // test in test case Foo.  Hence a sub-class can define its own
  // TearDownTestCase() method to shadow the one defined in the super
  // class.
  static void TearDownTestCase() {}

  // Returns true iff the current test has a fatal failure.
  static bool HasFatalFailure();

  // Returns true iff the current test has a non-fatal failure.
  static bool HasNonfatalFailure();

  // Returns true iff the current test has a (either fatal or
  // non-fatal) failure.
  static bool HasFailure() { return HasFatalFailure() || HasNonfatalFailure(); }

  // Logs a property for the current test, test case, or for the entire
  // invocation of the test program when used outside of the context of a
  // test case.  Only the last value for a given key is remembered.  These
  // are public static so they can be called from utility functions that are
  // not members of the test fixture.  Calls to RecordProperty made during
  // lifespan of the test (from the moment its constructor starts to the
  // moment its destructor finishes) will be output in XML as attributes of
  // the <testcase> element.  Properties recorded from fixture's
  // SetUpTestCase or TearDownTestCase are logged as attributes of the
  // corresponding <testsuite> element.  Calls to RecordProperty made in the
  // global context (before or after invocation of RUN_ALL_TESTS and from
  // SetUp/TearDown method of Environment objects registered with Google
  // Test) will be output as attributes of the <testsuites> element.
  static void RecordProperty(const std::string& key, const std::string& value);
  static void RecordProperty(const std::string& key, int value);

 protected:
  // Creates a Test object.
  Test();

  // Sets up the test fixture.
  virtual void SetUp();

  // Tears down the test fixture.
  virtual void TearDown();

 private:
  // Returns true iff the current test has the same fixture class as
  // the first test in the current test case.
  static bool HasSameFixtureClass();

  // Runs the test after the test fixture has been set up.
  //
  // A sub-class must implement this to define the test logic.
  //
  // DO NOT OVERRIDE THIS FUNCTION DIRECTLY IN A USER PROGRAM.
  // Instead, use the TEST or TEST_F macro.
  virtual void TestBody() = 0;

  // Sets up, executes, and tears down the test.
  void Run();

  // Deletes self.  We deliberately pick an unusual name for this
  // internal method to avoid clashing with names used in user TESTs.
  void DeleteSelf_() { delete this; }

  const internal::scoped_ptr< GTEST_FLAG_SAVER_ > gtest_flag_saver_;

  // Often a user misspells SetUp() as Setup() and spends a long time
  // wondering why it is never called by Google Test.  The declaration of
  // the following method is solely for catching such an error at
  // compile time:
  //
  //   - The return type is deliberately chosen to be not void, so it
  //   will be a conflict if void Setup() is declared in the user's
  //   test fixture.
  //
  //   - This method is private, so it will be another compiler error
  //   if the method is called from the user's test fixture.
  //
  // DO NOT OVERRIDE THIS FUNCTION.
  //
  // If you see an error about overriding the following function or
  // about it being private, you have mis-spelled SetUp() as Setup().
  struct Setup_should_be_spelled_SetUp {};
  virtual Setup_should_be_spelled_SetUp* Setup() { return NULL; }

  // We disallow copying Tests.
  GTEST_DISALLOW_COPY_AND_ASSIGN_(Test);
};

typedef internal::TimeInMillis TimeInMillis;

// A copyable object representing a user specified test property which can be
// output as a key/value string pair.
//
// Don't inherit from TestProperty as its destructor is not virtual.
class TestProperty {
 public:
  // C'tor.  TestProperty does NOT have a default constructor.
  // Always use this constructor (with parameters) to create a
  // TestProperty object.
  TestProperty(const std::string& a_key, const std::string& a_value) :
    key_(a_key), value_(a_value) {
  }

  // Gets the user supplied key.
  const char* key() const {
    return key_.c_str();
  }

  // Gets the user supplied value.
  const char* value() const {
    return value_.c_str();
  }

  // Sets a new value, overriding the one supplied in the constructor.
  void SetValue(const std::string& new_value) {
    value_ = new_value;
  }

 private:
  // The key supplied by the user.
  std::string key_;
  // The value supplied by the user.
  std::string value_;
};

// The result of a single Test.  This includes a list of
// TestPartResults, a list of TestProperties, a count of how many
// death tests there are in the Test, and how much time it took to run
// the Test.
//
// TestResult is not copyable.
class GTEST_API_ TestResult {
 public:
  // Creates an empty TestResult.
  TestResult();

  // D'tor.  Do not inherit from TestResult.
  ~TestResult();

  // Gets the number of all test parts.  This is the sum of the number
  // of successful test parts and the number of failed test parts.
  int total_part_count() const;

  // Returns the number of the test properties.
  int test_property_count() const;

  // Returns true iff the test passed (i.e. no test part failed).
  bool Passed() const { return !Failed(); }

  // Returns true iff the test failed.
  bool Failed() const;

  // Returns true iff the test fatally failed.
  bool HasFatalFailure() const;

  // Returns true iff the test has a non-fatal failure.
  bool HasNonfatalFailure() const;

  // Returns the elapsed time, in milliseconds.
  TimeInMillis elapsed_time() const { return elapsed_time_; }

  // Returns the i-th test part result among all the results. i can range from 0
  // to total_part_count() - 1. If i is not in that range, aborts the program.
  const TestPartResult& GetTestPartResult(int i) const;

  // Returns the i-th test property. i can range from 0 to
  // test_property_count() - 1. If i is not in that range, aborts the
  // program.
  const TestProperty& GetTestProperty(int i) const;

 private:
  friend class TestInfo;
  friend class TestCase;
  friend class UnitTest;
  friend class internal::DefaultGlobalTestPartResultReporter;
  friend class internal::ExecDeathTest;
  friend class internal::TestResultAccessor;
  friend class internal::UnitTestImpl;
  friend class internal::WindowsDeathTest;

  // Gets the vector of TestPartResults.
  const std::vector<TestPartResult>& test_part_results() const {
    return test_part_results_;
  }

  // Gets the vector of TestProperties.
  const std::vector<TestProperty>& test_properties() const {
    return test_properties_;
  }

  // Sets the elapsed time.
  void set_elapsed_time(TimeInMillis elapsed) { elapsed_time_ = elapsed; }

  // Adds a test property to the list. The property is validated and may add
  // a non-fatal failure if invalid (e.g., if it conflicts with reserved
  // key names). If a property is already recorded for the same key, the
  // value will be updated, rather than storing multiple values for the same
  // key.  xml_element specifies the element for which the property is being
  // recorded and is used for validation.
  void RecordProperty(const std::string& xml_element,
                      const TestProperty& test_property);

  // Adds a failure if the key is a reserved attribute of Google Test
  // testcase tags.  Returns true if the property is valid.
  // TODO(russr): Validate attribute names are legal and human readable.
  static bool ValidateTestProperty(const std::string& xml_element,
                                   const TestProperty& test_property);

  // Adds a test part result to the list.
  void AddTestPartResult(const TestPartResult& test_part_result);

  // Returns the death test count.
  int death_test_count() const { return death_test_count_; }

  // Increments the death test count, returning the new count.
  int increment_death_test_count() { return ++death_test_count_; }

  // Clears the test part results.
  void ClearTestPartResults();

  // Clears the object.
  void Clear();

  // Protects mutable state of the property vector and of owned
  // properties, whose values may be updated.
  internal::Mutex test_properites_mutex_;

  // The vector of TestPartResults
  std::vector<TestPartResult> test_part_results_;
  // The vector of TestProperties
  std::vector<TestProperty> test_properties_;
  // Running count of death tests.
  int death_test_count_;
  // The elapsed time, in milliseconds.
  TimeInMillis elapsed_time_;

  // We disallow copying TestResult.
  GTEST_DISALLOW_COPY_AND_ASSIGN_(TestResult);
};  // class TestResult

// A TestInfo object stores the following information about a test:
//
//   Test case name
//   Test name
//   Whether the test should be run
//   A function pointer that creates the test object when invoked
//   Test result
//
// The constructor of TestInfo registers itself with the UnitTest
// singleton such that the RUN_ALL_TESTS() macro knows which tests to
// run.
class GTEST_API_ TestInfo {
 public:
  // Destructs a TestInfo object.  This function is not virtual, so
  // don't inherit from TestInfo.
  ~TestInfo();

  // Returns the test case name.
  const char* test_case_name() const { return test_case_name_.c_str(); }

  // Returns the test name.
  const char* name() const { return name_.c_str(); }

  // Returns the name of the parameter type, or NULL if this is not a typed
  // or a type-parameterized test.
  const char* type_param() const {
    if (type_param_.get() != NULL)
      return type_param_->c_str();
    return NULL;
  }

  // Returns the text representation of the value parameter, or NULL if this
  // is not a value-parameterized test.
  const char* value_param() const {
    if (value_param_.get() != NULL)
      return value_param_->c_str();
    return NULL;
  }

  // Returns the file name where this test is defined.
  const char* file() const { return location_.file.c_str(); }

  // Returns the line where this test is defined.
  int line() const { return location_.line; }

  // Return true if this test should not be run because it's in another shard.
  bool is_in_another_shard() const { return is_in_another_shard_; }

  // Returns true if this test should run, that is if the test is not
  // disabled (or it is disabled but the also_run_disabled_tests flag has
  // been specified) and its full name matches the user-specified filter.
  //
  // Google Test allows the user to filter the tests by their full names.
  // The full name of a test Bar in test case Foo is defined as
  // "Foo.Bar".  Only the tests that match the filter will run.
  //
  // A filter is a colon-separated list of glob (not regex) patterns,
  // optionally followed by a '-' and a colon-separated list of
  // negative patterns (tests to exclude).  A test is run if it
  // matches one of the positive patterns and does not match any of
  // the negative patterns.
  //
  // For example, *A*:Foo.* is a filter that matches any string that
  // contains the character 'A' or starts with "Foo.".
  bool should_run() const { return should_run_; }

  // Returns true iff this test will appear in the XML report.
  bool is_reportable() const {
    // The XML report includes tests matching the filter, excluding those
    // run in other shards.
    return matches_filter_ && !is_in_another_shard_;
  }

  // Returns the result of the test.
  const TestResult* result() const { return &result_; }

 private:
#if GTEST_HAS_DEATH_TEST
  friend class internal::DefaultDeathTestFactory;
#endif  // GTEST_HAS_DEATH_TEST
  friend class Test;
  friend class TestCase;
  friend class internal::UnitTestImpl;
  friend class internal::StreamingListenerTest;
  friend TestInfo* internal::MakeAndRegisterTestInfo(
      const char* test_case_name,
      const char* name,
      const char* type_param,
      const char* value_param,
      internal::CodeLocation code_location,
      internal::TypeId fixture_class_id,
      Test::SetUpTestCaseFunc set_up_tc,
      Test::TearDownTestCaseFunc tear_down_tc,
      internal::TestFactoryBase* factory);

  // Constructs a TestInfo object. The newly constructed instance assumes
  // ownership of the factory object.
  TestInfo(const std::string& test_case_name,
           const std::string& name,
           const char* a_type_param,   // NULL if not a type-parameterized test
           const char* a_value_param,  // NULL if not a value-parameterized test
           internal::CodeLocation a_code_location,
           internal::TypeId fixture_class_id,
           internal::TestFactoryBase* factory);

  // Increments the number of death tests encountered in this test so
  // far.
  int increment_death_test_count() {
    return result_.increment_death_test_count();
  }

  // Creates the test object, runs it, records its result, and then
  // deletes it.
  void Run();

  static void ClearTestResult(TestInfo* test_info) {
    test_info->result_.Clear();
  }

  // These fields are immutable properties of the test.
  const std::string test_case_name_;     // Test case name
  const std::string name_;               // Test name
  // Name of the parameter type, or NULL if this is not a typed or a
  // type-parameterized test.
  const internal::scoped_ptr<const ::std::string> type_param_;
  // Text representation of the value parameter, or NULL if this is not a
  // value-parameterized test.
  const internal::scoped_ptr<const ::std::string> value_param_;
  internal::CodeLocation location_;
  const internal::TypeId fixture_class_id_;   // ID of the test fixture class
  bool should_run_;                 // True iff this test should run
  bool is_disabled_;                // True iff this test is disabled
  bool matches_filter_;             // True if this test matches the
                                    // user-specified filter.
  bool is_in_another_shard_;        // Will be run in another shard.
  internal::TestFactoryBase* const factory_;  // The factory that creates
                                              // the test object

  // This field is mutable and needs to be reset before running the
  // test for the second time.
  TestResult result_;

  GTEST_DISALLOW_COPY_AND_ASSIGN_(TestInfo);
};

// A test case, which consists of a vector of TestInfos.
//
// TestCase is not copyable.
class GTEST_API_ TestCase {
 public:
  // Creates a TestCase with the given name.
  //
  // TestCase does NOT have a default constructor.  Always use this
  // constructor to create a TestCase object.
  //
  // Arguments:
  //
  //   name:         name of the test case
  //   a_type_param: the name of the test's type parameter, or NULL if
  //                 this is not a type-parameterized test.
  //   set_up_tc:    pointer to the function that sets up the test case
  //   tear_down_tc: pointer to the function that tears down the test case
  TestCase(const char* name, const char* a_type_param,
           Test::SetUpTestCaseFunc set_up_tc,
           Test::TearDownTestCaseFunc tear_down_tc);

  // Destructor of TestCase.
  virtual ~TestCase();

  // Gets the name of the TestCase.
  const char* name() const { return name_.c_str(); }

  // Returns the name of the parameter type, or NULL if this is not a
  // type-parameterized test case.
  const char* type_param() const {
    if (type_param_.get() != NULL)
      return type_param_->c_str();
    return NULL;
  }

  // Returns true if any test in this test case should run.
  bool should_run() const { return should_run_; }

  // Gets the number of successful tests in this test case.
  int successful_test_count() const;

  // Gets the number of failed tests in this test case.
  int failed_test_count() const;

  // Gets the number of disabled tests that will be reported in the XML report.
  int reportable_disabled_test_count() const;

  // Gets the number of disabled tests in this test case.
  int disabled_test_count() const;

  // Gets the number of tests to be printed in the XML report.
  int reportable_test_count() const;

  // Get the number of tests in this test case that should run.
  int test_to_run_count() const;

  // Gets the number of all tests in this test case.
  int total_test_count() const;

  // Returns true iff the test case passed.
  bool Passed() const { return !Failed(); }

  // Returns true iff the test case failed.
  bool Failed() const { return failed_test_count() > 0; }

  // Returns the elapsed time, in milliseconds.
  TimeInMillis elapsed_time() const { return elapsed_time_; }

  // Returns the i-th test among all the tests. i can range from 0 to
  // total_test_count() - 1. If i is not in that range, returns NULL.
  const TestInfo* GetTestInfo(int i) const;

  // Returns the TestResult that holds test properties recorded during
  // execution of SetUpTestCase and TearDownTestCase.
  const TestResult& ad_hoc_test_result() const { return ad_hoc_test_result_; }

 private:
  friend class Test;
  friend class internal::UnitTestImpl;

  // Gets the (mutable) vector of TestInfos in this TestCase.
  std::vector<TestInfo*>& test_info_list() { return test_info_list_; }

  // Gets the (immutable) vector of TestInfos in this TestCase.
  const std::vector<TestInfo*>& test_info_list() const {
    return test_info_list_;
  }

  // Returns the i-th test among all the tests. i can range from 0 to
  // total_test_count() - 1. If i is not in that range, returns NULL.
  TestInfo* GetMutableTestInfo(int i);

  // Sets the should_run member.
  void set_should_run(bool should) { should_run_ = should; }

  // Adds a TestInfo to this test case.  Will delete the TestInfo upon
  // destruction of the TestCase object.
  void AddTestInfo(TestInfo * test_info);

  // Clears the results of all tests in this test case.
  void ClearResult();

  // Clears the results of all tests in the given test case.
  static void ClearTestCaseResult(TestCase* test_case) {
    test_case->ClearResult();
  }

  // Runs every test in this TestCase.
  void Run();

  // Runs SetUpTestCase() for this TestCase.  This wrapper is needed
  // for catching exceptions thrown from SetUpTestCase().
  void RunSetUpTestCase() { (*set_up_tc_)(); }

  // Runs TearDownTestCase() for this TestCase.  This wrapper is
  // needed for catching exceptions thrown from TearDownTestCase().
  void RunTearDownTestCase() { (*tear_down_tc_)(); }

  // Returns true iff test passed.
  static bool TestPassed(const TestInfo* test_info) {
    return test_info->should_run() && test_info->result()->Passed();
  }

  // Returns true iff test failed.
  static bool TestFailed(const TestInfo* test_info) {
    return test_info->should_run() && test_info->result()->Failed();
  }

  // Returns true iff the test is disabled and will be reported in the XML
  // report.
  static bool TestReportableDisabled(const TestInfo* test_info) {
    return test_info->is_reportable() && test_info->is_disabled_;
  }

  // Returns true iff test is disabled.
  static bool TestDisabled(const TestInfo* test_info) {
    return test_info->is_disabled_;
  }

  // Returns true iff this test will appear in the XML report.
  static bool TestReportable(const TestInfo* test_info) {
    return test_info->is_reportable();
  }

  // Returns true if the given test should run.
  static bool ShouldRunTest(const TestInfo* test_info) {
    return test_info->should_run();
  }

  // Shuffles the tests in this test case.
  void ShuffleTests(internal::Random* random);

  // Restores the test order to before the first shuffle.
  void UnshuffleTests();

  // Name of the test case.
  std::string name_;
  // Name of the parameter type, or NULL if this is not a typed or a
  // type-parameterized test.
  const internal::scoped_ptr<const ::std::string> type_param_;
  // The vector of TestInfos in their original order.  It owns the
  // elements in the vector.
  std::vector<TestInfo*> test_info_list_;
  // Provides a level of indirection for the test list to allow easy
  // shuffling and restoring the test order.  The i-th element in this
  // vector is the index of the i-th test in the shuffled test list.
  std::vector<int> test_indices_;
  // Pointer to the function that sets up the test case.
  Test::SetUpTestCaseFunc set_up_tc_;
  // Pointer to the function that tears down the test case.
  Test::TearDownTestCaseFunc tear_down_tc_;
  // True iff any test in this test case should run.
  bool should_run_;
  // Elapsed time, in milliseconds.
  TimeInMillis elapsed_time_;
  // Holds test properties recorded during execution of SetUpTestCase and
  // TearDownTestCase.
  TestResult ad_hoc_test_result_;

  // We disallow copying TestCases.
  GTEST_DISALLOW_COPY_AND_ASSIGN_(TestCase);
};

// An Environment object is capable of setting up and tearing down an
// environment.  You should subclass this to define your own
// environment(s).
//
// An Environment object does the set-up and tear-down in virtual
// methods SetUp() and TearDown() instead of the constructor and the
// destructor, as:
//
//   1. You cannot safely throw from a destructor.  This is a problem
//      as in some cases Google Test is used where exceptions are enabled, and
//      we may want to implement ASSERT_* using exceptions where they are
//      available.
//   2. You cannot use ASSERT_* directly in a constructor or
//      destructor.
class Environment {
 public:
  // The d'tor is virtual as we need to subclass Environment.
  virtual ~Environment() {}

  // Override this to define how to set up the environment.
  virtual void SetUp() {}

  // Override this to define how to tear down the environment.
  virtual void TearDown() {}
 private:
  // If you see an error about overriding the following function or
  // about it being private, you have mis-spelled SetUp() as Setup().
  struct Setup_should_be_spelled_SetUp {};
  virtual Setup_should_be_spelled_SetUp* Setup() { return NULL; }
};

#if GTEST_HAS_EXCEPTIONS

// Exception which can be thrown from TestEventListener::OnTestPartResult.
class GTEST_API_ AssertionException
    : public internal::GoogleTestFailureException {
 public:
  explicit AssertionException(const TestPartResult& result)
      : GoogleTestFailureException(result) {}
};

#endif  // GTEST_HAS_EXCEPTIONS

// The interface for tracing execution of tests. The methods are organized in
// the order the corresponding events are fired.
class TestEventListener {
 public:
  virtual ~TestEventListener() {}

  // Fired before any test activity starts.
  virtual void OnTestProgramStart(const UnitTest& unit_test) = 0;

  // Fired before each iteration of tests starts.  There may be more than
  // one iteration if GTEST_FLAG(repeat) is set. iteration is the iteration
  // index, starting from 0.
  virtual void OnTestIterationStart(const UnitTest& unit_test,
                                    int iteration) = 0;

  // Fired before environment set-up for each iteration of tests starts.
  virtual void OnEnvironmentsSetUpStart(const UnitTest& unit_test) = 0;

  // Fired after environment set-up for each iteration of tests ends.
  virtual void OnEnvironmentsSetUpEnd(const UnitTest& unit_test) = 0;

  // Fired before the test case starts.
  virtual void OnTestCaseStart(const TestCase& test_case) = 0;

  // Fired before the test starts.
  virtual void OnTestStart(const TestInfo& test_info) = 0;

  // Fired after a failed assertion or a SUCCEED() invocation.
  // If you want to throw an exception from this function to skip to the next
  // TEST, it must be AssertionException defined above, or inherited from it.
  virtual void OnTestPartResult(const TestPartResult& test_part_result) = 0;

  // Fired after the test ends.
  virtual void OnTestEnd(const TestInfo& test_info) = 0;

  // Fired after the test case ends.
  virtual void OnTestCaseEnd(const TestCase& test_case) = 0;

  // Fired before environment tear-down for each iteration of tests starts.
  virtual void OnEnvironmentsTearDownStart(const UnitTest& unit_test) = 0;

  // Fired after environment tear-down for each iteration of tests ends.
  virtual void OnEnvironmentsTearDownEnd(const UnitTest& unit_test) = 0;

  // Fired after each iteration of tests finishes.
  virtual void OnTestIterationEnd(const UnitTest& unit_test,
                                  int iteration) = 0;

  // Fired after all test activities have ended.
  virtual void OnTestProgramEnd(const UnitTest& unit_test) = 0;
};

// The convenience class for users who need to override just one or two
// methods and are not concerned that a possible change to a signature of
// the methods they override will not be caught during the build.  For
// comments about each method please see the definition of TestEventListener
// above.
class EmptyTestEventListener : public TestEventListener {
 public:
  virtual void OnTestProgramStart(const UnitTest& /*unit_test*/) {}
  virtual void OnTestIterationStart(const UnitTest& /*unit_test*/,
                                    int /*iteration*/) {}
  virtual void OnEnvironmentsSetUpStart(const UnitTest& /*unit_test*/) {}
  virtual void OnEnvironmentsSetUpEnd(const UnitTest& /*unit_test*/) {}
  virtual void OnTestCaseStart(const TestCase& /*test_case*/) {}
  virtual void OnTestStart(const TestInfo& /*test_info*/) {}
  virtual void OnTestPartResult(const TestPartResult& /*test_part_result*/) {}
  virtual void OnTestEnd(const TestInfo& /*test_info*/) {}
  virtual void OnTestCaseEnd(const TestCase& /*test_case*/) {}
  virtual void OnEnvironmentsTearDownStart(const UnitTest& /*unit_test*/) {}
  virtual void OnEnvironmentsTearDownEnd(const UnitTest& /*unit_test*/) {}
  virtual void OnTestIterationEnd(const UnitTest& /*unit_test*/,
                                  int /*iteration*/) {}
  virtual void OnTestProgramEnd(const UnitTest& /*unit_test*/) {}
};

// TestEventListeners lets users add listeners to track events in Google Test.
class GTEST_API_ TestEventListeners {
 public:
  TestEventListeners();
  ~TestEventListeners();

  // Appends an event listener to the end of the list. Google Test assumes
  // the ownership of the listener (i.e. it will delete the listener when
  // the test program finishes).
  void Append(TestEventListener* listener);

  // Removes the given event listener from the list and returns it.  It then
  // becomes the caller's responsibility to delete the listener. Returns
  // NULL if the listener is not found in the list.
  TestEventListener* Release(TestEventListener* listener);

  // Returns the standard listener responsible for the default console
  // output.  Can be removed from the listeners list to shut down default
  // console output.  Note that removing this object from the listener list
  // with Release transfers its ownership to the caller and makes this
  // function return NULL the next time.
  TestEventListener* default_result_printer() const {
    return default_result_printer_;
  }

  // Returns the standard listener responsible for the default XML output
  // controlled by the --gtest_output=xml flag.  Can be removed from the
  // listeners list by users who want to shut down the default XML output
  // controlled by this flag and substitute it with custom one.  Note that
  // removing this object from the listener list with Release transfers its
  // ownership to the caller and makes this function return NULL the next
  // time.
  TestEventListener* default_xml_generator() const {
    return default_xml_generator_;
  }

 private:
  friend class TestCase;
  friend class TestInfo;
  friend class internal::DefaultGlobalTestPartResultReporter;
  friend class internal::NoExecDeathTest;
  friend class internal::TestEventListenersAccessor;
  friend class internal::UnitTestImpl;

  // Returns repeater that broadcasts the TestEventListener events to all
  // subscribers.
  TestEventListener* repeater();

  // Sets the default_result_printer attribute to the provided listener.
  // The listener is also added to the listener list and previous
  // default_result_printer is removed from it and deleted. The listener can
  // also be NULL in which case it will not be added to the list. Does
  // nothing if the previous and the current listener objects are the same.
  void SetDefaultResultPrinter(TestEventListener* listener);

  // Sets the default_xml_generator attribute to the provided listener.  The
  // listener is also added to the listener list and previous
  // default_xml_generator is removed from it and deleted. The listener can
  // also be NULL in which case it will not be added to the list. Does
  // nothing if the previous and the current listener objects are the same.
  void SetDefaultXmlGenerator(TestEventListener* listener);

  // Controls whether events will be forwarded by the repeater to the
  // listeners in the list.
  bool EventForwardingEnabled() const;
  void SuppressEventForwarding();

  // The actual list of listeners.
  internal::TestEventRepeater* repeater_;
  // Listener responsible for the standard result output.
  TestEventListener* default_result_printer_;
  // Listener responsible for the creation of the XML output file.
  TestEventListener* default_xml_generator_;

  // We disallow copying TestEventListeners.
  GTEST_DISALLOW_COPY_AND_ASSIGN_(TestEventListeners);
};

// A UnitTest consists of a vector of TestCases.
//
// This is a singleton class.  The only instance of UnitTest is
// created when UnitTest::GetInstance() is first called.  This
// instance is never deleted.
//
// UnitTest is not copyable.
//
// This class is thread-safe as long as the methods are called
// according to their specification.
class GTEST_API_ UnitTest {
 public:
  // Gets the singleton UnitTest object.  The first time this method
  // is called, a UnitTest object is constructed and returned.
  // Consecutive calls will return the same object.
  static UnitTest* GetInstance();

  // Runs all tests in this UnitTest object and prints the result.
  // Returns 0 if successful, or 1 otherwise.
  //
  // This method can only be called from the main thread.
  //
  // INTERNAL IMPLEMENTATION - DO NOT USE IN A USER PROGRAM.
  int Run() GTEST_MUST_USE_RESULT_;

  // Returns the working directory when the first TEST() or TEST_F()
  // was executed.  The UnitTest object owns the string.
  const char* original_working_dir() const;

  // Returns the TestCase object for the test that's currently running,
  // or NULL if no test is running.
  const TestCase* current_test_case() const
      GTEST_LOCK_EXCLUDED_(mutex_);

  // Returns the TestInfo object for the test that's currently running,
  // or NULL if no test is running.
  const TestInfo* current_test_info() const
      GTEST_LOCK_EXCLUDED_(mutex_);

  // Returns the random seed used at the start of the current test run.
  int random_seed() const;

  // Returns the ParameterizedTestCaseRegistry object used to keep track of
  // value-parameterized tests and instantiate and register them.
  //
  // INTERNAL IMPLEMENTATION - DO NOT USE IN A USER PROGRAM.
  internal::ParameterizedTestCaseRegistry& parameterized_test_registry()
      GTEST_LOCK_EXCLUDED_(mutex_);

  // Gets the number of successful test cases.
  int successful_test_case_count() const;

  // Gets the number of failed test cases.
  int failed_test_case_count() const;

  // Gets the number of all test cases.
  int total_test_case_count() const;

  // Gets the number of all test cases that contain at least one test
  // that should run.
  int test_case_to_run_count() const;

  // Gets the number of successful tests.
  int successful_test_count() const;

  // Gets the number of failed tests.
  int failed_test_count() const;

  // Gets the number of disabled tests that will be reported in the XML report.
  int reportable_disabled_test_count() const;

  // Gets the number of disabled tests.
  int disabled_test_count() const;

  // Gets the number of tests to be printed in the XML report.
  int reportable_test_count() const;

  // Gets the number of all tests.
  int total_test_count() const;

  // Gets the number of tests that should run.
  int test_to_run_count() const;

  // Gets the time of the test program start, in ms from the start of the
  // UNIX epoch.
  TimeInMillis start_timestamp() const;

  // Gets the elapsed time, in milliseconds.
  TimeInMillis elapsed_time() const;

  // Returns true iff the unit test passed (i.e. all test cases passed).
  bool Passed() const;

  // Returns true iff the unit test failed (i.e. some test case failed
  // or something outside of all tests failed).
  bool Failed() const;

  // Gets the i-th test case among all the test cases. i can range from 0 to
  // total_test_case_count() - 1. If i is not in that range, returns NULL.
  const TestCase* GetTestCase(int i) const;

  // Returns the TestResult containing information on test failures and
  // properties logged outside of individual test cases.
  const TestResult& ad_hoc_test_result() const;

  // Returns the list of event listeners that can be used to track events
  // inside Google Test.
  TestEventListeners& listeners();

 private:
  // Registers and returns a global test environment.  When a test
  // program is run, all global test environments will be set-up in
  // the order they were registered.  After all tests in the program
  // have finished, all global test environments will be torn-down in
  // the *reverse* order they were registered.
  //
  // The UnitTest object takes ownership of the given environment.
  //
  // This method can only be called from the main thread.
  Environment* AddEnvironment(Environment* env);

  // Adds a TestPartResult to the current TestResult object.  All
  // Google Test assertion macros (e.g. ASSERT_TRUE, EXPECT_EQ, etc)
  // eventually call this to report their results.  The user code
  // should use the assertion macros instead of calling this directly.
  void AddTestPartResult(TestPartResult::Type result_type,
                         const char* file_name,
                         int line_number,
                         const std::string& message,
                         const std::string& os_stack_trace)
      GTEST_LOCK_EXCLUDED_(mutex_);

  // Adds a TestProperty to the current TestResult object when invoked from
  // inside a test, to current TestCase's ad_hoc_test_result_ when invoked
  // from SetUpTestCase or TearDownTestCase, or to the global property set
  // when invoked elsewhere.  If the result already contains a property with
  // the same key, the value will be updated.
  void RecordProperty(const std::string& key, const std::string& value);

  // Gets the i-th test case among all the test cases. i can range from 0 to
  // total_test_case_count() - 1. If i is not in that range, returns NULL.
  TestCase* GetMutableTestCase(int i);

  // Accessors for the implementation object.
  internal::UnitTestImpl* impl() { return impl_; }
  const internal::UnitTestImpl* impl() const { return impl_; }

  // These classes and functions are friends as they need to access private
  // members of UnitTest.
  friend class ScopedTrace;
  friend class Test;
  friend class internal::AssertHelper;
  friend class internal::StreamingListenerTest;
  friend class internal::UnitTestRecordPropertyTestHelper;
  friend Environment* AddGlobalTestEnvironment(Environment* env);
  friend internal::UnitTestImpl* internal::GetUnitTestImpl();
  friend void internal::ReportFailureInUnknownLocation(
      TestPartResult::Type result_type,
      const std::string& message);

  // Creates an empty UnitTest.
  UnitTest();

  // D'tor
  virtual ~UnitTest();

  // Pushes a trace defined by SCOPED_TRACE() on to the per-thread
  // Google Test trace stack.
  void PushGTestTrace(const internal::TraceInfo& trace)
      GTEST_LOCK_EXCLUDED_(mutex_);

  // Pops a trace from the per-thread Google Test trace stack.
  void PopGTestTrace()
      GTEST_LOCK_EXCLUDED_(mutex_);

  // Protects mutable state in *impl_.  This is mutable as some const
  // methods need to lock it too.
  mutable internal::Mutex mutex_;

  // Opaque implementation object.  This field is never changed once
  // the object is constructed.  We don't mark it as const here, as
  // doing so will cause a warning in the constructor of UnitTest.
  // Mutable state in *impl_ is protected by mutex_.
  internal::UnitTestImpl* impl_;

  // We disallow copying UnitTest.
  GTEST_DISALLOW_COPY_AND_ASSIGN_(UnitTest);
};

// A convenient wrapper for adding an environment for the test
// program.
//
// You should call this before RUN_ALL_TESTS() is called, probably in
// main().  If you use gtest_main, you need to call this before main()
// starts for it to take effect.  For example, you can define a global
// variable like this:
//
//   testing::Environment* const foo_env =
//       testing::AddGlobalTestEnvironment(new FooEnvironment);
//
// However, we strongly recommend you to write your own main() and
// call AddGlobalTestEnvironment() there, as relying on initialization
// of global variables makes the code harder to read and may cause
// problems when you register multiple environments from different
// translation units and the environments have dependencies among them
// (remember that the compiler doesn't guarantee the order in which
// global variables from different translation units are initialized).
inline Environment* AddGlobalTestEnvironment(Environment* env) {
  return UnitTest::GetInstance()->AddEnvironment(env);
}

// Initializes Google Test.  This must be called before calling
// RUN_ALL_TESTS().  In particular, it parses a command line for the
// flags that Google Test recognizes.  Whenever a Google Test flag is
// seen, it is removed from argv, and *argc is decremented.
//
// No value is returned.  Instead, the Google Test flag variables are
// updated.
//
// Calling the function for the second time has no user-visible effect.
GTEST_API_ void InitGoogleTest(int* argc, char** argv);

// This overloaded version can be used in Windows programs compiled in
// UNICODE mode.
GTEST_API_ void InitGoogleTest(int* argc, wchar_t** argv);

namespace internal {

// Separate the error generating code from the code path to reduce the stack
// frame size of CmpHelperEQ. This helps reduce the overhead of some sanitizers
// when calling EXPECT_* in a tight loop.
template <typename T1, typename T2>
AssertionResult CmpHelperEQFailure(const char* lhs_expression,
                                   const char* rhs_expression,
                                   const T1& lhs, const T2& rhs) {
  return EqFailure(lhs_expression,
                   rhs_expression,
                   FormatForComparisonFailureMessage(lhs, rhs),
                   FormatForComparisonFailureMessage(rhs, lhs),
                   false);
}

// The helper function for {ASSERT|EXPECT}_EQ.
template <typename T1, typename T2>
AssertionResult CmpHelperEQ(const char* lhs_expression,
                            const char* rhs_expression,
                            const T1& lhs,
                            const T2& rhs) {
  if (lhs == rhs) {
    return AssertionSuccess();
  }

  return CmpHelperEQFailure(lhs_expression, rhs_expression, lhs, rhs);
}

// With this overloaded version, we allow anonymous enums to be used
// in {ASSERT|EXPECT}_EQ when compiled with gcc 4, as anonymous enums
// can be implicitly cast to BiggestInt.
GTEST_API_ AssertionResult CmpHelperEQ(const char* lhs_expression,
                                       const char* rhs_expression,
                                       BiggestInt lhs,
                                       BiggestInt rhs);

// The helper class for {ASSERT|EXPECT}_EQ.  The template argument
// lhs_is_null_literal is true iff the first argument to ASSERT_EQ()
// is a null pointer literal.  The following default implementation is
// for lhs_is_null_literal being false.
template <bool lhs_is_null_literal>
class EqHelper {
 public:
  // This templatized version is for the general case.
  template <typename T1, typename T2>
  static AssertionResult Compare(const char* lhs_expression,
                                 const char* rhs_expression,
                                 const T1& lhs,
                                 const T2& rhs) {
    return CmpHelperEQ(lhs_expression, rhs_expression, lhs, rhs);
  }

  // With this overloaded version, we allow anonymous enums to be used
  // in {ASSERT|EXPECT}_EQ when compiled with gcc 4, as anonymous
  // enums can be implicitly cast to BiggestInt.
  //
  // Even though its body looks the same as the above version, we
  // cannot merge the two, as it will make anonymous enums unhappy.
  static AssertionResult Compare(const char* lhs_expression,
                                 const char* rhs_expression,
                                 BiggestInt lhs,
                                 BiggestInt rhs) {
    return CmpHelperEQ(lhs_expression, rhs_expression, lhs, rhs);
  }
};

// This specialization is used when the first argument to ASSERT_EQ()
// is a null pointer literal, like NULL, false, or 0.
template <>
class EqHelper<true> {
 public:
  // We define two overloaded versions of Compare().  The first
  // version will be picked when the second argument to ASSERT_EQ() is
  // NOT a pointer, e.g. ASSERT_EQ(0, AnIntFunction()) or
  // EXPECT_EQ(false, a_bool).
  template <typename T1, typename T2>
  static AssertionResult Compare(
      const char* lhs_expression,
      const char* rhs_expression,
      const T1& lhs,
      const T2& rhs,
      // The following line prevents this overload from being considered if T2
      // is not a pointer type.  We need this because ASSERT_EQ(NULL, my_ptr)
      // expands to Compare("", "", NULL, my_ptr), which requires a conversion
      // to match the Secret* in the other overload, which would otherwise make
      // this template match better.
      typename EnableIf<!is_pointer<T2>::value>::type* = 0) {
    return CmpHelperEQ(lhs_expression, rhs_expression, lhs, rhs);
  }

  // This version will be picked when the second argument to ASSERT_EQ() is a
  // pointer, e.g. ASSERT_EQ(NULL, a_pointer).
  template <typename T>
  static AssertionResult Compare(
      const char* lhs_expression,
      const char* rhs_expression,
      // We used to have a second template parameter instead of Secret*.  That
      // template parameter would deduce to 'long', making this a better match
      // than the first overload even without the first overload's EnableIf.
      // Unfortunately, gcc with -Wconversion-null warns when "passing NULL to
      // non-pointer argument" (even a deduced integral argument), so the old
      // implementation caused warnings in user code.
      Secret* /* lhs (NULL) */,
      T* rhs) {
    // We already know that 'lhs' is a null pointer.
    return CmpHelperEQ(lhs_expression, rhs_expression,
                       static_cast<T*>(NULL), rhs);
  }
};

// Separate the error generating code from the code path to reduce the stack
// frame size of CmpHelperOP. This helps reduce the overhead of some sanitizers
// when calling EXPECT_OP in a tight loop.
template <typename T1, typename T2>
AssertionResult CmpHelperOpFailure(const char* expr1, const char* expr2,
                                   const T1& val1, const T2& val2,
                                   const char* op) {
  return AssertionFailure()
         << "Expected: (" << expr1 << ") " << op << " (" << expr2
         << "), actual: " << FormatForComparisonFailureMessage(val1, val2)
         << " vs " << FormatForComparisonFailureMessage(val2, val1);
}

// A macro for implementing the helper functions needed to implement
// ASSERT_?? and EXPECT_??.  It is here just to avoid copy-and-paste
// of similar code.
//
// For each templatized helper function, we also define an overloaded
// version for BiggestInt in order to reduce code bloat and allow
// anonymous enums to be used with {ASSERT|EXPECT}_?? when compiled
// with gcc 4.
//
// INTERNAL IMPLEMENTATION - DO NOT USE IN A USER PROGRAM.

#define GTEST_IMPL_CMP_HELPER_(op_name, op)\
template <typename T1, typename T2>\
AssertionResult CmpHelper##op_name(const char* expr1, const char* expr2, \
                                   const T1& val1, const T2& val2) {\
  if (val1 op val2) {\
    return AssertionSuccess();\
  } else {\
    return CmpHelperOpFailure(expr1, expr2, val1, val2, #op);\
  }\
}\
GTEST_API_ AssertionResult CmpHelper##op_name(\
    const char* expr1, const char* expr2, BiggestInt val1, BiggestInt val2)

// INTERNAL IMPLEMENTATION - DO NOT USE IN A USER PROGRAM.

// Implements the helper function for {ASSERT|EXPECT}_NE
GTEST_IMPL_CMP_HELPER_(NE, !=);
// Implements the helper function for {ASSERT|EXPECT}_LE
GTEST_IMPL_CMP_HELPER_(LE, <=);
// Implements the helper function for {ASSERT|EXPECT}_LT
GTEST_IMPL_CMP_HELPER_(LT, <);
// Implements the helper function for {ASSERT|EXPECT}_GE
GTEST_IMPL_CMP_HELPER_(GE, >=);
// Implements the helper function for {ASSERT|EXPECT}_GT
GTEST_IMPL_CMP_HELPER_(GT, >);

#undef GTEST_IMPL_CMP_HELPER_

// The helper function for {ASSERT|EXPECT}_STREQ.
//
// INTERNAL IMPLEMENTATION - DO NOT USE IN A USER PROGRAM.
GTEST_API_ AssertionResult CmpHelperSTREQ(const char* s1_expression,
                                          const char* s2_expression,
                                          const char* s1,
                                          const char* s2);

// The helper function for {ASSERT|EXPECT}_STRCASEEQ.
//
// INTERNAL IMPLEMENTATION - DO NOT USE IN A USER PROGRAM.
GTEST_API_ AssertionResult CmpHelperSTRCASEEQ(const char* s1_expression,
                                              const char* s2_expression,
                                              const char* s1,
                                              const char* s2);

// The helper function for {ASSERT|EXPECT}_STRNE.
//
// INTERNAL IMPLEMENTATION - DO NOT USE IN A USER PROGRAM.
GTEST_API_ AssertionResult CmpHelperSTRNE(const char* s1_expression,
                                          const char* s2_expression,
                                          const char* s1,
                                          const char* s2);

// The helper function for {ASSERT|EXPECT}_STRCASENE.
//
// INTERNAL IMPLEMENTATION - DO NOT USE IN A USER PROGRAM.
GTEST_API_ AssertionResult CmpHelperSTRCASENE(const char* s1_expression,
                                              const char* s2_expression,
                                              const char* s1,
                                              const char* s2);


// Helper function for *_STREQ on wide strings.
//
// INTERNAL IMPLEMENTATION - DO NOT USE IN A USER PROGRAM.
GTEST_API_ AssertionResult CmpHelperSTREQ(const char* s1_expression,
                                          const char* s2_expression,
                                          const wchar_t* s1,
                                          const wchar_t* s2);

// Helper function for *_STRNE on wide strings.
//
// INTERNAL IMPLEMENTATION - DO NOT USE IN A USER PROGRAM.
GTEST_API_ AssertionResult CmpHelperSTRNE(const char* s1_expression,
                                          const char* s2_expression,
                                          const wchar_t* s1,
                                          const wchar_t* s2);

}  // namespace internal

// IsSubstring() and IsNotSubstring() are intended to be used as the
// first argument to {EXPECT,ASSERT}_PRED_FORMAT2(), not by
// themselves.  They check whether needle is a substring of haystack
// (NULL is considered a substring of itself only), and return an
// appropriate error message when they fail.
//
// The {needle,haystack}_expr arguments are the stringified
// expressions that generated the two real arguments.
GTEST_API_ AssertionResult IsSubstring(
    const char* needle_expr, const char* haystack_expr,
    const char* needle, const char* haystack);
GTEST_API_ AssertionResult IsSubstring(
    const char* needle_expr, const char* haystack_expr,
    const wchar_t* needle, const wchar_t* haystack);
GTEST_API_ AssertionResult IsNotSubstring(
    const char* needle_expr, const char* haystack_expr,
    const char* needle, const char* haystack);
GTEST_API_ AssertionResult IsNotSubstring(
    const char* needle_expr, const char* haystack_expr,
    const wchar_t* needle, const wchar_t* haystack);
GTEST_API_ AssertionResult IsSubstring(
    const char* needle_expr, const char* haystack_expr,
    const ::std::string& needle, const ::std::string& haystack);
GTEST_API_ AssertionResult IsNotSubstring(
    const char* needle_expr, const char* haystack_expr,
    const ::std::string& needle, const ::std::string& haystack);

#if GTEST_HAS_STD_WSTRING
GTEST_API_ AssertionResult IsSubstring(
    const char* needle_expr, const char* haystack_expr,
    const ::std::wstring& needle, const ::std::wstring& haystack);
GTEST_API_ AssertionResult IsNotSubstring(
    const char* needle_expr, const char* haystack_expr,
    const ::std::wstring& needle, const ::std::wstring& haystack);
#endif  // GTEST_HAS_STD_WSTRING

namespace internal {

// Helper template function for comparing floating-points.
//
// Template parameter:
//
//   RawType: the raw floating-point type (either float or double)
//
// INTERNAL IMPLEMENTATION - DO NOT USE IN A USER PROGRAM.
template <typename RawType>
AssertionResult CmpHelperFloatingPointEQ(const char* lhs_expression,
                                         const char* rhs_expression,
                                         RawType lhs_value,
                                         RawType rhs_value) {
  const FloatingPoint<RawType> lhs(lhs_value), rhs(rhs_value);

  if (lhs.AlmostEquals(rhs)) {
    return AssertionSuccess();
  }

  ::std::stringstream lhs_ss;
  lhs_ss << std::setprecision(std::numeric_limits<RawType>::digits10 + 2)
         << lhs_value;

  ::std::stringstream rhs_ss;
  rhs_ss << std::setprecision(std::numeric_limits<RawType>::digits10 + 2)
         << rhs_value;

  return EqFailure(lhs_expression,
                   rhs_expression,
                   StringStreamToString(&lhs_ss),
                   StringStreamToString(&rhs_ss),
                   false);
}

// Helper function for implementing ASSERT_NEAR.
//
// INTERNAL IMPLEMENTATION - DO NOT USE IN A USER PROGRAM.
GTEST_API_ AssertionResult DoubleNearPredFormat(const char* expr1,
                                                const char* expr2,
                                                const char* abs_error_expr,
                                                double val1,
                                                double val2,
                                                double abs_error);

// INTERNAL IMPLEMENTATION - DO NOT USE IN USER CODE.
// A class that enables one to stream messages to assertion macros
class GTEST_API_ AssertHelper {
 public:
  // Constructor.
  AssertHelper(TestPartResult::Type type,
               const char* file,
               int line,
               const char* message);
  ~AssertHelper();

  // Message assignment is a semantic trick to enable assertion
  // streaming; see the GTEST_MESSAGE_ macro below.
  void operator=(const Message& message) const;

 private:
  // We put our data in a struct so that the size of the AssertHelper class can
  // be as small as possible.  This is important because gcc is incapable of
  // re-using stack space even for temporary variables, so every EXPECT_EQ
  // reserves stack space for another AssertHelper.
  struct AssertHelperData {
    AssertHelperData(TestPartResult::Type t,
                     const char* srcfile,
                     int line_num,
                     const char* msg)
        : type(t), file(srcfile), line(line_num), message(msg) { }

    TestPartResult::Type const type;
    const char* const file;
    int const line;
    std::string const message;

   private:
    GTEST_DISALLOW_COPY_AND_ASSIGN_(AssertHelperData);
  };

  AssertHelperData* const data_;

  GTEST_DISALLOW_COPY_AND_ASSIGN_(AssertHelper);
};

}  // namespace internal

// The pure interface class that all value-parameterized tests inherit from.
// A value-parameterized class must inherit from both ::testing::Test and
// ::testing::WithParamInterface. In most cases that just means inheriting
// from ::testing::TestWithParam, but more complicated test hierarchies
// may need to inherit from Test and WithParamInterface at different levels.
//
// This interface has support for accessing the test parameter value via
// the GetParam() method.
//
// Use it with one of the parameter generator defining functions, like Range(),
// Values(), ValuesIn(), Bool(), and Combine().
//
// class FooTest : public ::testing::TestWithParam<int> {
//  protected:
//   FooTest() {
//     // Can use GetParam() here.
//   }
//   virtual ~FooTest() {
//     // Can use GetParam() here.
//   }
//   virtual void SetUp() {
//     // Can use GetParam() here.
//   }
//   virtual void TearDown {
//     // Can use GetParam() here.
//   }
// };
// TEST_P(FooTest, DoesBar) {
//   // Can use GetParam() method here.
//   Foo foo;
//   ASSERT_TRUE(foo.DoesBar(GetParam()));
// }
// INSTANTIATE_TEST_CASE_P(OneToTenRange, FooTest, ::testing::Range(1, 10));

template <typename T>
class WithParamInterface {
 public:
  typedef T ParamType;
  virtual ~WithParamInterface() {}

  // The current parameter value. Is also available in the test fixture's
  // constructor. This member function is non-static, even though it only
  // references static data, to reduce the opportunity for incorrect uses
  // like writing 'WithParamInterface<bool>::GetParam()' for a test that
  // uses a fixture whose parameter type is int.
  const ParamType& GetParam() const {
    GTEST_CHECK_(parameter_ != NULL)
        << "GetParam() can only be called inside a value-parameterized test "
        << "-- did you intend to write TEST_P instead of TEST_F?";
    return *parameter_;
  }

 private:
  // Sets parameter value. The caller is responsible for making sure the value
  // remains alive and unchanged throughout the current test.
  static void SetParam(const ParamType* parameter) {
    parameter_ = parameter;
  }

  // Static value used for accessing parameter during a test lifetime.
  static const ParamType* parameter_;

  // TestClass must be a subclass of WithParamInterface<T> and Test.
  template <class TestClass> friend class internal::ParameterizedTestFactory;
};

template <typename T>
const T* WithParamInterface<T>::parameter_ = NULL;

// Most value-parameterized classes can ignore the existence of
// WithParamInterface, and can just inherit from ::testing::TestWithParam.

template <typename T>
class TestWithParam : public Test, public WithParamInterface<T> {
};

// Macros for indicating success/failure in test code.

// ADD_FAILURE unconditionally adds a failure to the current test.
// SUCCEED generates a success - it doesn't automatically make the
// current test successful, as a test is only successful when it has
// no failure.
//
// EXPECT_* verifies that a certain condition is satisfied.  If not,
// it behaves like ADD_FAILURE.  In particular:
//
//   EXPECT_TRUE  verifies that a Boolean condition is true.
//   EXPECT_FALSE verifies that a Boolean condition is false.
//
// FAIL and ASSERT_* are similar to ADD_FAILURE and EXPECT_*, except
// that they will also abort the current function on failure.  People
// usually want the fail-fast behavior of FAIL and ASSERT_*, but those
// writing data-driven tests often find themselves using ADD_FAILURE
// and EXPECT_* more.

// Generates a nonfatal failure with a generic message.
#define ADD_FAILURE() GTEST_NONFATAL_FAILURE_("Failed")

// Generates a nonfatal failure at the given source file location with
// a generic message.
#define ADD_FAILURE_AT(file, line) \
  GTEST_MESSAGE_AT_(file, line, "Failed", \
                    ::testing::TestPartResult::kNonFatalFailure)

// Generates a fatal failure with a generic message.
#define GTEST_FAIL() GTEST_FATAL_FAILURE_("Failed")

// Define this macro to 1 to omit the definition of FAIL(), which is a
// generic name and clashes with some other libraries.
#if !GTEST_DONT_DEFINE_FAIL
# define FAIL() GTEST_FAIL()
#endif

// Generates a success with a generic message.
#define GTEST_SUCCEED() GTEST_SUCCESS_("Succeeded")

// Define this macro to 1 to omit the definition of SUCCEED(), which
// is a generic name and clashes with some other libraries.
#if !GTEST_DONT_DEFINE_SUCCEED
# define SUCCEED() GTEST_SUCCEED()
#endif

// Macros for testing exceptions.
//
//    * {ASSERT|EXPECT}_THROW(statement, expected_exception):
//         Tests that the statement throws the expected exception.
//    * {ASSERT|EXPECT}_NO_THROW(statement):
//         Tests that the statement doesn't throw any exception.
//    * {ASSERT|EXPECT}_ANY_THROW(statement):
//         Tests that the statement throws an exception.

#define EXPECT_THROW(statement, expected_exception) \
  GTEST_TEST_THROW_(statement, expected_exception, GTEST_NONFATAL_FAILURE_)
#define EXPECT_NO_THROW(statement) \
  GTEST_TEST_NO_THROW_(statement, GTEST_NONFATAL_FAILURE_)
#define EXPECT_ANY_THROW(statement) \
  GTEST_TEST_ANY_THROW_(statement, GTEST_NONFATAL_FAILURE_)
#define ASSERT_THROW(statement, expected_exception) \
  GTEST_TEST_THROW_(statement, expected_exception, GTEST_FATAL_FAILURE_)
#define ASSERT_NO_THROW(statement) \
  GTEST_TEST_NO_THROW_(statement, GTEST_FATAL_FAILURE_)
#define ASSERT_ANY_THROW(statement) \
  GTEST_TEST_ANY_THROW_(statement, GTEST_FATAL_FAILURE_)

// Boolean assertions. Condition can be either a Boolean expression or an
// AssertionResult. For more information on how to use AssertionResult with
// these macros see comments on that class.
#define EXPECT_TRUE(condition) \
  GTEST_TEST_BOOLEAN_(condition, #condition, false, true, \
                      GTEST_NONFATAL_FAILURE_)
#define EXPECT_FALSE(condition) \
  GTEST_TEST_BOOLEAN_(!(condition), #condition, true, false, \
                      GTEST_NONFATAL_FAILURE_)
#define ASSERT_TRUE(condition) \
  GTEST_TEST_BOOLEAN_(condition, #condition, false, true, \
                      GTEST_FATAL_FAILURE_)
#define ASSERT_FALSE(condition) \
  GTEST_TEST_BOOLEAN_(!(condition), #condition, true, false, \
                      GTEST_FATAL_FAILURE_)

// Macros for testing equalities and inequalities.
//
//    * {ASSERT|EXPECT}_EQ(v1, v2): Tests that v1 == v2
//    * {ASSERT|EXPECT}_NE(v1, v2): Tests that v1 != v2
//    * {ASSERT|EXPECT}_LT(v1, v2): Tests that v1 < v2
//    * {ASSERT|EXPECT}_LE(v1, v2): Tests that v1 <= v2
//    * {ASSERT|EXPECT}_GT(v1, v2): Tests that v1 > v2
//    * {ASSERT|EXPECT}_GE(v1, v2): Tests that v1 >= v2
//
// When they are not, Google Test prints both the tested expressions and
// their actual values.  The values must be compatible built-in types,
// or you will get a compiler error.  By "compatible" we mean that the
// values can be compared by the respective operator.
//
// Note:
//
//   1. It is possible to make a user-defined type work with
//   {ASSERT|EXPECT}_??(), but that requires overloading the
//   comparison operators and is thus discouraged by the Google C++
//   Usage Guide.  Therefore, you are advised to use the
//   {ASSERT|EXPECT}_TRUE() macro to assert that two objects are
//   equal.
//
//   2. The {ASSERT|EXPECT}_??() macros do pointer comparisons on
//   pointers (in particular, C strings).  Therefore, if you use it
//   with two C strings, you are testing how their locations in memory
//   are related, not how their content is related.  To compare two C
//   strings by content, use {ASSERT|EXPECT}_STR*().
//
//   3. {ASSERT|EXPECT}_EQ(v1, v2) is preferred to
//   {ASSERT|EXPECT}_TRUE(v1 == v2), as the former tells you
//   what the actual value is when it fails, and similarly for the
//   other comparisons.
//
//   4. Do not depend on the order in which {ASSERT|EXPECT}_??()
//   evaluate their arguments, which is undefined.
//
//   5. These macros evaluate their arguments exactly once.
//
// Examples:
//
//   EXPECT_NE(Foo(), 5);
//   EXPECT_EQ(a_pointer, NULL);
//   ASSERT_LT(i, array_size);
//   ASSERT_GT(records.size(), 0) << "There is no record left.";

#define EXPECT_EQ(val1, val2) \
  EXPECT_PRED_FORMAT2(::testing::internal:: \
                      EqHelper<GTEST_IS_NULL_LITERAL_(val1)>::Compare, \
                      val1, val2)
#define EXPECT_NE(val1, val2) \
  EXPECT_PRED_FORMAT2(::testing::internal::CmpHelperNE, val1, val2)
#define EXPECT_LE(val1, val2) \
  EXPECT_PRED_FORMAT2(::testing::internal::CmpHelperLE, val1, val2)
#define EXPECT_LT(val1, val2) \
  EXPECT_PRED_FORMAT2(::testing::internal::CmpHelperLT, val1, val2)
#define EXPECT_GE(val1, val2) \
  EXPECT_PRED_FORMAT2(::testing::internal::CmpHelperGE, val1, val2)
#define EXPECT_GT(val1, val2) \
  EXPECT_PRED_FORMAT2(::testing::internal::CmpHelperGT, val1, val2)

#define GTEST_ASSERT_EQ(val1, val2) \
  ASSERT_PRED_FORMAT2(::testing::internal:: \
                      EqHelper<GTEST_IS_NULL_LITERAL_(val1)>::Compare, \
                      val1, val2)
#define GTEST_ASSERT_NE(val1, val2) \
  ASSERT_PRED_FORMAT2(::testing::internal::CmpHelperNE, val1, val2)
#define GTEST_ASSERT_LE(val1, val2) \
  ASSERT_PRED_FORMAT2(::testing::internal::CmpHelperLE, val1, val2)
#define GTEST_ASSERT_LT(val1, val2) \
  ASSERT_PRED_FORMAT2(::testing::internal::CmpHelperLT, val1, val2)
#define GTEST_ASSERT_GE(val1, val2) \
  ASSERT_PRED_FORMAT2(::testing::internal::CmpHelperGE, val1, val2)
#define GTEST_ASSERT_GT(val1, val2) \
  ASSERT_PRED_FORMAT2(::testing::internal::CmpHelperGT, val1, val2)

// Define macro GTEST_DONT_DEFINE_ASSERT_XY to 1 to omit the definition of
// ASSERT_XY(), which clashes with some users' own code.

#if !GTEST_DONT_DEFINE_ASSERT_EQ
# define ASSERT_EQ(val1, val2) GTEST_ASSERT_EQ(val1, val2)
#endif

#if !GTEST_DONT_DEFINE_ASSERT_NE
# define ASSERT_NE(val1, val2) GTEST_ASSERT_NE(val1, val2)
#endif

#if !GTEST_DONT_DEFINE_ASSERT_LE
# define ASSERT_LE(val1, val2) GTEST_ASSERT_LE(val1, val2)
#endif

#if !GTEST_DONT_DEFINE_ASSERT_LT
# define ASSERT_LT(val1, val2) GTEST_ASSERT_LT(val1, val2)
#endif

#if !GTEST_DONT_DEFINE_ASSERT_GE
# define ASSERT_GE(val1, val2) GTEST_ASSERT_GE(val1, val2)
#endif

#if !GTEST_DONT_DEFINE_ASSERT_GT
# define ASSERT_GT(val1, val2) GTEST_ASSERT_GT(val1, val2)
#endif

// C-string Comparisons.  All tests treat NULL and any non-NULL string
// as different.  Two NULLs are equal.
//
//    * {ASSERT|EXPECT}_STREQ(s1, s2):     Tests that s1 == s2
//    * {ASSERT|EXPECT}_STRNE(s1, s2):     Tests that s1 != s2
//    * {ASSERT|EXPECT}_STRCASEEQ(s1, s2): Tests that s1 == s2, ignoring case
//    * {ASSERT|EXPECT}_STRCASENE(s1, s2): Tests that s1 != s2, ignoring case
//
// For wide or narrow string objects, you can use the
// {ASSERT|EXPECT}_??() macros.
//
// Don't depend on the order in which the arguments are evaluated,
// which is undefined.
//
// These macros evaluate their arguments exactly once.

#define EXPECT_STREQ(s1, s2) \
  EXPECT_PRED_FORMAT2(::testing::internal::CmpHelperSTREQ, s1, s2)
#define EXPECT_STRNE(s1, s2) \
  EXPECT_PRED_FORMAT2(::testing::internal::CmpHelperSTRNE, s1, s2)
#define EXPECT_STRCASEEQ(s1, s2) \
  EXPECT_PRED_FORMAT2(::testing::internal::CmpHelperSTRCASEEQ, s1, s2)
#define EXPECT_STRCASENE(s1, s2)\
  EXPECT_PRED_FORMAT2(::testing::internal::CmpHelperSTRCASENE, s1, s2)

#define ASSERT_STREQ(s1, s2) \
  ASSERT_PRED_FORMAT2(::testing::internal::CmpHelperSTREQ, s1, s2)
#define ASSERT_STRNE(s1, s2) \
  ASSERT_PRED_FORMAT2(::testing::internal::CmpHelperSTRNE, s1, s2)
#define ASSERT_STRCASEEQ(s1, s2) \
  ASSERT_PRED_FORMAT2(::testing::internal::CmpHelperSTRCASEEQ, s1, s2)
#define ASSERT_STRCASENE(s1, s2)\
  ASSERT_PRED_FORMAT2(::testing::internal::CmpHelperSTRCASENE, s1, s2)

// Macros for comparing floating-point numbers.
//
//    * {ASSERT|EXPECT}_FLOAT_EQ(val1, val2):
//         Tests that two float values are almost equal.
//    * {ASSERT|EXPECT}_DOUBLE_EQ(val1, val2):
//         Tests that two double values are almost equal.
//    * {ASSERT|EXPECT}_NEAR(v1, v2, abs_error):
//         Tests that v1 and v2 are within the given distance to each other.
//
// Google Test uses ULP-based comparison to automatically pick a default
// error bound that is appropriate for the operands.  See the
// FloatingPoint template class in gtest-internal.h if you are
// interested in the implementation details.

#define EXPECT_FLOAT_EQ(val1, val2)\
  EXPECT_PRED_FORMAT2(::testing::internal::CmpHelperFloatingPointEQ<float>, \
                      val1, val2)

#define EXPECT_DOUBLE_EQ(val1, val2)\
  EXPECT_PRED_FORMAT2(::testing::internal::CmpHelperFloatingPointEQ<double>, \
                      val1, val2)

#define ASSERT_FLOAT_EQ(val1, val2)\
  ASSERT_PRED_FORMAT2(::testing::internal::CmpHelperFloatingPointEQ<float>, \
                      val1, val2)

#define ASSERT_DOUBLE_EQ(val1, val2)\
  ASSERT_PRED_FORMAT2(::testing::internal::CmpHelperFloatingPointEQ<double>, \
                      val1, val2)

#define EXPECT_NEAR(val1, val2, abs_error)\
  EXPECT_PRED_FORMAT3(::testing::internal::DoubleNearPredFormat, \
                      val1, val2, abs_error)

#define ASSERT_NEAR(val1, val2, abs_error)\
  ASSERT_PRED_FORMAT3(::testing::internal::DoubleNearPredFormat, \
                      val1, val2, abs_error)

// These predicate format functions work on floating-point values, and
// can be used in {ASSERT|EXPECT}_PRED_FORMAT2*(), e.g.
//
//   EXPECT_PRED_FORMAT2(testing::DoubleLE, Foo(), 5.0);

// Asserts that val1 is less than, or almost equal to, val2.  Fails
// otherwise.  In particular, it fails if either val1 or val2 is NaN.
GTEST_API_ AssertionResult FloatLE(const char* expr1, const char* expr2,
                                   float val1, float val2);
GTEST_API_ AssertionResult DoubleLE(const char* expr1, const char* expr2,
                                    double val1, double val2);


#if GTEST_OS_WINDOWS

// Macros that test for HRESULT failure and success, these are only useful
// on Windows, and rely on Windows SDK macros and APIs to compile.
//
//    * {ASSERT|EXPECT}_HRESULT_{SUCCEEDED|FAILED}(expr)
//
// When expr unexpectedly fails or succeeds, Google Test prints the
// expected result and the actual result with both a human-readable
// string representation of the error, if available, as well as the
// hex result code.
# define EXPECT_HRESULT_SUCCEEDED(expr) \
    EXPECT_PRED_FORMAT1(::testing::internal::IsHRESULTSuccess, (expr))

# define ASSERT_HRESULT_SUCCEEDED(expr) \
    ASSERT_PRED_FORMAT1(::testing::internal::IsHRESULTSuccess, (expr))

# define EXPECT_HRESULT_FAILED(expr) \
    EXPECT_PRED_FORMAT1(::testing::internal::IsHRESULTFailure, (expr))

# define ASSERT_HRESULT_FAILED(expr) \
    ASSERT_PRED_FORMAT1(::testing::internal::IsHRESULTFailure, (expr))

#endif  // GTEST_OS_WINDOWS

// Macros that execute statement and check that it doesn't generate new fatal
// failures in the current thread.
//
//   * {ASSERT|EXPECT}_NO_FATAL_FAILURE(statement);
//
// Examples:
//
//   EXPECT_NO_FATAL_FAILURE(Process());
//   ASSERT_NO_FATAL_FAILURE(Process()) << "Process() failed";
//
#define ASSERT_NO_FATAL_FAILURE(statement) \
    GTEST_TEST_NO_FATAL_FAILURE_(statement, GTEST_FATAL_FAILURE_)
#define EXPECT_NO_FATAL_FAILURE(statement) \
    GTEST_TEST_NO_FATAL_FAILURE_(statement, GTEST_NONFATAL_FAILURE_)

// Causes a trace (including the given source file path and line number,
// and the given message) to be included in every test failure message generated
// by code in the scope of the lifetime of an instance of this class. The effect
// is undone with the destruction of the instance.
//
// The message argument can be anything streamable to std::ostream.
//
// Example:
//   testing::ScopedTrace trace("file.cc", 123, "message");
//
class GTEST_API_ ScopedTrace {
 public:
  // The c'tor pushes the given source file location and message onto
  // a trace stack maintained by Google Test.

  // Template version. Uses Message() to convert the values into strings.
  // Slow, but flexible.
  template <typename T>
  ScopedTrace(const char* file, int line, const T& message) {
    PushTrace(file, line, (Message() << message).GetString());
  }

  // Optimize for some known types.
  ScopedTrace(const char* file, int line, const char* message) {
    PushTrace(file, line, message ? message : "(null)");
  }

#if GTEST_HAS_GLOBAL_STRING
  ScopedTrace(const char* file, int line, const ::string& message) {
    PushTrace(file, line, message);
  }
#endif

  ScopedTrace(const char* file, int line, const std::string& message) {
    PushTrace(file, line, message);
  }

  // The d'tor pops the info pushed by the c'tor.
  //
  // Note that the d'tor is not virtual in order to be efficient.
  // Don't inherit from ScopedTrace!
  ~ScopedTrace();

 private:
  void PushTrace(const char* file, int line, std::string message);

  GTEST_DISALLOW_COPY_AND_ASSIGN_(ScopedTrace);
} GTEST_ATTRIBUTE_UNUSED_;  // A ScopedTrace object does its job in its
                            // c'tor and d'tor.  Therefore it doesn't
                            // need to be used otherwise.

// Causes a trace (including the source file path, the current line
// number, and the given message) to be included in every test failure
// message generated by code in the current scope.  The effect is
// undone when the control leaves the current scope.
//
// The message argument can be anything streamable to std::ostream.
//
// In the implementation, we include the current line number as part
// of the dummy variable name, thus allowing multiple SCOPED_TRACE()s
// to appear in the same block - as long as they are on different
// lines.
//
// Assuming that each thread maintains its own stack of traces.
// Therefore, a SCOPED_TRACE() would (correctly) only affect the
// assertions in its own thread.
#define SCOPED_TRACE(message) \
  ::testing::ScopedTrace GTEST_CONCAT_TOKEN_(gtest_trace_, __LINE__)(\
    __FILE__, __LINE__, (message))


// Compile-time assertion for type equality.
// StaticAssertTypeEq<type1, type2>() compiles iff type1 and type2 are
// the same type.  The value it returns is not interesting.
//
// Instead of making StaticAssertTypeEq a class template, we make it a
// function template that invokes a helper class template.  This
// prevents a user from misusing StaticAssertTypeEq<T1, T2> by
// defining objects of that type.
//
// CAVEAT:
//
// When used inside a method of a class template,
// StaticAssertTypeEq<T1, T2>() is effective ONLY IF the method is
// instantiated.  For example, given:
//
//   template <typename T> class Foo {
//    public:
//     void Bar() { testing::StaticAssertTypeEq<int, T>(); }
//   };
//
// the code:
//
//   void Test1() { Foo<bool> foo; }
//
// will NOT generate a compiler error, as Foo<bool>::Bar() is never
// actually instantiated.  Instead, you need:
//
//   void Test2() { Foo<bool> foo; foo.Bar(); }
//
// to cause a compiler error.
template <typename T1, typename T2>
bool StaticAssertTypeEq() {
  (void)internal::StaticAssertTypeEqHelper<T1, T2>();
  return true;
}

// Defines a test.
//
// The first parameter is the name of the test case, and the second
// parameter is the name of the test within the test case.
//
// The convention is to end the test case name with "Test".  For
// example, a test case for the Foo class can be named FooTest.
//
// Test code should appear between braces after an invocation of
// this macro.  Example:
//
//   TEST(FooTest, InitializesCorrectly) {
//     Foo foo;
//     EXPECT_TRUE(foo.StatusIsOK());
//   }

// Note that we call GetTestTypeId() instead of GetTypeId<
// ::testing::Test>() here to get the type ID of testing::Test.  This
// is to work around a suspected linker bug when using Google Test as
// a framework on Mac OS X.  The bug causes GetTypeId<
// ::testing::Test>() to return different values depending on whether
// the call is from the Google Test framework itself or from user test
// code.  GetTestTypeId() is guaranteed to always return the same
// value, as it always calls GetTypeId<>() from the Google Test
// framework.
#define GTEST_TEST(test_case_name, test_name)\
  GTEST_TEST_(test_case_name, test_name, \
              ::testing::Test, ::testing::internal::GetTestTypeId())

// Define this macro to 1 to omit the definition of TEST(), which
// is a generic name and clashes with some other libraries.
#if !GTEST_DONT_DEFINE_TEST
# define TEST(test_case_name, test_name) GTEST_TEST(test_case_name, test_name)
#endif

// Defines a test that uses a test fixture.
//
// The first parameter is the name of the test fixture class, which
// also doubles as the test case name.  The second parameter is the
// name of the test within the test case.
//
// A test fixture class must be declared earlier.  The user should put
// the test code between braces after using this macro.  Example:
//
//   class FooTest : public testing::Test {
//    protected:
//     virtual void SetUp() { b_.AddElement(3); }
//
//     Foo a_;
//     Foo b_;
//   };
//
//   TEST_F(FooTest, InitializesCorrectly) {
//     EXPECT_TRUE(a_.StatusIsOK());
//   }
//
//   TEST_F(FooTest, ReturnsElementCountCorrectly) {
//     EXPECT_EQ(a_.size(), 0);
//     EXPECT_EQ(b_.size(), 1);
//   }

#define TEST_F(test_fixture, test_name)\
  GTEST_TEST_(test_fixture, test_name, test_fixture, \
              ::testing::internal::GetTypeId<test_fixture>())

// Returns a path to temporary directory.
// Tries to determine an appropriate directory for the platform.
GTEST_API_ std::string TempDir();

<<<<<<< HEAD
#ifdef _MSC_VER
#  pragma warning(pop)
#endif

=======
>>>>>>> 8fbb4194
}  // namespace testing

// Use this function in main() to run all tests.  It returns 0 if all
// tests are successful, or 1 otherwise.
//
// RUN_ALL_TESTS() should be invoked after the command line has been
// parsed by InitGoogleTest().
//
// This function was formerly a macro; thus, it is in the global
// namespace and has an all-caps name.
int RUN_ALL_TESTS() GTEST_MUST_USE_RESULT_;

inline int RUN_ALL_TESTS() {
  return ::testing::UnitTest::GetInstance()->Run();
}

#endif  // GTEST_INCLUDE_GTEST_GTEST_H_<|MERGE_RESOLUTION|>--- conflicted
+++ resolved
@@ -82,18 +82,14 @@
 
 namespace testing {
 
-<<<<<<< HEAD
-// Silence C4100 (unreferenced formal parameter) and 4805
-// unsafe mix of type 'const int' and type 'const bool'
+// Silence C4100 (unreferenced formal parameter) for MSVC
 #ifdef _MSC_VER
 # pragma warning(push)
+# pragma warning(disable:4100)
 # pragma warning(disable:4805)
-#  pragma warning(disable:4100)
 #endif
 
 
-=======
->>>>>>> 8fbb4194
 // Declares the flags.
 
 // This flag temporary enables the disabled tests.
@@ -2310,13 +2306,10 @@
 // Tries to determine an appropriate directory for the platform.
 GTEST_API_ std::string TempDir();
 
-<<<<<<< HEAD
 #ifdef _MSC_VER
-#  pragma warning(pop)
+# pragma warning(pop)
 #endif
 
-=======
->>>>>>> 8fbb4194
 }  // namespace testing
 
 // Use this function in main() to run all tests.  It returns 0 if all
