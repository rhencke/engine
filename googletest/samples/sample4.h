--- conflicted
+++ resolved
@@ -43,16 +43,9 @@
   // Returns the current counter value, and increments it.
   int Increment();
 
-<<<<<<< HEAD
-// Returns the current counter value, and decrements it.
-  int Decrement();
-
-
-=======
   // Returns the current counter value, and decrements it.
   int Decrement();
 
->>>>>>> df428ec1
   // Prints the current counter value to STDOUT.
   void Print() const;
 };
