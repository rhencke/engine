# Build matrix / environment variable are explained on:
# http://about.travis-ci.org/docs/user/build-configuration/
# This file can be validated on:
# http://lint.travis-ci.org/

sudo: false
language: cpp

# Define the matrix explicitly, manually expanding the combinations of (os, compiler, env).
# It is more tedious, but grants us far more flexibility.
matrix:
  include:
    - os: linux
      compiler: gcc
<<<<<<< HEAD
=======
      sudo : true
>>>>>>> ed8d02cf
      install: ./ci/install-linux.sh && ./ci/log-config.sh
      script: ./ci/build-linux-bazel.sh
    - os: linux
      compiler: clang
<<<<<<< HEAD
=======
      sudo : true
>>>>>>> ed8d02cf
      install: ./ci/install-linux.sh && ./ci/log-config.sh
      script: ./ci/build-linux-bazel.sh
    - os: linux
      group: deprecated-2017Q4
      compiler: gcc
      install: ./ci/install-linux.sh && ./ci/log-config.sh
      script: ./ci/build-linux-autotools.sh
    - os: linux
      group: deprecated-2017Q4
      compiler: gcc
      env: BUILD_TYPE=Debug VERBOSE=1 CXX_FLAGS=-std=c++11
    - os: linux
      group: deprecated-2017Q4
      compiler: clang
      env: BUILD_TYPE=Debug VERBOSE=1
    - os: linux
      group: deprecated-2017Q4
      compiler: clang
      env: BUILD_TYPE=Release VERBOSE=1 CXX_FLAGS=-std=c++11
    - os: osx
      compiler: gcc
      env: BUILD_TYPE=Debug VERBOSE=1
      if: type != pull_request
    - os: osx
      compiler: gcc
      env: BUILD_TYPE=Release VERBOSE=1 CXX_FLAGS=-std=c++11
      if: type != pull_request
    - os: osx
      compiler: clang
      env: BUILD_TYPE=Debug VERBOSE=1
      if: type != pull_request
    - os: osx
      compiler: clang
      env: BUILD_TYPE=Release VERBOSE=1 CXX_FLAGS=-std=c++11
      if: type != pull_request

# These are the install and build (script) phases for the most common entries in the matrix.  They could be included
# in each entry in the matrix, but that is just repetitive.
install:
  - ./ci/install-${TRAVIS_OS_NAME}.sh
  - . ./ci/env-${TRAVIS_OS_NAME}.sh
  - ./ci/log-config.sh

script: ./ci/travis.sh

# For sudo=false builds this section installs the necessary dependencies.
addons:
  apt:
    # List of whitelisted in travis packages for ubuntu-precise can be found here:
    #   https://github.com/travis-ci/apt-package-whitelist/blob/master/ubuntu-precise
    # List of whitelisted in travis apt-sources:
    #   https://github.com/travis-ci/apt-source-whitelist/blob/master/ubuntu.json
    sources:
    - ubuntu-toolchain-r-test
    - llvm-toolchain-precise-3.7
    packages:
    - g++-4.9
    - clang-3.7

notifications:
  email: false<|MERGE_RESOLUTION|>--- conflicted
+++ resolved
@@ -12,18 +12,12 @@
   include:
     - os: linux
       compiler: gcc
-<<<<<<< HEAD
-=======
       sudo : true
->>>>>>> ed8d02cf
       install: ./ci/install-linux.sh && ./ci/log-config.sh
       script: ./ci/build-linux-bazel.sh
     - os: linux
       compiler: clang
-<<<<<<< HEAD
-=======
       sudo : true
->>>>>>> ed8d02cf
       install: ./ci/install-linux.sh && ./ci/log-config.sh
       script: ./ci/build-linux-bazel.sh
     - os: linux
