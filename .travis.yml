# Build matrix / environment variable are explained on:
# http://about.travis-ci.org/docs/user/build-configuration/
# This file can be validated on:
# http://lint.travis-ci.org/

install:
# /usr/bin/gcc is 4.6 always, but gcc-X.Y is available.
- if [ "$CXX" = "g++" ]; then export CXX="g++-4.9" CC="gcc-4.9"; fi
# /usr/bin/clang is 3.4, lets override with modern one.
- if [ "$CXX" = "clang++" ] && [ "$TRAVIS_OS_NAME" = "linux" ]; then export CXX="clang++-3.7" CC="clang-3.7"; ln -sf /usr/bin/ccache /$HOME/bin/$CXX; ln -sf /usr/bin/ccache /$HOME/bin/$CC; fi
# ccache on OS X needs installation first
- if [ "$TRAVIS_OS_NAME" = "osx" ]; then brew install ccache; export PATH="/usr/local/opt/ccache/libexec:$PATH"; fi
# reset ccache statistics
- ccache --zero-stats
- echo ${PATH}
- echo ${CXX}
- ${CXX} --version
- ${CXX} -v
addons:
  apt:
    # List of whitelisted in travis packages for ubuntu-precise can be found here:
    #   https://github.com/travis-ci/apt-package-whitelist/blob/master/ubuntu-precise
    # List of whitelisted in travis apt-sources:
    #   https://github.com/travis-ci/apt-source-whitelist/blob/master/ubuntu.json
    sources:
    - ubuntu-toolchain-r-test
    - llvm-toolchain-precise-3.7
    packages:
    - g++-4.9
    - clang-3.7
os:
  - linux
  - osx
language: cpp
cache: ccache
before_cache:
  # print statistics before uploading new cache
  - ccache --show-stats
compiler:
  - gcc
  - clang
script: ./travis.sh
env:
  matrix:
<<<<<<< HEAD
    - BUILD_TYPE=Debug VERBOSE=1
    - BUILD_TYPE=Debug VERBOSE=1 CXX_FLAGS=-std=c++11
=======
    - SHARED_LIB=OFF STATIC_LIB=ON CMAKE_PKG=OFF BUILD_TYPE=Debug VERBOSE=1
    - SHARED_LIB=OFF STATIC_LIB=ON CMAKE_PKG=OFF BUILD_TYPE=Release VERBOSE=1 CXX_FLAGS=-std=c++11
>>>>>>> 894cdb82
notifications:
  email: false
sudo: false<|MERGE_RESOLUTION|>--- conflicted
+++ resolved
@@ -42,13 +42,8 @@
 script: ./travis.sh
 env:
   matrix:
-<<<<<<< HEAD
     - BUILD_TYPE=Debug VERBOSE=1
-    - BUILD_TYPE=Debug VERBOSE=1 CXX_FLAGS=-std=c++11
-=======
-    - SHARED_LIB=OFF STATIC_LIB=ON CMAKE_PKG=OFF BUILD_TYPE=Debug VERBOSE=1
-    - SHARED_LIB=OFF STATIC_LIB=ON CMAKE_PKG=OFF BUILD_TYPE=Release VERBOSE=1 CXX_FLAGS=-std=c++11
->>>>>>> 894cdb82
+    - BUILD_TYPE=Release VERBOSE=1 CXX_FLAGS=-std=c++11
 notifications:
   email: false
 sudo: false