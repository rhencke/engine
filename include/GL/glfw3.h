--- conflicted
+++ resolved
@@ -449,19 +449,6 @@
  * Other definitions
  *************************************************************************/
 
-<<<<<<< HEAD
-/* glfwGetWindowParam tokens */
-#define GLFW_ACTIVE               0x00020001
-=======
-/*! @brief A regular, overlapped window.
- *  @ingroup window
- */
-#define GLFW_WINDOWED             0x00010001
-/*! @brief A fullscreen window that may changed the monitor's resolution.
- *  @ingroup window
- */
-#define GLFW_FULLSCREEN           0x00010002
-
 /*! @defgroup paramhints Window parameters and hints
  *  @ingroup window
  *  @{ */
@@ -471,7 +458,6 @@
 #define GLFW_FOCUSED              0x00020001
 /*! @brief @c GL_TRUE if the window is iconified, or @c GL_FALSE otherwise.
  */
->>>>>>> fc697218
 #define GLFW_ICONIFIED            0x00020002
 /*! @brief @c GL_TRUE if the window has been requested to close, or @c GL_FALSE
  *  otherwise.
@@ -689,7 +675,6 @@
  */
 #define GLFW_GAMMA_RAMP_SIZE      256
 
-<<<<<<< HEAD
 /* Monitor constants */
 #define GLFW_MONITOR_PHYSICAL_WIDTH  0x00060001
 #define GLFW_MONITOR_PHYSICAL_HEIGHT 0x00060002
@@ -697,8 +682,6 @@
 #define GLFW_MONITOR_POS_Y           0x00060004
 #define GLFW_MONITOR_CONNECTED       0x00061000
 #define GLFW_MONITOR_DISCONNECTED    0x00061001
-=======
->>>>>>> fc697218
 
 /*************************************************************************
  * Typedefs
@@ -709,16 +692,14 @@
  */
 typedef void (*GLFWglproc)(void);
 
-<<<<<<< HEAD
-/* Monitor handle type */
+/*! @brief Monitor handle type.
+ *  @ingroup monitor
+ */
 typedef void* GLFWmonitor;
 
-/* Window handle type */
-=======
 /*! @brief Window handle type.
  *  @ingroup window
  */
->>>>>>> fc697218
 typedef void* GLFWwindow;
 
 /*! @brief The function signature for error callbacks.
@@ -953,32 +934,42 @@
  */
 GLFWAPI void glfwSetErrorCallback(GLFWerrorfun cbfun);
 
-<<<<<<< HEAD
-/* Monitor functions */
+/*! @ingroup monitor
+ */
 GLFWAPI GLFWmonitor* glfwGetMonitors(int* count);
+
+/*! @ingroup monitor
+ */
 GLFWAPI GLFWmonitor glfwGetPrimaryMonitor(void);
+
+/*! @ingroup monitor
+ */
 GLFWAPI int  glfwGetMonitorParam(GLFWmonitor monitor, int param);
+
+/*! @ingroup monitor
+ */
 GLFWAPI const char* glfwGetMonitorName(GLFWmonitor monitor);
+
+/*! @ingroup monitor
+ */
 GLFWAPI void glfwSetMonitorUserPointer(GLFWmonitor monitor, void* pointer);
+
+/*! @ingroup monitor
+ */
 GLFWAPI void* glfwGetMonitorUserPointer(GLFWmonitor monitor);
+
+/*! @ingroup monitor
+ */
 GLFWAPI void glfwSetMonitorCallback(GLFWmonitorfun cbfun);
 
-/* Video mode functions */
+/*! @brief Returns the available video modes for the specified monitor.
+ *  @ingroup monitor
+ */
 GLFWAPI GLFWvidmode* glfwGetVideoModes(GLFWmonitor monitor, int* count);
+
+/*! @ingroup monitor
+ */
 GLFWAPI void glfwGetVideoMode(GLFWmonitor monitor, GLFWvidmode* mode);
-=======
-/*! @brief This function will be replaced when the @c multi-monitor branch is
- *  merged.
- *  @ingroup monitor
- */
-GLFWAPI GLFWvidmode* glfwGetVideoModes(int* count);
-
-/*! @brief This function will be replaced when the @c multi-monitor branch is
- *  merged.
- *  @ingroup monitor
- */
-GLFWAPI void glfwGetDesktopMode(GLFWvidmode* mode);
->>>>>>> fc697218
 
 /*! @brief Sets the system gamma ramp to one generated from the specified
  *  exponent.
@@ -1100,9 +1091,6 @@
  *  @sa glfwDefaultWindowHints
  */
 GLFWAPI void glfwWindowHint(int target, int hint);
-<<<<<<< HEAD
-GLFWAPI GLFWwindow glfwCreateWindow(int width, int height, const char* title, GLFWmonitor monitor, GLFWwindow share);
-=======
 
 /*! @brief Creates a window and its associated context.
  *
@@ -1110,8 +1098,9 @@
  *  greater than zero.
  *  @param[in] height The desired height, in pixels, of the window.  This must
  *  be greater than zero.
- *  @param[in] mode One of @ref GLFW_WINDOWED or @ref GLFW_FULLSCREEN.
  *  @param[in] title The initial, UTF-8 encoded window title.
+ *  @param[in] monitor The monitor to use for fullscreen mode, or @c NULL to use
+ *  windowed mode.
  *  @param[in] share The window whose context to share resources with, or @c
  *  NULL to not share resources.
  *  @return The handle of the created window, or @c NULL if an error occurred.
@@ -1147,7 +1136,7 @@
  *
  *  @sa glfwDestroyWindow
  */
-GLFWAPI GLFWwindow glfwCreateWindow(int width, int height, int mode, const char* title, GLFWwindow share);
+GLFWAPI GLFWwindow glfwCreateWindow(int width, int height, const char* title, GLFWmonitor monitor, GLFWwindow share);
 
 /*! @brief Destroys the specified window and its context.
  *  @param[in] window The window to destroy.
@@ -1162,7 +1151,6 @@
  *
  *  @sa glfwCreateWindow
  */
->>>>>>> fc697218
 GLFWAPI void glfwDestroyWindow(GLFWwindow window);
 
 /*! @brief Sets the title of the specified window.
@@ -1251,10 +1239,10 @@
  *  @sa glfwShowWindow
  */
 GLFWAPI void glfwHideWindow(GLFWwindow window);
-<<<<<<< HEAD
-GLFWAPI int  glfwGetWindowParam(GLFWwindow window, int param);
+
+/*! @ingroup window
+ */
 GLFWAPI GLFWmonitor glfwGetWindowMonitor(GLFWwindow window);
-=======
 
 /*! @brief Returns a property of the specified window.
  *  @param[in] window The window to query.
@@ -1310,7 +1298,6 @@
  *
  *  @sa glfwGetWindowUserPointer
  */
->>>>>>> fc697218
 GLFWAPI void glfwSetWindowUserPointer(GLFWwindow window, void* pointer);
 
 /*! @brief Returns the user pointer of the specified window.
