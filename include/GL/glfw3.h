/*************************************************************************
 * GLFW - An OpenGL library
 * API version: 3.0
 * WWW:         http://www.glfw.org/
 *------------------------------------------------------------------------
 * Copyright (c) 2002-2006 Marcus Geelnard
 * Copyright (c) 2006-2010 Camilla Berglund <elmindreda@elmindreda.org>
 *
 * This software is provided 'as-is', without any express or implied
 * warranty. In no event will the authors be held liable for any damages
 * arising from the use of this software.
 *
 * Permission is granted to anyone to use this software for any purpose,
 * including commercial applications, and to alter it and redistribute it
 * freely, subject to the following restrictions:
 *
 * 1. The origin of this software must not be misrepresented; you must not
 *    claim that you wrote the original software. If you use this software
 *    in a product, an acknowledgment in the product documentation would
 *    be appreciated but is not required.
 *
 * 2. Altered source versions must be plainly marked as such, and must not
 *    be misrepresented as being the original software.
 *
 * 3. This notice may not be removed or altered from any source
 *    distribution.
 *
 *************************************************************************/

#ifndef __glfw3_h__
#define __glfw3_h__

#ifdef __cplusplus
extern "C" {
#endif


/*************************************************************************
 * Doxygen documentation
 *************************************************************************/

/*! @mainpage notitle
 *
 *  @section intro Introduction
 *
 *  This is the reference documentation for the GLFW library.
 */

/*! @defgroup clipboard Clipboard support
 */
/*! @defgroup error Error handling
 */
/*! @defgroup gamma Gamma ramp support
 */
/*! @defgroup init Initialization and version information
 */
/*! @defgroup input Input handling
 */
/*! @defgroup opengl OpenGL support
 */
/*! @defgroup time Time input
 */
/*! @defgroup window Window handling
 *
 *  The primary purpose of GLFW is to provide a simple interface to OpenGL
 *  context creation and window management.  GLFW supports multiple windows,
 *  which can be either a normal desktop window or a fullscreen window.
 */
/*! @defgroup monitor Monitor handling
 */


/*************************************************************************
 * Global definitions
 *************************************************************************/

/* ------------------- BEGIN SYSTEM/COMPILER SPECIFIC -------------------- */

/* Please report any problems that you find with your compiler, which may
 * be solved in this section! There are several compilers that I have not
 * been able to test this file with yet.
 *
 * First: If we are we on Windows, we want a single define for it (_WIN32)
 * (Note: For Cygwin the compiler flag -mwin32 should be used, but to
 * make sure that things run smoothly for Cygwin users, we add __CYGWIN__
 * to the list of "valid Win32 identifiers", which removes the need for
 * -mwin32)
 */
#if !defined(_WIN32) && (defined(__WIN32__) || defined(WIN32) || defined(__CYGWIN__))
 #define _WIN32
#endif /* _WIN32 */

/* In order for extension support to be portable, we need to define an
 * OpenGL function call method. We use the keyword APIENTRY, which is
 * defined for Win32. (Note: Windows also needs this for <GL/gl.h>)
 */
#ifndef APIENTRY
 #ifdef _WIN32
  #define APIENTRY __stdcall
 #else
  #define APIENTRY
 #endif
#endif /* APIENTRY */

/* The following three defines are here solely to make some Windows-based
 * <GL/gl.h> files happy. Theoretically we could include <windows.h>, but
 * it has the major drawback of severely polluting our namespace.
 */

/* Under Windows, we need WINGDIAPI defined */
#if !defined(WINGDIAPI) && defined(_WIN32)
 #if defined(_MSC_VER) || defined(__BORLANDC__) || defined(__POCC__)
  /* Microsoft Visual C++, Borland C++ Builder and Pelles C */
  #define WINGDIAPI __declspec(dllimport)
 #elif defined(__LCC__)
  /* LCC-Win32 */
  #define WINGDIAPI __stdcall
 #else
  /* Others (e.g. MinGW, Cygwin) */
  #define WINGDIAPI extern
 #endif
 #define GLFW_WINGDIAPI_DEFINED
#endif /* WINGDIAPI */

/* Some <GL/glu.h> files also need CALLBACK defined */
#if !defined(CALLBACK) && defined(_WIN32)
 #if defined(_MSC_VER)
  /* Microsoft Visual C++ */
  #if (defined(_M_MRX000) || defined(_M_IX86) || defined(_M_ALPHA) || defined(_M_PPC)) && !defined(MIDL_PASS)
   #define CALLBACK __stdcall
  #else
   #define CALLBACK
  #endif
 #else
  /* Other Windows compilers */
  #define CALLBACK __stdcall
 #endif
 #define GLFW_CALLBACK_DEFINED
#endif /* CALLBACK */

/* Most <GL/glu.h> variants on Windows need wchar_t */
#if defined(_WIN32)
 #include <stddef.h>
#endif


/* ---------------- GLFW related system specific defines ----------------- */

#if defined(GLFW_DLL) && defined(_GLFW_BUILD_DLL)
 #error "You must not have both GLFW_DLL and _GLFW_BUILD_DLL defined"
#endif

#if defined(_WIN32) && defined(_GLFW_BUILD_DLL)

 /* We are building a Win32 DLL */
 #define GLFWAPI __declspec(dllexport)

#elif defined(_WIN32) && defined(GLFW_DLL)

 /* We are calling a Win32 DLL */
 #if defined(__LCC__)
  #define GLFWAPI extern
 #else
  #define GLFWAPI __declspec(dllimport)
 #endif

#else

 /* We are either building/calling a static lib or we are non-win32 */
 #define GLFWAPI

#endif

/* -------------------- END SYSTEM/COMPILER SPECIFIC --------------------- */

/* Include the chosen OpenGL header and, optionally, the GLU header.
 */
#if defined(__APPLE_CC__)
  #if defined(GLFW_INCLUDE_GLCOREARB)
    #include <OpenGL/gl3.h>
  #else
    #define GL_GLEXT_LEGACY
    #include <OpenGL/gl.h>
  #endif
  #if defined(GLFW_INCLUDE_GLU)
    #include <OpenGL/glu.h>
  #endif
#else
<<<<<<< HEAD
  #if defined(GLFW_INCLUDE_GLCOREARB)
    #include <GL/glcorearb.h>
=======
  #if defined(GLFW_INCLUDE_GL3)
    #include <GL3/gl3.h>
  #elif defined(GLFW_INCLUDE_ES1)
    #include <GLES/gl.h>
>>>>>>> 8d204382
  #elif defined(GLFW_INCLUDE_ES2)
    #include <GLES2/gl2.h>
  #else
    #include <GL/gl.h>
  #endif
  #if defined(GLFW_INCLUDE_GLU)
    #include <GL/glu.h>
  #endif
#endif


/*************************************************************************
 * GLFW version
 *************************************************************************/

/*! @name GLFW version macros
 *  @{ */
/*! @brief The major version number of the GLFW library.
 *
 *  This is incremented when the API is changed in non-compatible ways.
 *  @ingroup init
 */
#define GLFW_VERSION_MAJOR    3
/*! @brief The minor version number of the GLFW library.
 *
 *  This is incremented when features are added to the API but it remains
 *  backward-compatible.
 *  @ingroup init
 */
#define GLFW_VERSION_MINOR    0
/*! @brief The revision number of the GLFW library.
 *
 *  This is incremented when a bug fix release is made that does not contain any
 *  API changes.
 *  @ingroup init
 */
#define GLFW_VERSION_REVISION 0
/*! @} */


/*************************************************************************
 * Input handling definitions
 *************************************************************************/

/*! @name Key and button actions
 *  @{ */
/*! @brief The key or button was released.
 *  @ingroup input
 */
#define GLFW_RELEASE            0
/*! @brief The key or button was pressed.
 *  @ingroup input
 */
#define GLFW_PRESS              1
/*! @} */

/* Keyboard raw key codes.
 * These key codes are inspired by the USB HID Usage Tables v1.12 (p. 53-60),
 * but re-arranged to map to 7-bit ASCII for printable keys (function keys are
 * put in the 256+ range).
 * The naming of the key codes follow these rules:
 *  - The US keyboard layout is used.
 *  - Names of printable alpha-numeric characters are used (e.g. "A", "R",
 *    "3", etc).
 *  - For non-alphanumeric characters, Unicode:ish names are used (e.g.
 *    "COMMA", "LEFT_SQUARE_BRACKET", etc). Note that some names do not
 *    correspond to the Unicode standard (usually for brevity).
 *  - Keys that lack a clear US mapping are named "WORLD_x".
 *  - For non-printable keys, custom names are used (e.g. "F4",
 *    "BACKSPACE", etc).
 */

/*! @defgroup keys Keyboard keys
 *  @ingroup input
 *  @{
 */

/* Printable keys */
#define GLFW_KEY_SPACE                  32
#define GLFW_KEY_APOSTROPHE             39  /* ' */
#define GLFW_KEY_COMMA                  44  /* , */
#define GLFW_KEY_MINUS                  45  /* - */
#define GLFW_KEY_PERIOD                 46  /* . */
#define GLFW_KEY_SLASH                  47  /* / */
#define GLFW_KEY_0                      48
#define GLFW_KEY_1                      49
#define GLFW_KEY_2                      50
#define GLFW_KEY_3                      51
#define GLFW_KEY_4                      52
#define GLFW_KEY_5                      53
#define GLFW_KEY_6                      54
#define GLFW_KEY_7                      55
#define GLFW_KEY_8                      56
#define GLFW_KEY_9                      57
#define GLFW_KEY_SEMICOLON              59  /* ; */
#define GLFW_KEY_EQUAL                  61  /* = */
#define GLFW_KEY_A                      65
#define GLFW_KEY_B                      66
#define GLFW_KEY_C                      67
#define GLFW_KEY_D                      68
#define GLFW_KEY_E                      69
#define GLFW_KEY_F                      70
#define GLFW_KEY_G                      71
#define GLFW_KEY_H                      72
#define GLFW_KEY_I                      73
#define GLFW_KEY_J                      74
#define GLFW_KEY_K                      75
#define GLFW_KEY_L                      76
#define GLFW_KEY_M                      77
#define GLFW_KEY_N                      78
#define GLFW_KEY_O                      79
#define GLFW_KEY_P                      80
#define GLFW_KEY_Q                      81
#define GLFW_KEY_R                      82
#define GLFW_KEY_S                      83
#define GLFW_KEY_T                      84
#define GLFW_KEY_U                      85
#define GLFW_KEY_V                      86
#define GLFW_KEY_W                      87
#define GLFW_KEY_X                      88
#define GLFW_KEY_Y                      89
#define GLFW_KEY_Z                      90
#define GLFW_KEY_LEFT_BRACKET           91  /* [ */
#define GLFW_KEY_BACKSLASH              92  /* \ */
#define GLFW_KEY_RIGHT_BRACKET          93  /* ] */
#define GLFW_KEY_GRAVE_ACCENT           96  /* ` */
#define GLFW_KEY_WORLD_1                161 /* non-US #1 */
#define GLFW_KEY_WORLD_2                162 /* non-US #2 */

/* Function keys */
#define GLFW_KEY_ESCAPE                 256
#define GLFW_KEY_ENTER                  257
#define GLFW_KEY_TAB                    258
#define GLFW_KEY_BACKSPACE              259
#define GLFW_KEY_INSERT                 260
#define GLFW_KEY_DELETE                 261
#define GLFW_KEY_RIGHT                  262
#define GLFW_KEY_LEFT                   263
#define GLFW_KEY_DOWN                   264
#define GLFW_KEY_UP                     265
#define GLFW_KEY_PAGE_UP                266
#define GLFW_KEY_PAGE_DOWN              267
#define GLFW_KEY_HOME                   268
#define GLFW_KEY_END                    269
#define GLFW_KEY_CAPS_LOCK              280
#define GLFW_KEY_SCROLL_LOCK            281
#define GLFW_KEY_NUM_LOCK               282
#define GLFW_KEY_PRINT_SCREEN           283
#define GLFW_KEY_PAUSE                  284
#define GLFW_KEY_F1                     290
#define GLFW_KEY_F2                     291
#define GLFW_KEY_F3                     292
#define GLFW_KEY_F4                     293
#define GLFW_KEY_F5                     294
#define GLFW_KEY_F6                     295
#define GLFW_KEY_F7                     296
#define GLFW_KEY_F8                     297
#define GLFW_KEY_F9                     298
#define GLFW_KEY_F10                    299
#define GLFW_KEY_F11                    300
#define GLFW_KEY_F12                    301
#define GLFW_KEY_F13                    302
#define GLFW_KEY_F14                    303
#define GLFW_KEY_F15                    304
#define GLFW_KEY_F16                    305
#define GLFW_KEY_F17                    306
#define GLFW_KEY_F18                    307
#define GLFW_KEY_F19                    308
#define GLFW_KEY_F20                    309
#define GLFW_KEY_F21                    310
#define GLFW_KEY_F22                    311
#define GLFW_KEY_F23                    312
#define GLFW_KEY_F24                    313
#define GLFW_KEY_F25                    314
#define GLFW_KEY_KP_0                   320
#define GLFW_KEY_KP_1                   321
#define GLFW_KEY_KP_2                   322
#define GLFW_KEY_KP_3                   323
#define GLFW_KEY_KP_4                   324
#define GLFW_KEY_KP_5                   325
#define GLFW_KEY_KP_6                   326
#define GLFW_KEY_KP_7                   327
#define GLFW_KEY_KP_8                   328
#define GLFW_KEY_KP_9                   329
#define GLFW_KEY_KP_DECIMAL             330
#define GLFW_KEY_KP_DIVIDE              331
#define GLFW_KEY_KP_MULTIPLY            332
#define GLFW_KEY_KP_SUBTRACT            333
#define GLFW_KEY_KP_ADD                 334
#define GLFW_KEY_KP_ENTER               335
#define GLFW_KEY_KP_EQUAL               336
#define GLFW_KEY_LEFT_SHIFT             340
#define GLFW_KEY_LEFT_CONTROL           341
#define GLFW_KEY_LEFT_ALT               342
#define GLFW_KEY_LEFT_SUPER             343
#define GLFW_KEY_RIGHT_SHIFT            344
#define GLFW_KEY_RIGHT_CONTROL          345
#define GLFW_KEY_RIGHT_ALT              346
#define GLFW_KEY_RIGHT_SUPER            347
#define GLFW_KEY_MENU                   348
#define GLFW_KEY_LAST                   GLFW_KEY_MENU

/* GLFW 2.x key name aliases (deprecated) */
#define GLFW_KEY_ESC            GLFW_KEY_ESCAPE
#define GLFW_KEY_DEL            GLFW_KEY_DELETE
#define GLFW_KEY_PAGEUP         GLFW_KEY_PAGE_UP
#define GLFW_KEY_PAGEDOWN       GLFW_KEY_PAGE_DOWN
#define GLFW_KEY_KP_NUM_LOCK    GLFW_KEY_NUM_LOCK
#define GLFW_KEY_LCTRL          GLFW_KEY_LEFT_CONTROL
#define GLFW_KEY_LSHIFT         GLFW_KEY_LEFT_SHIFT
#define GLFW_KEY_LALT           GLFW_KEY_LEFT_ALT
#define GLFW_KEY_LSUPER         GLFW_KEY_LEFT_SUPER
#define GLFW_KEY_RCTRL          GLFW_KEY_RIGHT_CONTROL
#define GLFW_KEY_RSHIFT         GLFW_KEY_RIGHT_SHIFT
#define GLFW_KEY_RALT           GLFW_KEY_RIGHT_ALT
#define GLFW_KEY_RSUPER         GLFW_KEY_RIGHT_SUPER

/*! @} */

/*! @defgroup buttons Mouse buttons
 *  @ingroup input
 *  @{ */
#define GLFW_MOUSE_BUTTON_1      0
#define GLFW_MOUSE_BUTTON_2      1
#define GLFW_MOUSE_BUTTON_3      2
#define GLFW_MOUSE_BUTTON_4      3
#define GLFW_MOUSE_BUTTON_5      4
#define GLFW_MOUSE_BUTTON_6      5
#define GLFW_MOUSE_BUTTON_7      6
#define GLFW_MOUSE_BUTTON_8      7
#define GLFW_MOUSE_BUTTON_LAST   GLFW_MOUSE_BUTTON_8
#define GLFW_MOUSE_BUTTON_LEFT   GLFW_MOUSE_BUTTON_1
#define GLFW_MOUSE_BUTTON_RIGHT  GLFW_MOUSE_BUTTON_2
#define GLFW_MOUSE_BUTTON_MIDDLE GLFW_MOUSE_BUTTON_3
/*! @} */

/*! @defgroup joysticks Joysticks
 *  @ingroup input
 *  @{ */
#define GLFW_JOYSTICK_1          0
#define GLFW_JOYSTICK_2          1
#define GLFW_JOYSTICK_3          2
#define GLFW_JOYSTICK_4          3
#define GLFW_JOYSTICK_5          4
#define GLFW_JOYSTICK_6          5
#define GLFW_JOYSTICK_7          6
#define GLFW_JOYSTICK_8          7
#define GLFW_JOYSTICK_9          8
#define GLFW_JOYSTICK_10         9
#define GLFW_JOYSTICK_11         10
#define GLFW_JOYSTICK_12         11
#define GLFW_JOYSTICK_13         12
#define GLFW_JOYSTICK_14         13
#define GLFW_JOYSTICK_15         14
#define GLFW_JOYSTICK_16         15
#define GLFW_JOYSTICK_LAST       GLFW_JOYSTICK_16
/*! @} */


/*************************************************************************
 * Other definitions
 *************************************************************************/

/*! @brief A regular, overlapped window.
 *  @ingroup window
 */
#define GLFW_WINDOWED             0x00010001
/*! @brief A fullscreen window that may changed the monitor's resolution.
 *  @ingroup window
 */
#define GLFW_FULLSCREEN           0x00010002

/*! @defgroup paramhints Window parameters and hints
 *  @ingroup window
 *  @{ */

/*! @brief @c GL_TRUE if the window has focus, or @c GL_FALSE otherwise.
 */
#define GLFW_FOCUSED              0x00020001
/*! @brief @c GL_TRUE if the window is iconified, or @c GL_FALSE otherwise.
 */
#define GLFW_ICONIFIED            0x00020002
/*! @brief @c GL_TRUE if the window has been requested to close, or @c GL_FALSE
 *  otherwise.
 */
#define GLFW_CLOSE_REQUESTED      0x00020003
/*! @brief The OpenGL API version revision.
 */
#define GLFW_OPENGL_REVISION      0x00020004

/*! @brief The bit depth of the red component of the color buffer.
 */
#define GLFW_RED_BITS             0x00021000
/*! @brief The bit depth of the green component of the color buffer.
 */
#define GLFW_GREEN_BITS           0x00021001
/*! @brief The bit depth of the blue component of the color buffer.
 */
#define GLFW_BLUE_BITS            0x00021002
/*! @brief The bit depth of the alpha component of the color buffer.
 */
#define GLFW_ALPHA_BITS           0x00021003
/*! @brief The bit depth of the depth buffer of the default framebuffer.
 */
#define GLFW_DEPTH_BITS           0x00021004
/*! @brief The bit depth of the stencil buffer of the default framebuffer.
 */
#define GLFW_STENCIL_BITS         0x00021005
/*! @brief The monitor refresh rate.
 */
#define GLFW_REFRESH_RATE         0x00021006
/*! @brief The bit depth of the red component of the accumulation buffer.
 */
#define GLFW_ACCUM_RED_BITS       0x00021007
/*! @brief The bit depth of the red component of the accumulation buffer.
 */
#define GLFW_ACCUM_GREEN_BITS     0x00021008
/*! @brief The bit depth of the red component of the accumulation buffer.
 */
#define GLFW_ACCUM_BLUE_BITS      0x00021009
/*! @brief The bit depth of the red component of the accumulation buffer.
 */
#define GLFW_ACCUM_ALPHA_BITS     0x0002100A
/*! @brief The number of auxiliary buffers.
 */
#define GLFW_AUX_BUFFERS          0x0002100B
/*! @brief @c GL_TRUE for stereo rendering, or @c GL_FALSE otherwise.
 */
#define GLFW_STEREO               0x0002100C
/*! @brief The number of samples used for default framebuffer multisampling.
 */
#define GLFW_FSAA_SAMPLES         0x0002100E

/*! @brief The @link clients client API @endlink to create a context for.
 */
#define GLFW_CLIENT_API           0x00022000
#define GLFW_OPENGL_VERSION_MAJOR 0x00022001
#define GLFW_OPENGL_VERSION_MINOR 0x00022002
#define GLFW_OPENGL_FORWARD_COMPAT 0x00022003
#define GLFW_OPENGL_DEBUG_CONTEXT 0x00022004
#define GLFW_OPENGL_PROFILE       0x00022005
#define GLFW_OPENGL_ROBUSTNESS    0x00022006
/*! @brief @c GL_TRUE if the window is resizable, or @c GL_FALSE otherwise.
 */
#define GLFW_RESIZABLE            0x00022007
/*! @brief @c GL_TRUE if the window is visible, or @c GL_FALSE otherwise.
 */
#define GLFW_VISIBLE              0x00022008
/*! @brief The x-coordinate, in pixels, of the upper-left corner of the
 *  client area of the window.
 */
#define GLFW_POSITION_X           0x00022009
/*! @brief The y-coordinate, in pixels, of the upper-left corner of the
 *  client area of the window.
 */
#define GLFW_POSITION_Y           0x0002200A

/*! @} */

/*! @name Client APIs
 *  @{ */
/*! @brief The OpenGL API.
 *  @ingroup opengl
 */
#define GLFW_OPENGL_API           0x00000001
/*! @brief The OpenGL ES API.
 *  @ingroup opengl
 */
#define GLFW_OPENGL_ES_API        0x00000002
/*! @} */

/*! @name OpenGL robustness strategies
 *  @{ */
/*! @brief No robustness strategy is used.
 *
 *  This is the default.
 *  @ingroup opengl
 */
#define GLFW_OPENGL_NO_ROBUSTNESS         0x00000000
/*! @brief 
 *  @ingroup opengl
 */
#define GLFW_OPENGL_NO_RESET_NOTIFICATION 0x00000001
/*! @brief 
 *  @ingroup opengl
 */
#define GLFW_OPENGL_LOSE_CONTEXT_ON_RESET 0x00000002
/*! @} */

/*! @name OpenGL profiles
 *  @{ */
/*! @brief No OpenGL profile.
 *  @ingroup opengl
 */
#define GLFW_OPENGL_NO_PROFILE    0x00000000
/*! @brief The OpenGL core profile.
 *  @ingroup opengl
 */
#define GLFW_OPENGL_CORE_PROFILE  0x00000001
/*! @brief The OpenGL compatibility profile.
 *  @ingroup opengl
 */
#define GLFW_OPENGL_COMPAT_PROFILE 0x00000002
/*! @} */

/*! @name Input modes
 *  @{ */
/*! @brief The behaviour of the cursor.
 *  @ingroup input
 */
#define GLFW_CURSOR_MODE          0x00030001
/*! @brief Whether the @ref glfwGetKey function uses sticky state.
 *  @ingroup input
 */
#define GLFW_STICKY_KEYS          0x00030002
/*! @brief Whether the @ref glfwGetMouseButton function uses sticky state.
 *  @ingroup input
 */
#define GLFW_STICKY_MOUSE_BUTTONS 0x00030003
/*! @} */

/*! @name Cursor modes
 *  @{ */
/*! @brief The cursor is visible and behaves normally.
 *  @ingroup input
 */
#define GLFW_CURSOR_NORMAL       0x00040001
/*! @brief The cursor is hidden when over the client area of the window.
 *  @ingroup input
 */
#define GLFW_CURSOR_HIDDEN       0x00040002
/*! @brief The cursor is disabled and cursor movement is unbounded.
 *  @ingroup input
 */
#define GLFW_CURSOR_CAPTURED     0x00040003
/*! @} */

/*! @name Joystick parameters
 *  @{ */
/*! @brief @c GL_TRUE if the joystick is present, or @c GL_FALSE otherwise.
 *  @ingroup input
 */
#define GLFW_PRESENT              0x00050001
/*! @brief The number of axes on the specified joystick, or zero if the joystick
 *  is not present.
 *  @ingroup input
 */
#define GLFW_AXES                 0x00050002
/*! @brief The number of buttons on the specified joystick, or zero if the
 *  joystick is not present.
 *  @ingroup input
 */
#define GLFW_BUTTONS              0x00050003
/*! @} */

/*! @defgroup errors Error codes
 *  @ingroup error
 *  @{ */
/*! @brief No error has occurred.
 */
#define GLFW_NO_ERROR             0
/*! @brief GLFW has not been initialized.
 */
#define GLFW_NOT_INITIALIZED      0x00070001
/*! @brief No context is current for this thread.
 */
#define GLFW_NO_CURRENT_CONTEXT   0x00070002
/*! @brief One of the enum parameters for the function was given an invalid
 *  enum.
 */
#define GLFW_INVALID_ENUM         0x00070003
/*! @brief One of the parameters for the function was given an invalid value.
 */
#define GLFW_INVALID_VALUE        0x00070004
/*! @brief A memory allocation failed.
 */
#define GLFW_OUT_OF_MEMORY        0x00070005
/*! @brief GLFW could not find support for the requested client API on the
 *  system.
 */
#define GLFW_API_UNAVAILABLE      0x00070006
/*! @brief The requested OpenGL or GLES version is not available.
 */
#define GLFW_VERSION_UNAVAILABLE  0x00070007
/*! @brief A platform-specific error occurred that does not match any of the
 *  more specific categories.
 */
#define GLFW_PLATFORM_ERROR       0x00070008
/*! @brief The clipboard did not contain data in the requested format.
 */
#define GLFW_FORMAT_UNAVAILABLE   0x00070009
/*! @} */

/*! @brief The number of entries in the gamma ramp.
 *  @ingroup gamma
 */
#define GLFW_GAMMA_RAMP_SIZE      256


/*************************************************************************
 * Typedefs
 *************************************************************************/

/*! @brief OpenGL function pointer type.
 *  @ingroup opengl
 */
typedef void (*GLFWglproc)(void);

/*! @brief Window handle type.
 *  @ingroup window
 */
typedef void* GLFWwindow;

/*! @brief The function signature for error callbacks.
 *  @param[in] error An @link errors error code @endlink.
 *  @param[in] description A UTF-8 encoded string describing the error.
 *  @ingroup error
 */
typedef void (* GLFWerrorfun)(int,const char*);

/*! @brief The function signature for window resize callbacks.
 *  @param[in] window The window that the user resized.
 *  @param[in] width The new width, in pixels, of the window.
 *  @param[in] height The new height, in pixels, of the window.
 *  @ingroup window
 */
typedef void (* GLFWwindowsizefun)(GLFWwindow,int,int);

/*! @brief The function signature for window close callbacks.
 *  @param[in] window The window that the user attempted to close.
 *  @return @c GL_TRUE to allow the window to be closed, or @c GL_FALSE to
 *  ignore the attempt.
 *  @ingroup window
 */
typedef int (* GLFWwindowclosefun)(GLFWwindow);

/*! @brief The function signature for window content refresh callbacks.
 *  @param[in] window The window whose content needs to be refreshed.
 *  @ingroup window
 */
typedef void (* GLFWwindowrefreshfun)(GLFWwindow);

/*! @brief The function signature for window focus/defocus callbacks.
 *  @param[in] window The window that was focused or defocused.
 *  @param[in] focused @c GL_TRUE if the window was focused, or @c GL_FALSE if
 *  it was defocused.
 *  @ingroup window
 */
typedef void (* GLFWwindowfocusfun)(GLFWwindow,int);

/*! @brief The function signature for window iconify/restore callbacks.
 *  @param[in] window The window that was iconified or restored.
 *  @param[in] iconified @c GL_TRUE if the window was iconified, or @c GL_FALSE
 *  if it was restored.
 *  @ingroup window
 */
typedef void (* GLFWwindowiconifyfun)(GLFWwindow,int);

/*! @brief The function signature for mouse button callbacks.
 *  @param[in] window The window that received the event.
 *  @param[in] button The @link buttons mouse button @endlink that was pressed
 *  or released.
 *  @param[in] action @ref GLFW_PRESS or @ref GLFW_RELEASE.
 *  @ingroup input
 */
typedef void (* GLFWmousebuttonfun)(GLFWwindow,int,int);

/*! @brief The function signature for cursor position callbacks.
 *  @param[in] window The window that received the event.
 *  @param[in] x The new x-coordinate of the cursor.
 *  @param[in] y The new y-coordinate of the cursor.
 *  @ingroup input
 */
typedef void (* GLFWcursorposfun)(GLFWwindow,int,int);

/*! @brief The function signature for cursor enter/exit callbacks.
 *  @param[in] window The window that received the event.
 *  @param[in] entered @c GL_TRUE if the cursor entered the window's client
 *  area, or @c GL_FALSE if it left it.
 *  @ingroup input
 */
typedef void (* GLFWcursorenterfun)(GLFWwindow,int);

/*! @brief The function signature for scroll callbacks.
 *  @param[in] window The window that received the event.
 *  @param[in] x The scroll offset along the x-axis.
 *  @param[in] y The scroll offset along the y-axis.
 *  @ingroup input
 */
typedef void (* GLFWscrollfun)(GLFWwindow,double,double);

/*! @brief The function signature for keyboard key callbacks.
 *  @param[in] window The window that received the event.
 *  @param[in] key The @link keys keyboard key @endlink that was pressed or
 *  released.
 *  @param[in] action @ref GLFW_PRESS or @ref GLFW_RELEASE.
 *  @ingroup input
 */
typedef void (* GLFWkeyfun)(GLFWwindow,int,int);

/*! @brief The function signature for Unicode character callbacks.
 *  @param[in] window The window that received the event.
 *  @param[in] character The Unicode code point of the character.
 *  @ingroup input
 */
typedef void (* GLFWcharfun)(GLFWwindow,int);

/* @brief Video mode type.
 * @ingroup monitor
 */
typedef struct
{
    int width;
    int height;
    int redBits;
    int blueBits;
    int greenBits;
} GLFWvidmode;

/*! @brief Gamma ramp.
 *  @ingroup gamma
 */
typedef struct
{
    unsigned short red[GLFW_GAMMA_RAMP_SIZE];
    unsigned short green[GLFW_GAMMA_RAMP_SIZE];
    unsigned short blue[GLFW_GAMMA_RAMP_SIZE];
} GLFWgammaramp;


/*************************************************************************
 * Prototypes
 *************************************************************************/

/*! @brief Initializes the GLFW library.
 *
 *  Before most GLFW functions can be used, GLFW must be initialized, and before
 *  a program terminates GLFW should be terminated in order to free allocated
 *  resources, memory, etc.
 *
 *  @return @c GL_TRUE if successful, or @c GL_FALSE if an error occurred.
 *  @ingroup init
 *
 *  @remarks Additional calls to this function after successful initialization
 *  but before termination will succeed but will do nothing.
 *
 *  @note This function may only be called from the main thread.
 *
 *  @note This function may take several seconds to complete on some systems,
 *  while on other systems it may take only a fraction of a second to complete.
 *
 *  @note On Mac OS X, this function will change the current directory of the
 *  application to the @c Contents/Resources subdirectory of the application's
 *  bundle, if present.
 *
 *  @sa glfwTerminate
 */
GLFWAPI int glfwInit(void);

/*! @brief Terminates the GLFW library.
 *  @ingroup init
 *
 *  @remarks This function may be called before @ref glfwInit.
 *
 *  @note This function may only be called from the main thread.
 *
 *  @note This function closes all GLFW windows.
 *
 *  @note This function should be called before the program exits.
 *
 *  @warning No window's context may be current on another thread when this
 *  function is called.
 *
 *  @sa glfwInit
 */
GLFWAPI void glfwTerminate(void);

/*! @brief Retrieves the version of the GLFW library.
 *  @param[out] major Where to store the major version number, or @c NULL.
 *  @param[out] minor Where to store the minor version number, or @c NULL.
 *  @param[out] rev Where to store the revision number, or @c NULL.
 *  @ingroup init
 *
 *  @remarks This function may be called before @ref glfwInit.
 *
 *  @remarks This function may be called from secondary threads.
 *
 *  @sa glfwGetVersionString
 */
GLFWAPI void glfwGetVersion(int* major, int* minor, int* rev);

/*! @brief Returns the version string of the GLFW library.
 *
 *  The version string contains information about what compile-time options were
 *  enabled when the library was built.
 *
 *  @return The GLFW version string.
 *  @ingroup init
 *
 *  @remarks This function may be called before @ref glfwInit.
 *
 *  @remarks This function may be called from secondary threads.
 *
 *  @sa glfwGetVersion
 */
GLFWAPI const char* glfwGetVersionString(void);

/*! @brief Retrieves the latest error.
 *  @return The latest @link errors error code @endlink.
 *  @ingroup error
 *
 *  @remarks This function may be called before @ref glfwInit.
 */
GLFWAPI int glfwGetError(void);

/*! @brief Retrieves a generic, human readable description of the specified error.
 *  @param[in] error The @link errors error code @endlink to be described.
 *  @return A UTF-8 encoded string describing the error.
 *  @ingroup error
 *
 *  @remarks This function may be called before @ref glfwInit.
 *
 *  @remarks This function may be called from secondary threads.
 */
GLFWAPI const char* glfwErrorString(int error);

/*! @brief Sets the error callback.
 *  @param[in] cbfun The new callback, or @c NULL to remove the currently set
 *  callback.
 *  @ingroup error
 *
 *  @remarks This function may be called before @ref glfwInit.
 *
 *  @remarks The error callback is the preferred error retrieval mechanism, as
 *  it may be provided with a more specific error description than the generic
 *  one returned by @ref glfwErrorString.
 *
 *  @note Because the description string provided to the callback may have been
 *  generated specifically for that error, it is not guaranteed to be valid
 *  after the callback has returned.  If you wish to use it after that, you need
 *  to make your own copy of it before returning.
 */
GLFWAPI void glfwSetErrorCallback(GLFWerrorfun cbfun);

/*! @brief This function will be replaced when the @c multi-monitor branch is
 *  merged.
 *  @ingroup monitor
 */
GLFWAPI GLFWvidmode* glfwGetVideoModes(int* count);

/*! @brief This function will be replaced when the @c multi-monitor branch is
 *  merged.
 *  @ingroup monitor
 */
GLFWAPI void glfwGetDesktopMode(GLFWvidmode* mode);

/*! @brief Sets the system gamma ramp to one generated from the specified
 *  exponent.
 *  @param[in] The desired exponent.
 *  @ingroup gamma
 */
GLFWAPI void glfwSetGamma(float gamma);

/*! @brief Retrieves the current system gamma ramp.
 *  @param[out] ramp Where to store the gamma ramp.
 *  @ingroup gamma
 */
GLFWAPI void glfwGetGammaRamp(GLFWgammaramp* ramp);

/*! @brief Sets the system gamma ramp to the one specified.
 *  @param[in] ramp The gamma ramp to use.
 *  @ingroup gamma
 */
GLFWAPI void glfwSetGammaRamp(const GLFWgammaramp* ramp);

/*! @brief Resets all window hints to their default values
 *
 *  The @ref GLFW_RED_BITS, @ref GLFW_GREEN_BITS, @ref GLFW_BLUE_BITS, @ref
 *  GLFW_ALPHA_BITS and @ref GLFW_STENCIL_BITS hints are set to 8.
 *
 *  The @ref GLFW_DEPTH_BITS hint is set to 24.
 *
 *  The @ref GLFW_VISIBLE and @ref GLFW_RESIZABLE hints are set to 1.
 *
 *  The @ref GLFW_CLIENT_API hint is set to @ref GLFW_OPENGL_API.
 *
 *  The @ref GLFW_OPENGL_VERSION_MAJOR and @ref GLFW_OPENGL_VERSION_MINOR hints
 *  are set to 1 and 0, respectively.
 *
 *  All other hints are set to 0.
 *
 *  @ingroup window
 *
 *  @note This function may only be called from the main thread.
 *
 *  @sa glfwWindowHint
 */
GLFWAPI void glfwDefaultWindowHints(void);

/*! @brief Sets the specified window hint to the desired value.
 *  @param[in] target The window hint to set.
 *  @param[in] target The new value of the window hint.
 *  @ingroup window
 *
 *  The @ref GLFW_RED_BITS, @ref GLFW_GREEN_BITS, @ref GLFW_BLUE_BITS, @ref
 *  GLFW_ALPHA_BITS, @ref GLFW_DEPTH_BITS and @ref GLFW_STENCIL_BITS hints
 *  specify the desired bit depths of the various components of the default
 *  framebuffer.
 *
 *  The @ref GLFW_REFRESH_RATE hint specifies the desired monitor refresh rate
 *  for fullscreen windows.
 *
 *  The @ref GLFW_ACCUM_RED_BITS, @ref GLFW_ACCUM_GREEN_BITS, @ref
 *  GLFW_ACCUM_BLUE_BITS and @ref GLFW_ACCUM_ALPHA_BITS hints specify the
 *  desired bit depths of the various components of the accumulation buffer.
 *
 *  The @ref GLFW_AUX_BUFFERS hint specifies the desired number of auxiliary
 *  buffers.
 *
 *  The @ref GLFW_STEREO hint specifies whether to use stereoscopic rendering.
 *
 *  The @ref GLFW_FSAA_SAMPLES hint specifies the desired number of samples to
 *  use for multisampling.
 *
 *  The @ref GLFW_CLIENT_API hint specifies which client API to create the
 *  context for.  Possible values are @ref GLFW_OPENGL_API and @ref
 *  GLFW_OPENGL_ES_API.
 *
 *  The @ref GLFW_OPENGL_VERSION_MAJOR and @ref GLFW_OPENGL_VERSION_MINOR hints
 *  specify the OpenGL version that the created context must be compatible with.
 *
 *  These hints are @em not hard constraints, as they don't have to match
 *  exactly, but @ref glfwCreateWindow will still fail if the resulting OpenGL
 *  version is less than the one requested with hints.  It is therefore
 *  perfectly safe to use the default of version 1.0 for legacy code and you
 *  will still get backwards-compatible contexts of version 3.0 and above when
 *  available.
 *
 *  The @ref GLFW_OPENGL_FORWARD_COMPAT hint specifies whether the OpenGL
 *  context should be forward-compatible.
 *
 *  The @ref GLFW_OPENGL_DEBUG_CONTEXT hint specifies whether to create a debug
 *  OpenGL context.
 *
 *  The @ref GLFW_OPENGL_PROFILE hint specifies which OpenGL profile to create
 *  the context for.  Possible values are @ref GLFW_OPENGL_NO_PROFILE, @ref
 *  GLFW_OPENGL_CORE_PROFILE and @ref GLFW_OPENGL_COMPAT_PROFILE.
 *
 *  The @ref GLFW_OPENGL_ROBUSTNESS hint specifies the robustness strategy to be
 *  used by the OpenGL context.
 *
 *  The @ref GLFW_RESIZABLE hint specifies whether the window will be resizable
 *  by the user.  This hint is ignored for fullscreen windows.
 *
 *  The @ref GLFW_VISIBLE hint specifies whether the window will be initially
 *  visible.  This hint is ignored for fullscreen windows.
 *
 *  The @ref GLFW_POSITION_X and @ref GLFW_POSITION_Y hints specify the initial
 *  position of the window.  These hints are ignored for fullscreen windows.
 *
 *  Some window hints are hard constraints.  These must match the available
 *  capabilities @em exactly for window and context creation to succeed.  Hints
 *  that are not hard constraints are matched as closely as possible, but the
 *  resulting window and context may differ from what these hints requested.
 *
 *  The following window hints are hard constraints:
 *  @arg @ref GLFW_STEREO
 *  @arg @ref GLFW_CLIENT_API
 *  @arg @ref GLFW_OPENGL_FORWARD_COMPAT
 *  @arg @ref GLFW_OPENGL_PROFILE
 *
 *  @note This function may only be called from the main thread.
 *
 *  @sa glfwDefaultWindowHints
 */
GLFWAPI void glfwWindowHint(int target, int hint);

/*! @brief Creates a window and its associated context.
 *
 *  @param[in] width The desired width, in pixels, of the window.  This must be
 *  greater than zero.
 *  @param[in] height The desired height, in pixels, of the window.  This must
 *  be greater than zero.
 *  @param[in] mode One of @ref GLFW_WINDOWED or @ref GLFW_FULLSCREEN.
 *  @param[in] title The initial, UTF-8 encoded window title.
 *  @param[in] share The window whose context to share resources with, or @c
 *  NULL to not share resources.
 *  @return The handle of the created window, or @c NULL if an error occurred.
 *  @ingroup window
 *
 *  @remarks Most of the options for how the window and its context should be
 *  created are specified via the @ref glfwWindowHint function.
 *
 *  @remarks This function does not change which context is current.  Before you
 *  can use the newly created context, you need to make it current using @ref
 *  glfwMakeContextCurrent.
 *
 *  @remarks For fullscreen windows the initial cursor mode is @ref
 *  GLFW_CURSOR_CAPTURED and the screensaver is prohibited from starting.  For
 *  regular windows the initial cursor mode is @ref GLFW_CURSOR_NORMAL and the
 *  screensaver is allowed to start.
 *
 *  @remarks In order to determine the actual properties of an opened window,
 *  use @ref glfwGetWindowParam and @ref glfwGetWindowSize.
 *
 *  @remarks On Microsoft Windows, if the executable has an icon resource named
 *  @c GLFW_ICON, it will be set as the icon for the window.  If no such icon is
 *  present, the @c IDI_WINLOGO icon will be used instead.
 *
 *  @remarks On Mac OS X the GLFW window has no icon, but programs using GLFW
 *  will use the application bundle's icon.  Also, the first time a window is
 *  opened the menu bar is populated with common commands like Hide, Quit and
 *  About.  The (minimal) about dialog uses information from the application's
 *  bundle.  For more information on bundles, see the Bundle Programming Guide
 *  provided by Apple.
 *
 *  @note This function may only be called from the main thread.
 *
 *  @sa glfwDestroyWindow
 */
GLFWAPI GLFWwindow glfwCreateWindow(int width, int height, int mode, const char* title, GLFWwindow share);

/*! @brief Destroys the specified window and its context.
 *  @param[in] window The window to destroy.
 *  @ingroup window
 *
 *  @note This function may only be called from the main thread.
 *
 *  @note If the window's context is current on the main thread, it is
 *  detached before being destroyed.
 *
 *  @warning The window's context must not be current on any other thread.
 *
 *  @sa glfwCreateWindow
 */
GLFWAPI void glfwDestroyWindow(GLFWwindow window);

/*! @brief Sets the title of the specified window.
 *  @param[in] window The window whose title to change.
 *  @param[in] title The UTF-8 encoded window title.
 *  @ingroup window
 *
 *  @note This function may only be called from the main thread.
 */
GLFWAPI void glfwSetWindowTitle(GLFWwindow window, const char* title);

/*! @brief Retrieves the size of the client area of the specified window.
 *  @param[in] window The window whose size to retrieve.
 *  @param[out] width The width of the client area.
 *  @param[out] height The height of the client area.
 *  @ingroup window
 *
 *  @sa glfwSetWindowSize
 */
GLFWAPI void glfwGetWindowSize(GLFWwindow window, int* width, int* height);

/*! @brief Sets the size of the client area of the specified window.
 *  @param[in] window The window to resize.
 *  @param[in] width The desired width of the specified window.
 *  @param[in] height The desired height of the specified window.
 *  @ingroup window
 *
 *  @note This function may only be called from the main thread.
 *
 *  @note The window manager may put limits on what window sizes are allowed.
 *
 *  @note For fullscreen windows, this function selects and switches to the
 *  resolution closest to the specified size, without destroying the window's
 *  context.
 *
 *  @sa glfwGetWindowSize
 */
GLFWAPI void glfwSetWindowSize(GLFWwindow window, int width, int height);

/*! @brief Iconifies the specified window.
 *  @param[in] window The window to iconify.
 *  @ingroup window
 *
 *  @remarks If the window is already iconified, this function does nothing.
 *
 *  @note This function may only be called from the main thread.
 *
 *  @sa glfwRestoreWindow
 */
GLFWAPI void glfwIconifyWindow(GLFWwindow window);

/*! @brief Restores the specified window.
 *  @param[in] window The window to restore.
 *  @ingroup window
 *
 *  @remarks If the window is already restored, this function does nothing.
 *
 *  @note This function may only be called from the main thread.
 *
 *  @sa glfwIconifyWindow
 */
GLFWAPI void glfwRestoreWindow(GLFWwindow window);

/*! @brief Makes the specified window visible.
 *  @param[in] window The window to make visible.
 *  @ingroup window
 *
 *  @remarks If the window is already visible or is in fullscreen mode, this
 *  function does nothing.
 *
 *  @note This function may only be called from the main thread.
 *
 *  @sa glfwHideWindow
 */
GLFWAPI void glfwShowWindow(GLFWwindow window);

/*! @brief Hides the specified window.
 *  @param[in] window The window to hide.
 *  @ingroup window
 *
 *  @remarks If the window is already hidden or is in fullscreen mode, this
 *  function does nothing.
 *
 *  @note This function may only be called from the main thread.
 *
 *  @sa glfwShowWindow
 */
GLFWAPI void glfwHideWindow(GLFWwindow window);

/*! @brief Returns a property of the specified window.
 *  @param[in] window The window to query.
 *  @param[in] param The property whose value to return.
 *  @ingroup window
 *
 *  The @ref GLFW_FOCUSED property indicates whether the window is focused.
 *
 *  The @ref GLFW_ICONIFIED property indicates whether the window is iconified.
 *
 *  The @ref GLFW_VISIBLE property indicates whether the window is visible.
 *
 *  The @ref GLFW_RESIZABLE property indicates whether the window is resizable
 *  by the user.
 *
 *  The @ref GLFW_CLOSE_REQUESTED property indicates whether the window has been
 *  requested by the user to close.
 *
 *  The @ref GLFW_REFRESH_RATE property will be replaced when the @c
 *  multi-monitor branch is merged.
 *
 *  The @ref GLFW_POSITION_X and @ref GLFW_POSITION_Y properties indicate the
 *  screen position, in pixels, of the upper-left corner of the window's client
 *  area.
 *
 *  The @ref GLFW_CLIENT_API property indicates the client API provided by the
 *  window's context.
 *
 *  The @ref GLFW_OPENGL_VERSION_MAJOR, @ref GLFW_OPENGL_VERSION_MINOR and @ref
 *  GLFW_OPENGL_REVISION properties indicate the API version of the window's
 *  context.
 *
 *  The @ref GLFW_OPENGL_FORWARD_COMPAT property indicates whether an OpenGL
 *  context is forward-compatible.
 *
 *  The @ref GLFW_OPENGL_DEBUG_CONTEXT property indicates whether the
 *  corresponding window hint was used when the window was created.
 *
 *  The @ref GLFW_OPENGL_PROFILE property indicates the profile used by the
 *  OpenGL context, or @ref GLFW_OPENGL_NO_PROFILE if the context is for another
 *  client API than OpenGL.
 *
 *  The @ref GLFW_OPENGL_ROBUSTNESS property indicates the robustness strategy
 *  used by the OpenGL context, or @ref GLFW_OPENGL_NO_ROBUSTNESS if robustness
 *  is not used.
 */
GLFWAPI int glfwGetWindowParam(GLFWwindow window, int param);

/*! @brief Sets the user pointer of the specified window.
 *  @param[in] window The window whose pointer to set.
 *  @param[in] pointer The new value.
 *  @ingroup window
 *
 *  @sa glfwGetWindowUserPointer
 */
GLFWAPI void glfwSetWindowUserPointer(GLFWwindow window, void* pointer);

/*! @brief Returns the user pointer of the specified window.
 *  @param[in] window The window whose pointer to return.
 *  @ingroup window
 *
 *  @sa glfwSetWindowUserPointer
 */
GLFWAPI void* glfwGetWindowUserPointer(GLFWwindow window);

/*! @brief Sets the size callback for the specified window.
 *  @param[in] window The window whose callback to set.
 *  @param[in] cbfun The new callback, or @c NULL to remove the currently set
 *  callback.
 *  @ingroup window
 */
GLFWAPI void glfwSetWindowSizeCallback(GLFWwindow window, GLFWwindowsizefun cbfun);

/*! @brief Sets the close callback for the specified window.
 *  @param[in] window The window whose callback to set.
 *  @param[in] cbfun The new callback, or @c NULL to remove the currently set
 *  callback.
 *  @ingroup window
 */
GLFWAPI void glfwSetWindowCloseCallback(GLFWwindow window, GLFWwindowclosefun cbfun);

/*! @brief Sets the refresh callback for the specified window.
 *  @param[in] window The window whose callback to set.
 *  @param[in] cbfun The new callback, or @c NULL to remove the currently set
 *  callback.
 *  @ingroup window
 */
GLFWAPI void glfwSetWindowRefreshCallback(GLFWwindow window, GLFWwindowrefreshfun cbfun);

/*! @brief Sets the focus callback for the specified window.
 *  @param[in] window The window whose callback to set.
 *  @param[in] cbfun The new callback, or @c NULL to remove the currently set
 *  callback.
 *  @ingroup window
 */
GLFWAPI void glfwSetWindowFocusCallback(GLFWwindow window, GLFWwindowfocusfun cbfun);

/*! @brief Sets the iconify callback for the specified window.
 *  @param[in] window The window whose callback to set.
 *  @param[in] cbfun The new callback, or @c NULL to remove the currently set
 *  callback.
 *  @ingroup window
 */
GLFWAPI void glfwSetWindowIconifyCallback(GLFWwindow window, GLFWwindowiconifyfun cbfun);

/*! @brief Processes all pending events.
 *  @ingroup window
 *
 *  @note This function may only be called from the main thread.
 *
 *  @sa glfwWaitEvents
 */
GLFWAPI void glfwPollEvents(void);

/*! @brief Waits until events are pending and processes them.
 *  @ingroup window
 *
 *  @note This function may only be called from the main thread.
 *
 *  @sa glfwPollEvents
 */
GLFWAPI void glfwWaitEvents(void);

/*! @brief Returns the value of an input option for the specified window.
 *  @param[in] window The window to query.
 *  @param[in] mode One of the following:
 *  @arg @ref GLFW_CURSOR_MODE Sets the cursor mode.
 *  @arg @ref GLFW_STICKY_KEYS Sets whether sticky keys are enabled.
 *  @arg @ref GLFW_STICKY_MOUSE_BUTTONS Sets whether sticky mouse buttons are enabled.
 *  @ingroup input
 *
 *  @sa glfwSetInputMode
 */
GLFWAPI int glfwGetInputMode(GLFWwindow window, int mode);

/*! @brief Sets an input option for the specified window.
 *  @param[in] mode One of the following:
 *  @arg @ref GLFW_CURSOR_MODE Sets the cursor mode.
 *  @arg @ref GLFW_STICKY_KEYS Sets whether sticky keys are enabled.
 *  @arg @ref GLFW_STICKY_MOUSE_BUTTONS Sets whether sticky mouse buttons are enabled.
 *  @ingroup input
 *
 *  @sa glfwGetInputMode
 */
GLFWAPI void glfwSetInputMode(GLFWwindow window, int mode, int value);

/*! @brief Returns the last reported state of a keyboard key for the specified
 *  window.
 *  @param[in] window The desired window.
 *  @param[in] key The desired @link keys keyboard key @endlink.
 *  @return @ref GLFW_PRESS or @ref GLFW_RELEASE.
 *  @ingroup input
 */
GLFWAPI int glfwGetKey(GLFWwindow window, int key);

/*! @brief Returns the last reported state of a mouse button for the specified
 *  window.
 *  @param[in] window The desired window.
 *  @param[in] key The desired @link buttons mouse buttons @endlink.
 *  @return @ref GLFW_PRESS or @ref GLFW_RELEASE.
 *  @ingroup input
 */
GLFWAPI int glfwGetMouseButton(GLFWwindow window, int button);

/*! @brief Retrieves the last reported cursor position, relative to the client
 *  area of the window.
 *  @param[in] window The desired window.
 *  @param[out] xpos The cursor x-coordinate, relative to the left edge of the
 *  client area, or @c NULL.
 *  @param[out] ypos The cursor y-coordinate, relative to the to top edge of the
 *  client area, or @c NULL.
 *  @ingroup input
 *
 *  @sa glfwSetCursorPos
 */
GLFWAPI void glfwGetCursorPos(GLFWwindow window, int* xpos, int* ypos);

/*! @brief Sets the position of the cursor, relative to the client area of the window.
 *  @param[in] window The desired window.
 *  @param[in] xpos The desired x-coordinate, relative to the left edge of the
 *  client area, or @c NULL.
 *  @param[in] ypos The desired y-coordinate, relative to the top edge of the
 *  client area, or @c NULL.
 *  @ingroup input
 *
 *  @note The specified window must be focused.
 *
 *  @sa glfwGetCursorPos
 */
GLFWAPI void glfwSetCursorPos(GLFWwindow window, int xpos, int ypos);

/*! @ingroup input
 */
GLFWAPI void glfwGetScrollOffset(GLFWwindow window, double* xoffset, double* yoffset);

/*! @brief Sets the key callback.
 *  @param[in] cbfun The new key callback, or @c NULL to remove the currently
 *  set callback.
 *  @ingroup input
 *
 *  @note The key callback deals with physical keys, with @link keys tokens
 *  @endlink named after their use on the standard US keyboard layout.  If you
 *  want to input text, use the Unicode character callback instead.
 */
GLFWAPI void glfwSetKeyCallback(GLFWwindow window, GLFWkeyfun cbfun);

/*! @brief Sets the Unicode character callback.
 *  @param[in] cbfun The new Unicode character callback, or @c NULL to remove
 *  the currently set callback.
 *  @ingroup input
 *
 *  @note The Unicode character callback is for text input.  If you want to know
 *  whether a specific key was pressed or released, use the key callback.
 */
GLFWAPI void glfwSetCharCallback(GLFWwindow window, GLFWcharfun cbfun);

/*! @brief Sets the mouse button callback.
 *  @param[in] cbfun The new mouse button callback, or @c NULL to remove the
 *  currently set callback.
 *  @ingroup input
 */
GLFWAPI void glfwSetMouseButtonCallback(GLFWwindow window, GLFWmousebuttonfun cbfun);

/*! @brief Sets the cursor position callback.
 *  @param[in] cbfun The new cursor position callback, or @c NULL to remove the
 *  currently set callback.
 *  @ingroup input
 */
GLFWAPI void glfwSetCursorPosCallback(GLFWwindow window, GLFWcursorposfun cbfun);

/*! @brief Sets the cursor enter/exit callback.
 *  @param[in] cbfun The new cursor enter/exit callback, or @c NULL to remove
 *  the currently set callback.
 *  @ingroup input
 */
GLFWAPI void glfwSetCursorEnterCallback(GLFWwindow window, GLFWcursorenterfun cbfun);

/*! @brief Sets the scroll callback.
 *  @param[in] cbfun The new scroll callback, or @c NULL to remove the currently
 *  set callback.
 *  @ingroup input
 *
 *  @note This receives all scrolling input, like that from a mouse wheel or
 *  a touchpad scrolling area.
 */
GLFWAPI void glfwSetScrollCallback(GLFWwindow window, GLFWscrollfun cbfun);

/*! @brief Returns a property of the specified joystick.
 *  @param[in] joy The joystick to query.
 *  @param[in] param The property whose value to return.
 *  @return The specified joystick's current value, or zero if the joystick is
 *  not present.
 *  @ingroup input
 */
GLFWAPI int glfwGetJoystickParam(int joy, int param);

/*! @brief Returns the values of axes of the specified joystick.
 *  @param[in] joy The joystick to query.
 *  @param[out] axes The array to hold the values.
 *  @param[in] numaxes The size of the provided array.
 *  @return The number of values written to @p axes.
 *  @ingroup input
 */
GLFWAPI int glfwGetJoystickAxes(int joy, float* axes, int numaxes);

/*! @brief Returns the values of buttons of the specified joystick.
 *  @param[in] joy The joystick to query.
 *  @param[out] buttons The array to hold the values.
 *  @param[in] numbuttons The size of the provided array.
 *  @return The number of values written to @p buttons.
 *  @ingroup input
 */
GLFWAPI int glfwGetJoystickButtons(int joy, unsigned char* buttons, int numbuttons);

/*! @brief Sets the clipboard to the specified string.
 *  @param[in] window The window that will own the clipboard contents.
 *  @param[in] string A UTF-8 encoded string.
 *  @ingroup clipboard
 *
 *  @sa glfwGetClipboardString
 */
GLFWAPI void glfwSetClipboardString(GLFWwindow window, const char* string);

/*! @brief Retrieves the contents of the clipboard as a string.
 *  @param[in] window The window that will request the clipboard contents.
 *  @return The contents of the clipboard as a UTF-8 encoded string, or @c NULL
 *  if that format was unavailable.
 *  @ingroup clipboard
 *
 *  @note The returned string is valid only until the next call to @ref
 *  glfwGetClipboardString or @ref glfwSetClipboardString.
 *
 *  @sa glfwSetClipboardString
 */
GLFWAPI const char* glfwGetClipboardString(GLFWwindow window);

/*! @brief Retrieves the current value of the GLFW timer.
 *  @return The current value, in seconds.
 *  @ingroup time
 *
 *  @remarks This function may be called from secondary threads.
 *
 *  @remarks Unless the timer has been set using @ref glfwSetTime, the timer
 *  measures time elapsed since GLFW was initialized.
 *
 *  @note The resolution of the timer is system dependent.
 */
GLFWAPI double glfwGetTime(void);

/*! @brief Sets the GLFW timer.
 *  @param[in] time The new value, in seconds.
 *  @ingroup time
 *
 *  @note The resolution of the timer is system dependent.
 */
GLFWAPI void glfwSetTime(double time);

/*! @brief Makes the context of the specified window current for this thread.
 *  @param[in] window The window whose context to make current, or @c NULL to
 *  detach the current context.
 *  @ingroup opengl
 *
 *  @remarks This function may be called from secondary threads.
 *
 *  @note A context may only be current for a single thread at a time.
 *
 *  @sa glfwGetCurrentContext
 */
GLFWAPI void glfwMakeContextCurrent(GLFWwindow window);

/*! @brief Returns the window whose context is current on this thread.
 *  @return The window whose context is current, or @c NULL if no window's
 *  context is current.
 *  @ingroup opengl
 *
 *  @remarks This function may be called from secondary threads.
 *
 *  @sa glfwMakeContextCurrent
 */
GLFWAPI GLFWwindow glfwGetCurrentContext(void);

/*! @brief Swaps the front and back buffers of the specified window.
 *  @param[in] The window whose buffers to swap.
 *  @ingroup opengl
 *
 *  @remarks This function may be called from secondary threads.
 *
 *  @sa glfwSwapInterval
 */
GLFWAPI void glfwSwapBuffers(GLFWwindow window);

/*! @brief Sets the swap interval for the current context.
 *  @param[in] interval The minimum number of video frame periods to wait for
 *  until the buffers are swapped by @ref glfwSwapBuffers.
 *  @ingroup opengl
 *
 *  @remarks This function may be called from secondary threads.
 *
 *  @sa glfwSwapBuffers
 */
GLFWAPI void glfwSwapInterval(int interval);

/*! @brief Checks whether the specified extension is available.
 *  @param[in] extension The ASCII encoded name of the extension.
 *  @return @c GL_TRUE if the extension is available, or @c FALSE otherwise.
 *  @ingroup opengl
 *
 *  @remarks This function may be called from secondary threads.
 *
 *  @note This function checks not only the client API extension string, but
 *  also any platform-specific context creation API extension strings.
 */
GLFWAPI int glfwExtensionSupported(const char* extension);

/*! @brief Returns the address of the specified client API function for the
 *  current context.
 *  @param[in] procname The ASCII encoded name of the function.
 *  @return The address of the function, or @c NULL if the function is
 *  unavailable.
 *  @ingroup opengl
 *
 *  @remarks This function may be called from secondary threads.
 */
GLFWAPI GLFWglproc glfwGetProcAddress(const char* procname);


/*************************************************************************
 * Global definition cleanup
 *************************************************************************/

/* ------------------- BEGIN SYSTEM/COMPILER SPECIFIC -------------------- */

#ifdef GLFW_WINGDIAPI_DEFINED
 #undef WINGDIAPI
 #undef GLFW_WINGDIAPI_DEFINED
#endif

#ifdef GLFW_CALLBACK_DEFINED
 #undef CALLBACK
 #undef GLFW_CALLBACK_DEFINED
#endif

/* -------------------- END SYSTEM/COMPILER SPECIFIC --------------------- */


#ifdef __cplusplus
}
#endif

#endif /* __glfw3_h__ */
<|MERGE_RESOLUTION|>--- conflicted
+++ resolved
@@ -186,15 +186,10 @@
     #include <OpenGL/glu.h>
   #endif
 #else
-<<<<<<< HEAD
   #if defined(GLFW_INCLUDE_GLCOREARB)
     #include <GL/glcorearb.h>
-=======
-  #if defined(GLFW_INCLUDE_GL3)
-    #include <GL3/gl3.h>
   #elif defined(GLFW_INCLUDE_ES1)
     #include <GLES/gl.h>
->>>>>>> 8d204382
   #elif defined(GLFW_INCLUDE_ES2)
     #include <GLES2/gl2.h>
   #else
