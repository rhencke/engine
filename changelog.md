# Changelog

## 0.0.5

<<<<<<< HEAD
- Track additional browser data such as screen size and language
=======
- Catch errors during pings to Google Analytics, for example in case of a 
  missing internet connection
>>>>>>> d84b65cc

## 0.0.4

- Moved `sanitizeStacktrace` into the main library

## 0.0.3

- Replaced optional positional arguments with named arguments
- Added code coverage! Thanks to https://github.com/Adracus/dart-coveralls and
  coveralls.io.

## 0.0.2

- Fixed a bug in `analytics.sendTiming()`

## 0.0.1

- Initial version, created by Stagehand<|MERGE_RESOLUTION|>--- conflicted
+++ resolved
@@ -2,12 +2,9 @@
 
 ## 0.0.5
 
-<<<<<<< HEAD
-- Track additional browser data such as screen size and language
-=======
 - Catch errors during pings to Google Analytics, for example in case of a 
   missing internet connection
->>>>>>> d84b65cc
+- Track additional browser data such as screen size and language
 
 ## 0.0.4
 
