<<<<<<< HEAD
## 0.14.0

*BREAKING CHANGES*

- Drop support for encodings other than UTF-8 and ASCII.
- Removed `parser_console.dart` library.
=======
## 0.13.4+2

- Support `package:css` `>=0.13.2 <0.16.0`.
>>>>>>> 01b99128

## 0.13.4+1

* Fixes to readme and pubspec.

## 0.13.4

* Require Dart 2.0 stable.

## 0.13.3+3

* Do not use this tag in our systems - there was an earlier version of it
  pointing to a different commit, that is still in some caches.

* Fix missing_return analyzer errors in `processStartTag` and `processEndTag`
  methods.

## 0.13.3+2

* Set max SDK version to `<3.0.0`, and adjust other dependencies.

## 0.13.3+1

 * Updated SDK version to 2.0.0-dev.17.0

## 0.13.3

 * Update the signatures of `FilteredElementList.indexOf` and
   `FilteredElementList.lastIndexOf` to include type annotations.

## 0.13.2+2

 * Update signature for implementations of `Iterable.singleWhere` to include
   optional argument.

## 0.13.2+1

 * Changed the implementation of `Set` and `List` classes to use base classes
   from `dart:collection`.

## 0.13.2

 * Support the latest release of `pkg/csslib`.

## 0.13.1
 * Update Set.difference to take a Set<Object>.

## 0.13.0

 * **BREAKING** Fix all [strong mode][] errors and warnings.
   This involved adding more precise types on some public APIs, which is why it
   may break users.

[strong mode]: https://github.com/dart-lang/dev_compiler/blob/master/STRONG_MODE.md

#### Pub version 0.12.2+2
  * Support `csslib` versions `0.13.x`.
  
#### Pub version 0.12.2+1
  * Exclude `.packages` file from the published package.

#### Pub version 0.12.2
  * Added `Element.endSourceSpan`, containing the span of a closing tag.

#### Pub version 0.12.0+1
  * Support `csslib` version `0.12.0`.

#### Rename to package:html 0.12.0
  * package has been renamed to `html`

#### Pub version 0.12.0
  * switch from `source_maps`' `Span` class to `source_span`'s
    `SourceSpan` class.

#### Pub version 0.11.0+2
  * expand the version constraint for csslib.

#### Pub version 0.10.0+1
  * use a more recent source_maps version.

#### Pub version 0.10.0
  * fix how document fragments are added in NodeList.add/addAll/insertAll.

#### Pub version 0.9.2-dev
  * add Node.text, Node.append, Document.documentElement
  * add Text.data, deprecate Node.value and Text.value.
  * deprecate Node.$dom_nodeType
  * added querySelector/querySelectorAll, deprecated query/queryAll.
    This matches the current APIs in dart:html.<|MERGE_RESOLUTION|>--- conflicted
+++ resolved
@@ -1,15 +1,13 @@
-<<<<<<< HEAD
+## 0.14.0+1
+
+- Support `package:css` `>=0.13.2 <0.16.0`.
+
 ## 0.14.0
 
 *BREAKING CHANGES*
 
 - Drop support for encodings other than UTF-8 and ASCII.
 - Removed `parser_console.dart` library.
-=======
-## 0.13.4+2
-
-- Support `package:css` `>=0.13.2 <0.16.0`.
->>>>>>> 01b99128
 
 ## 0.13.4+1
 
