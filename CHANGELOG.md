<<<<<<< HEAD
## 0.12.0

* Moved a number of members to the
  [`unittest`](https://pub.dartlang.org/packages/unittest) package.
  * `TestFailure`, `ErrorFormatter`, `expect`, `fail`, and 'wrapAsync'.
  * `completes`, `completion`, `throws`, and `throwsA` Matchers.
  * The `Throws` class.
  * All of the `throws...Error` Matchers.

* Removed `FailureHandler`, `DefaultFailureHandler`,
  `configureExpectFailureHandler`, and `getOrCreateExpectFailureHandler`.
  Now that `expect` is in the `unittest` package, these are no longer needed.
=======
## 0.11.4+2
>>>>>>> 66002543

* Improve the formatting of strings that contain unprintable ASCII characters.

## 0.11.4+1

* Correctly match and print `String`s containing characters that must be
  represented as escape sequences.

## 0.11.4

* Remove the type checks in the `isEmpty` and `isNotEmpty` matchers and simply
  access the `isEmpty` respectively `isNotEmpty` fields. This allows them to
  work with custom collections. See [Issue
  21792](https://code.google.com/p/dart/issues/detail?id=21792) and [Issue
  21562](https://code.google.com/p/dart/issues/detail?id=21562)

## 0.11.3+1

* Fix the `prints` matcher test on dart2js.

## 0.11.3

* Add a `prints` matcher that matches output a callback emits via `print`.

## 0.11.2

* Add an `isNotEmpty` matcher.

## 0.11.1+1

* Refactored libraries and tests.

* Fixed spelling mistake.

## 0.11.1

* Added `isNaN` and `isNotNaN` matchers.

## 0.11.0

* Removed deprecated matchers.

## 0.10.1+1

* Get the tests passing when run on dart2js in minified mode.

## 0.10.1

* Compare sets order-independently when using `equals()`.

## 0.10.0+3

* Removed `@deprecated` annotation on matchers due to 
[Issue 19173](https://code.google.com/p/dart/issues/detail?id=19173)

## 0.10.0+2

* Added types to a number of constants.

## 0.10.0+1

* Matchers related to bad language use have been removed. These represent code
structure that should rarely or never be validated in tests.
    * `isAbstractClassInstantiationError`
    * `throwsAbstractClassInstantiationError`
    * `isFallThroughError`
    * `throwsFallThroughError`

* Added types to a number of method arguments.

* The structure of the library and test code has been updated.<|MERGE_RESOLUTION|>--- conflicted
+++ resolved
@@ -1,4 +1,3 @@
-<<<<<<< HEAD
 ## 0.12.0
 
 * Moved a number of members to the
@@ -11,9 +10,8 @@
 * Removed `FailureHandler`, `DefaultFailureHandler`,
   `configureExpectFailureHandler`, and `getOrCreateExpectFailureHandler`.
   Now that `expect` is in the `unittest` package, these are no longer needed.
-=======
+
 ## 0.11.4+2
->>>>>>> 66002543
 
 * Improve the formatting of strings that contain unprintable ASCII characters.
 
