<<<<<<< HEAD
=======
## 2.1.0-dev.XX.0
(Add new changes here, and they will be copied to the change section for the
  next dev version)

### Language

### Dart VM

### Tool Changes

#### Pub

#### Other Tools

### Core library changes

## 2.1.0-dev.1.0

### Tool Changes

#### Pub

* Rename the `--checked` flag to `pub run` to `--enable-asserts`.

>>>>>>> 05f24483
## 2.1.0-dev.0.0

### Tool Changes

#### Pub

*   Pub will no longer delete directories named "packages".
*   The `--packages-dir` flag is now ignored.

#### dart2js

*   Added `-O` flag to tune optimization levels.  For more details run `dart2js
    -h -v`.

    We recommend to enable optimizations using the `-O` flag instead of
    individual flags for each optimization. This is because the `-O` flag is
    intended to be stable and continue to work in future versions of dart2js,
    while individual flags may come and go.

    At this time we recommend to test and debug with `-O1` and to deploy with
    `-O3`.

## 2.0.0 - 2018-08-07

This is the first major version release of Dart since 1.0.0, so it contains many
significant changes across all areas of the platform. Large changes include:

*   **(Breaking)** The unsound optional static type system has been replaced
    with a sound static type system using type inference and runtime checks.
    This was formerly called "[strong mode][]" and only used by the Dart for web
    products. Now it is the one official static type system for the entire
    platform and replaces the previous "checked" and "production" modes.

*   **(Breaking)** Functions marked `async` now run synchronously until the
    first `await` statement. Previously, they would return to the event loop
    once at the top of the function body before any code runs ([issue 30345][]).

*   **(Breaking)** Constants in the core libraries have been renamed from
    `SCREAMING_CAPS` to `lowerCamelCase`.

*   **(Breaking)** Many new methods have been added to core library classes. If
    you implement the interfaces of these classes, you will need to implement
    the new methods.

*   **(Breaking)** "dart:isolate" and "dart:mirrors" are no longer supported
    when using Dart for the web. They are still supported in the command-line
    VM.

*   **(Breaking)** Pub's transformer-based build system has been [replaced by a
    new build system][transformers].

*   The `new` keyword is optional and can be omitted. Likewise, `const` can be
    omitted inside a const context ([issue 30921][]).

*   Dartium is no longer maintained or supported.

[issue 30345]: https://github.com/dart-lang/sdk/issues/30345
[issue 30921]: https://github.com/dart-lang/sdk/issues/30921
[strong mode]: https://www.dartlang.org/guides/language/sound-dart
[transformers]: https://www.dartlang.org/tools/pub/obsolete

### Language

*   "[Strong mode][]" is now the official type system of the language.

*   The `new` keyword is optional and can be omitted. Likewise, `const` can be
    omitted inside a const context.

*   A string in a `part of` declaration may now be used to refer to the library
    this file is part of. A library part can now declare its library as either:

    ```dart
    part of name.of.library;
    ```

    Or:

    ```dart
    part of "uriReferenceOfLibrary.dart";
    ```

    This allows libraries with no library declarations (and therefore no name)
    to have parts, and it allows tools to easily find the library of a part
    file. The Dart 1.0 syntax is supported but deprecated.

*   Functions marked `async` now run synchronously until the first `await`
    statement. Previously, they would return to the event loop once at the top
    of the function body before any code runs ([issue 30345][]).

*   The type `void` is now a Top type like `dynamic`, and `Object`. It also now
    has new errors for being used where not allowed (such as being assigned to
    any non-`void`-typed parameter). Some libraries (importantly, mockito) may
    need to be updated to accept void values to keep their APIs working.

*   Future flattening is now done only as specified in the Dart 2.0 spec, rather
    than more broadly. This means that the following code has an error on the
    assignment to `y`.

    ```dart
    test() {
      Future<int> f;
      var x = f.then<Future<List<int>>>((x) => []);
      Future<List<int>> y = x;
    }
    ```

*   Invocations of `noSuchMethod()` receive default values for optional args.
    The following program used to print "No arguments passed", and now prints
    "First argument is 3".

    ```dart
    abstract class B {
      void m([int x = 3]);
    }

    class A implements B {
      noSuchMethod(Invocation i) {
        if (i.positionalArguments.length == 0) {
          print("No arguments passed");
        } else {
          print("First argument is ${i.positionalArguments[0]}");
        }
      }
    }

    void main() {
      A().m();
    }
    ```

*   Bounds on generic functions are invariant. The following program now issues
    an invalid override error ([issue 29014][sdk#29014]):

    ```dart
    class A {
      void f<T extends int>() {}
    }

    class B extends A {
      @override
      void f<T extends num>() {}
    }
    ```

*   Numerous corner case bugs around return statements in synchronous and
    asynchronous functions fixed. Specifically:

    *   Issues [31887][issue 31887], [32881][issue 32881]. Future flattening
        should not be recursive.
    *   Issues [30638][issue 30638], [32233][issue 32233]. Incorrect downcast
        errors with `FutureOr`.
    *   Issue [32233][issue 32233]. Errors when returning `FutureOr`.
    *   Issue [33218][issue 33218]. Returns in functions with void related
        types.
    *   Issue [31278][issue 31278]. Incorrect hint on empty returns in async.
        functions.

*   An empty `return;` in an async function with return type `Future<Object>`
    does not report an error.

*   `return exp;` where `exp` has type `void` in an async function is now an
    error unless the return type of the function is `void` or `dynamic`.

*   Mixed return statements of the form `return;` and `return exp;` are now
    allowed when `exp` has type `void`.

*   A compile time error is emitted for any literal which cannot be exactly
    represented on the target platform. As a result, dart2js and DDC report
    errors if an integer literal cannot be represented exactly in JavaScript
    ([issue 33282][]).

*   New member conflict rules have been implemented. Most cases of conflicting
    members with the same name are now static errors ([issue 33235][]).

[sdk#29014]: https://github.com/dart-lang/sdk/issues/29014
[issue 30638]: https://github.com/dart-lang/sdk/issues/30638
[issue 31278]: https://github.com/dart-lang/sdk/issues/31278
[issue 31887]: https://github.com/dart-lang/sdk/issues/31887
[issue 32233]: https://github.com/dart-lang/sdk/issues/32233
[issue 32881]: https://github.com/dart-lang/sdk/issues/32881
[issue 33218]: https://github.com/dart-lang/sdk/issues/33218
[issue 33235]: https://github.com/dart-lang/sdk/issues/33235
[issue 33282]: https://github.com/dart-lang/sdk/issues/33282
[issue 33341]: https://github.com/dart-lang/sdk/issues/33341

### Core libraries

*   Replaced `UPPER_CASE` constant names with `lowerCamelCase`. For example,
    `HTML_ESCAPE` is now `htmlEscape`.

*   The Web libraries were re-generated using Chrome 63 WebIDLs
    ([details][idl]).

[idl]: https://github.com/dart-lang/sdk/wiki/Chrome-63-Dart-Web-Libraries

#### `dart:async`

*   `Stream`:
    *   Added `cast` and `castFrom`.
    *   Changed `firstWhere`, `lastWhere`, and `singleWhere` to return
        `Future<T>` and added an optional `T orElse()` callback.
*   `StreamTransformer`: added `cast` and `castFrom`.
*   `StreamTransformerBase`: new class.
*   `Timer`: added `tick` property.
*   `Zone`
    *   changed to be strong-mode clean. This required some breaking API
        changes. See https://goo.gl/y9mW2x for more information.
    *   Added `bindBinaryCallbackGuarded`, `bindCallbackGuarded`, and
        `bindUnaryCallbackGuarded`.
    *   Renamed `Zone.ROOT` to `Zone.root`.
*   Removed the deprecated `defaultValue` parameter on `Stream.firstWhere` and
    `Stream.lastWhere`.
*   Changed an internal lazily-allocated reusable "null future" to always belong
    to the root zone. This avoids race conditions where the first access to the
    future determined which zone it would belong to. The zone is only used for
    *scheduling* the callback of listeners, the listeners themselves will run in
    the correct zone in any case. Issue [#32556](http://dartbug.com/32556).

#### `dart:cli`

*   *New* "provisional" library for CLI-specific features.
*   `waitFor`: function that suspends a stack to wait for a `Future` to
    complete.

#### `dart:collection`

*   `MapBase`: added `mapToString`.
*   `LinkedHashMap` no longer implements `HashMap`
*   `LinkedHashSet` no longer implements `HashSet`.
*   Added `of` constructor to `Queue`, `ListQueue`, `DoubleLinkedQueue`,
    `HashSet`, `LinkedHashSet`, `SplayTreeSet`, `Map`, `HashMap`,
    `LinkedHashMap`, `SplayTreeMap`.
*   Removed `Maps` class. Extend `MapBase` or mix in `MapMixin` instead to
    provide map method implementations for a class.
*   Removed experimental `Document` method `getCSSCanvasContext` and property
    `supportsCssCanvasContext`.
*   Removed obsolete `Element` property `xtag` no longer supported in browsers.
*   Exposed `ServiceWorker` class.
*   Added constructor to `MessageChannel` and `MessagePort` `addEventListener`
    automatically calls `start` method to receive queued messages.

#### `dart:convert`

*   `Base64Codec.decode` return type is now `Uint8List`.
*   `JsonUnsupportedObjectError`: added `partialResult` property
*   `LineSplitter` now implements `StreamTransformer<String, String>` instead of
    `Converter`. It retains `Converter` methods `convert` and
    `startChunkedConversion`.
*   `Utf8Decoder` when compiled with dart2js uses the browser's `TextDecoder` in
    some common cases for faster decoding.
*   Renamed `ASCII`, `BASE64`, `BASE64URI`, `JSON`, `LATIN1` and `UTF8` to
    `ascii`, `base64`, `base64Uri`, `json`, `latin1` and `utf8`.
*   Renamed the `HtmlEscapeMode` constants `UNKNOWN`, `ATTRIBUTE`,
    `SQ_ATTRIBUTE` and `ELEMENT` to `unknown`, `attribute`, `sqAttribute` and
    `elements`.
*   Added `jsonEncode`, `jsonDecode`, `base64Encode`, `base64UrlEncode` and
    `base64Decode` top-level functions.
*   Changed return type of `encode` on `AsciiCodec` and `Latin1Codec`, and
    `convert` on `AsciiEncoder`, `Latin1Encoder`, to `Uint8List`.
*   Allow `utf8.decoder.fuse(json.decoder)` to ignore leading Unicode BOM.

#### `dart:core`

*   `BigInt` class added to support integers greater than 64-bits.
*   Deprecated the `proxy` annotation.
*   Added `Provisional` class and `provisional` field.
*   Added `pragma` annotation.
*   `RegExp` added static `escape` function.
*   The `Uri` class now correctly handles paths while running on Node.js on
    Windows.
*   Core collection changes:
    *   `Iterable` added members `cast`, `castFrom`, `followedBy` and
        `whereType`.
    *   `Iterable.singleWhere` added `orElse` parameter.
    *   `List` added `+` operator, `first` and `last` setters, and `indexWhere`
        and `lastIndexWhere` methods, and static `copyRange` and `writeIterable`
        methods.
    *   `Map` added `fromEntries` constructor.
    *   `Map` added `addEntries`, `cast`, `entries`, `map`, `removeWhere`,
        `update` and `updateAll` members.
    *   `MapEntry`: new class used by `Map.entries`.
    *   *Note*: if a class extends `IterableBase`, `ListBase`, `SetBase` or
        `MapBase` (or uses the corresponding mixins) from `dart:collection`, the
        new members are implemented automatically.
    *   Added `of` constructor to `List`, `Set`, `Map`.
*   Renamed `double.INFINITY`, `double.NEGATIVE_INFINITY`, `double.NAN`,
    `double.MAX_FINITE` and `double.MIN_POSITIVE` to `double.infinity`,
    `double.negativeInfinity`, `double.nan`, `double.maxFinite` and
    `double.minPositive`.
*   Renamed the following constants in `DateTime` to lower case: `MONDAY`
    through `SUNDAY`, `DAYS_PER_WEEK` (as `daysPerWeek`), `JANUARY` through
    `DECEMBER` and `MONTHS_PER_YEAR` (as `monthsPerYear`).
*   Renamed the following constants in `Duration` to lower case:
    `MICROSECONDS_PER_MILLISECOND` to `microsecondsPerMillisecond`,
    `MILLISECONDS_PER_SECOND` to `millisecondsPerSecond`, `SECONDS_PER_MINUTE`
    to `secondsPerMinute`, `MINUTES_PER_HOUR` to `minutesPerHour`,
    `HOURS_PER_DAY` to `hoursPerDay`, `MICROSECONDS_PER_SECOND` to
    `microsecondsPerSecond`, `MICROSECONDS_PER_MINUTE` to
    `microsecondsPerMinute`, `MICROSECONDS_PER_HOUR` to `microsecondsPerHour`,
    `MICROSECONDS_PER_DAY` to `microsecondsPerDay`, `MILLISECONDS_PER_MINUTE` to
    `millisecondsPerMinute`, `MILLISECONDS_PER_HOUR` to `millisecondsPerHour`,
    `MILLISECONDS_PER_DAY` to `millisecondsPerDay`, `SECONDS_PER_HOUR` to
    `secondsPerHour`, `SECONDS_PER_DAY` to `secondsPerDay`, `MINUTES_PER_DAY` to
    `minutesPerDay`, and `ZERO` to `zero`.
*   Added `typeArguments` to `Invocation` class.
*   Added constructors to invocation class that allows creation of `Invocation`
    objects directly, without going through `noSuchMethod`.
*   Added `unaryMinus` and `empty` constant symbols on the `Symbol` class.
*   Changed return type of `UriData.dataAsBytes` to `Uint8List`.
*   Added `tryParse` static method to `int`, `double`, `num`, `BigInt`, `Uri`
    and `DateTime`.
*   Deprecated `onError` parameter on `int.parse`, `double.parse` and
    `num.parse`.
*   Deprecated the `NoSuchMethodError` constructor.
*   `int.parse` on the VM no longer accepts unsigned hexadecimal numbers greater
    than or equal to `2**63` when not prefixed by `0x`. (SDK issue
    [32858](https://github.com/dart-lang/sdk/issues/32858))

#### `dart:developer`

*   `Flow` class added.
*   `Timeline.startSync` and `Timeline.timeSync` now accept an optional
    parameter `flow` of type `Flow`. The `flow` parameter is used to generate
    flow timeline events that are enclosed by the slice described by
    `Timeline.{start,finish}Sync` and `Timeline.timeSync`.

<!--
Still need entries for all changes to dart:html since 1.x
-->

#### `dart:html`

*   Removed deprecated `query` and `queryAll`. Use `querySelector` and
    `querySelectorAll`.

#### `dart:io`

*   `HttpStatus` added `UPGRADE_REQUIRED`.
*   `IOOverrides` and `HttpOverrides` added to aid in writing tests that wish to
    mock varios `dart:io` objects.
*   `Platform.operatingSystemVersion` added  that gives a platform-specific
    String describing the version of the operating system.
*   `ProcessStartMode.INHERIT_STDIO` added, which allows a child process to
    inherit the parent's stdio handles.
*   `RawZLibFilter` added  for low-level access to compression and decompression
    routines.
*   Unified backends for `SecureSocket`, `SecurityContext`, and
    `X509Certificate` to be consistent across all platforms. All `SecureSocket`,
    `SecurityContext`, and `X509Certificate` properties and methods are now
    supported on iOS and OSX.
*   `SecurityContext.alpnSupported` deprecated as ALPN is now supported on all
    platforms.
*   `SecurityContext`: added `withTrustedRoots` named optional parameter
    constructor, which defaults to false.
*   Added a `timeout` parameter to `Socket.connect`, `RawSocket.connect`,
    `SecureSocket.connect` and `RawSecureSocket.connect`. If a connection
    attempt takes longer than the duration specified in `timeout`, a
    `SocketException` will be thrown. Note: if the duration specified in
    `timeout` is greater than the OS level timeout, a timeout may occur sooner
    than specified in `timeout`.
*   `Stdin.hasTerminal` added, which is true if stdin is attached to a terminal.
*   `WebSocket` added static `userAgent` property.
*   `RandomAccessFile.close` returns `Future<void>`
*   Added `IOOverrides.socketConnect`.
*   Added Dart-styled constants to  `ZLibOptions`, `FileMode`, `FileLock`,
    `FileSystemEntityType`, `FileSystemEvent`, `ProcessStartMode`,
    `ProcessSignal`, `InternetAddressType`, `InternetAddress`,
    `SocketDirection`, `SocketOption`, `RawSocketEvent`, and `StdioType`, and
    deprecated the old `SCREAMING_CAPS` constants.
*   Added the Dart-styled top-level constants `zlib`, `gzip`, and
    `systemEncoding`, and deprecated the old `SCREAMING_CAPS` top-level
    constants.
*   Removed the top-level `FileMode` constants `READ`, `WRITE`, `APPEND`,
    `WRITE_ONLY`, and `WRITE_ONLY_APPEND`. Please use e.g. `FileMode.read`
    instead.
*   Added `X509Certificate.der`, `X509Certificate.pem`, and
    `X509Certificate.sha1`.
*   Added `FileSystemEntity.fromRawPath` constructor to allow for the creation
    of `FileSystemEntity` using `Uint8List` buffers.
*   Dart-styled constants have been added for `HttpStatus`, `HttpHeaders`,
    `ContentType`, `HttpClient`, `WebSocketStatus`, `CompressionOptions`, and
    `WebSocket`. The `SCREAMING_CAPS` constants are marked deprecated. Note that
    `HttpStatus.CONTINUE` is now `HttpStatus.continue_`, and that e.g.
    `HttpHeaders.FIELD_NAME` is now `HttpHeaders.fieldNameHeader`.
*   Deprecated `Platform.packageRoot`, which is only used for `packages/`
    directory resolution which is no longer supported. It will now always return
    null, which is a value that was always possible for it to return previously.
*   Adds `HttpClient.connectionTimeout`.
*   Adds `{Socket,RawSocket,SecureSocket}.startConnect`. These return a
    `ConnectionTask`, which can be used to cancel an in-flight connection
    attempt.

#### `dart:isolate`

*   Make `Isolate.spawn` take a type parameter representing the argument type of
    the provided function. This allows functions with arguments types other than
    `Object` in strong mode.
*   Rename `IMMEDIATE` and `BEFORE_NEXT_EVENT` on `Isolate` to `immediate` and
    `beforeNextEvent`.
*   Deprecated `Isolate.packageRoot`, which is only used for `packages/`
    directory resolution which is no longer supported. It will now always return
    null, which is a value that was always possible for it to return previously.
*   Deprecated `packageRoot` parameter in `Isolate.spawnUri`, which is was
    previously used only for `packages/` directory resolution. That style of
    resolution is no longer supported in Dart 2.

<!--
Still need entries for all changes to dart:js since 1.x
-->

#### `dart.math`

*   Renamed `E`, `LN10`, `LN`, `LOG2E`, `LOG10E`, `PI`, `SQRT1_2` and `SQRT2` to
    `e`, `ln10`, `ln`, `log2e`, `log10e`, `pi`, `sqrt1_2` and `sqrt2`.

#### `dart.mirrors`

*   Added `IsolateMirror.loadUri`, which allows dynamically loading additional
    code.
*   Marked `MirrorsUsed` as deprecated. The `MirrorsUsed` annotation was only
    used to inform the dart2js compiler about how mirrors were used, but dart2js
    no longer supports the mirrors library altogether.

<!--
Still need entries for all changes to dart:svg since 1.x
-->

#### `dart:typed_data`

*   Added `Unmodifiable` view classes over all `List` types.
*   Renamed `BYTES_PER_ELEMENT` to `bytesPerElement` on all typed data lists.
*   Renamed constants `XXXX` through `WWWW` on `Float32x4` and `Int32x4` to
    lower-case `xxxx` through `wwww`.
*   Renamed `Endinanness` to `Endian` and its constants from `BIG_ENDIAN`,
    `LITTLE_ENDIAN` and `HOST_ENDIAN` to `little`, `big` and `host`.

<!--
Still need entries for all changes to dart:web_audio,web_gl,web_sql since 1.x
-->

### Dart VM

*   Support for MIPS has been removed.

*   Dart `int` is now restricted to 64 bits. On overflow, arithmetic operations
    wrap around, and integer literals larger than 64 bits are not allowed. See
    https://github.com/dart-lang/sdk/blob/master/docs/language/informal/int64.md
    for details.

*   The Dart VM no longer attempts to perform `packages/` directory resolution
    (for loading scripts, and in `Isolate.resolveUri`). Users relying on
    `packages/` directories should switch to `.packages` files.

### Dart for the Web

*   Expose JavaScript Promise APIs using Dart futures. For example,
    `BackgroundFetchManager.get` is defined as:

    ```dart
      Future<BackgroundFetchRegistration> get(String id)
    ```

    It can be used like:

    ```dart
    BackgroundFetchRegistration result = await fetchMgr.get('abc');
    ```

    The underlying JS Promise-to-Future mechanism will be exposed as a public
    API in the future.

#### Dart Dev Compiler (DDC)

*   dartdevc will no longer throw an error from `is` checks that return a
    different result in weak mode (SDK [issue 28988][sdk#28988]). For example:

    ```dart
    main() {
      List l = [];
      // Prints "false", does not throw.
      print(l is List<String>);
    }
    ```

*   Failed `as` casts on `Iterable<T>`, `Map<T>`, `Future<T>`, and `Stream<T>`
    are no longer ignored. These failures were ignored to make it easier to
    migrate Dart 1 code to strong mode, but ignoring them is a hole in the type
    system. This closes part of that hole. (We still need to stop ignoring "as"
    cast failures on function types, and implicit cast failures on the above
    types and function types.)

[sdk#28988]: https://github.com/dart-lang/sdk/issues/28988

#### dart2js

*   dart2js now compiles programs with Dart 2.0 semantics. Apps are expected to
    be bigger than before, because Dart 2.0 has many more implicit checks
    (similar to the `--checked` flag in Dart 1.0).

    We exposed a `--omit-implicit-checks` flag which removes most of the extra
    implicit checks. Only use this if you have enough test coverage to know that
    the app will work well without the checks. If a check would have failed and
    it is omitted, your app may crash or behave in unexpected ways. This flag is
    similar to `--trust-type-annotations` in Dart 1.0.

*   dart2js replaced its front-end with the common front-end (CFE). Thanks to
    the CFE, dart2js errors are more consistent with all other Dart tools.

*   dart2js replaced its source-map implementation.  There aren't any big
    differences, but more data is emitted for synthetic code generated by the
    compiler.

*   `dart:mirrors` support was removed. Frameworks are encouraged to use
    code-generation instead. Conditional imports indicate that mirrors are not
    supported, and any API in the mirrors library will throw at runtime.

*   The generated output of dart2js can now be run as a webworker.

*   `dart:isolate` support was removed. To launch background tasks, please
    use webworkers instead. APIs for webworkers can be accessed from `dart:html`
    or JS-interop.

*   dart2js no longer supports the `--package-root` flag. This flag was
    deprecated in favor of `--packages` long ago.

### Tool Changes

#### Analyzer

*   The analyzer will no longer issue a warning when a generic type parameter is
    used as the type in an instance check. For example:

    ```dart
    test<T>() {
      print(3 is T); // No warning
    }
    ```

*   New static checking of `@visibleForTesting` elements. Accessing a method,
    function, class, etc. annotated with `@visibleForTesting` from a file _not_
    in a `test/` directory will result in a new hint ([issue 28273][]).

*   Static analysis now respects functions annotated with `@alwaysThrows`
    ([issue 31384][]).

*   New hints added:

    *   `NULL_AWARE_BEFORE_OPERATOR` when an operator is used after a null-aware
        access. For example:

        ```dart
        x?.a - ''; // HINT
        ```

    *   `NULL_AWARE_IN_LOGICAL_OPERATOR` when an expression with null-aware
        access is used as a condition in logical operators. For example:

        ```dart
        x.a || x?.b; // HINT
        ```

*   The command line analyzer (dartanalyzer) and the analysis server no longer
    treat directories named `packages` specially. Previously they had ignored
    these directories - and their contents - from the point of view of analysis.
    Now they'll be treated just as regular directories. This special-casing of
    `packages` directories was to support using symlinks for package:
    resolution; that functionality is now handled by `.packages` files.

*   New static checking of duplicate shown or hidden names in an export
    directive ([issue 33182][]).

*   The analysis server will now only analyze code in Dart 2 mode ('strong
    mode'). It will emit warnings for analysis options files that have
    `strong-mode: false` set (and will emit a hint for `strong-mode: true`,
    which is no longer necessary).

*   The dartanalyzer `--strong` flag is now deprecated and ignored. The
    command-line analyzer now only analyzes code in strong mode.

[issue 28273]: https://github.com/dart-lang/sdk/issues/28273
[issue 31384]: https://github.com/dart-lang/sdk/issues/31384
[issue 33182]: https://github.com/dart-lang/sdk/issues/33182

#### dartfmt

*   Support `assert()` in const constructor initializer lists.

*   Better formatting for multi-line strings in argument lists.

*   Force splitting an empty block as the then body of an if with an else.

*   Support metadata annotations on enum cases.

*   Add `--fix` to remove unneeded `new` and `const` keywords, and change `:` to
    `=` before named parameter default values.

*   Change formatting rules around static methods to uniformly format code with
    and without `new` and `const`.

*   Format expressions inside string interpolation.

#### Pub

*   Pub has a brand new version solver! It supports all the same features as the
    old version solver, but it's much less likely to stall out on difficult
    package graphs, and it's much clearer about why a solution can't be found
    when version solving fails.

*   Remove support for transformers, `pub build`, and `pub serve`. Use the
    [new build system][transformers] instead.

*   There is now a default SDK constraint of `<2.0.0` for any package with no
    existing upper bound. This allows us to move more safely to 2.0.0. All new
    packages published on pub will now require an upper bound SDK constraint so
    future major releases of Dart don't destabilize the package ecosystem.

    All SDK constraint exclusive upper bounds are now treated as though they
    allow pre-release versions of that upper bound. For example, the SDK
    constraint `>=1.8.0 <2.0.0` now allows pre-release SDK versions such as
    `2.0.0-beta.3.0`. This allows early adopters to try out packages that don't
    explicitly declare support for the new version yet. You can disable this
    functionality by setting the `PUB_ALLOW_PRERELEASE_SDK` environment variable
    to `false`.

*   Allow depending on a package in a subdirectory of a Git repository. Git
    dependencies may now include a `path` parameter, indicating that the package
    exists in a subdirectory of the Git repository. For example:

    ```yaml
    dependencies:
      foobar:
        git:
          url: git://github.com/dart-lang/multi_package_repo
          path: pkg/foobar
    ```

*   Added an `--executables` option to `pub deps` command. This will list all
    available executables that can be run with `pub run`.

*   The Flutter `sdk` source will now look for packages in
    `flutter/bin/cache/pkg/` as well as `flutter/packages/`. In particular, this
    means that packages can depend on the `sky_engine` package from the `sdk`
    source ([issue 1775][pub#1775]).

*   Pub now caches compiled packages and snapshots in the `.dart_tool/pub`
    directory, rather than the `.pub` directory ([issue 1795][pub#1795]).

*   Other bug fixes and improvements.

[issue 30246]: https://github.com/dart-lang/sdk/issues/30246
[pub#1679]: https://github.com/dart-lang/pub/issues/1679
[pub#1684]: https://github.com/dart-lang/pub/issues/1684
[pub#1775]: https://github.com/dart-lang/pub/issues/1775
[pub#1795]: https://github.com/dart-lang/pub/issues/1795
[pub#1823]: https://github.com/dart-lang/pub/issues/1823

## 1.24.3 - 2017-12-14

* Fix for constructing a new SecurityContext that contains the built-in
  certificate authority roots
  ([issue 24693](https://github.com/dart-lang/sdk/issues/24693)).

### Core library changes

* `dart:io`
  * Unified backends for `SecureSocket`, `SecurityContext`, and
    `X509Certificate` to be consistent across all platforms. All
    `SecureSocket`, `SecurityContext`, and `X509Certificate` properties and
    methods are now supported on iOS and OSX.

## 1.24.2 - 2017-06-22

* Fixes for debugging in Dartium.
  * Fix DevConsole crash with JS
    ([issue 29873](https://github.com/dart-lang/sdk/issues/29873)).
  * Fix debugging in WebStorm, NULL returned for JS objects
    ([issue 29854](https://github.com/dart-lang/sdk/issues/29854)).

## 1.24.1 - 2017-06-14

* Bug fixes for dartdevc support in `pub serve`.
  * Fixed module config invalidation logic so modules are properly
    recalculated when package layout changes.
  * Fixed exception when handling require.js errors that aren't script load
    errors.
  * Fixed an issue where requesting the bootstrap.js file before the dart.js
    file would result in a 404.
  * Fixed a Safari issue during bootstrapping (note that Safari is still not
    officially supported but does work for trivial examples).
* Fix for a Dartium issue where there was no sound in checked mode
  ([issue 29810](https://github.com/dart-lang/sdk/issues/29810)).

## 1.24.0 - 2017-06-12

### Language
* During a dynamic type check, `void` is not required to be `null` anymore.
  In practice, this makes overriding `void` functions with non-`void` functions
  safer.

* During static analysis, a function or setter declared using `=>` with return
  type `void` now allows the returned expression to have any type. For example,
  assuming the declaration `int x;`, it is now type correct to have
  `void f() => ++x;`.

* A new function-type syntax has been added to the language.
  **Warning**: *In Dart 1.24, this feature is incomplete, and not stable in the Analyzer.*

  Intuitively, the type of a function can be constructed by textually replacing
  the function's name with `Function` in its declaration. For instance, the
  type of `void foo() {}` would be `void Function()`. The new syntax may be used
  wherever a type can be written. It is thus now possible to declare fields
  containing functions without needing to write typedefs: `void Function() x;`.
  The new function type has one restriction: it may not contain the old-style
  function-type syntax for its parameters. The following is thus illegal:
  `void Function(int f())`.
  `typedefs` have been updated to support this new syntax.

  Examples:

  ```dart
  typedef F = void Function();  // F is the name for a `void` callback.
  int Function(int) f;  // A field `f` that contains an int->int function.

  class A<T> {
    // The parameter `callback` is a function that takes a `T` and returns
    // `void`.
    void forEach(void Function(T) callback);
  }

  // The new function type supports generic arguments.
  typedef Invoker = T Function<T>(T Function() callback);
  ```

### Core library changes

* `dart:async`, `dart:core`, `dart:io`
    * Adding to a closed sink, including `IOSink`, is no longer not allowed. In
      1.24, violations are only reported (on stdout or stderr), but a future
      version of the Dart SDK will change this to throwing a `StateError`.

* `dart:convert`
  * **BREAKING** Removed the deprecated `ChunkedConverter` class.
  * JSON maps are now typed as `Map<String, dynamic>` instead of
    `Map<dynamic, dynamic>`. A JSON-map is not a `HashMap` or `LinkedHashMap`
    anymore (but just a `Map`).

* `dart:io`
  * Added `Platform.localeName`, needed for accessing the locale on platforms
    that don't store it in an environment variable.
  * Added `ProcessInfo.currentRss` and `ProcessInfo.maxRss` for inspecting
    the Dart VM process current and peak resident set size.
  * Added `RawSynchronousSocket`, a basic synchronous socket implementation.

* `dart:` web APIs have been updated to align with Chrome v50.
   This change includes **a large number of changes**, many of which are
   breaking. In some cases, new class names may conflict with names that exist
   in existing code.

* `dart:html`

  * **REMOVED** classes: `Bluetooth`, `BluetoothDevice`,
    `BluetoothGattCharacteristic`, `BluetoothGattRemoteServer`,
    `BluetoothGattService`, `BluetoothUuid`, `CrossOriginConnectEvent`,
    `DefaultSessionStartEvent`, `DomSettableTokenList`, `MediaKeyError`,
    `PeriodicSyncEvent`, `PluginPlaceholderElement`, `ReadableStream`,
    `StashedMessagePort`, `SyncRegistration`

  * **REMOVED** members:
    * `texImage2DCanvas` was removed from `RenderingContext`.
    * `endClip` and `startClip` were removed from `Animation`.
    * `after` and `before` were removed from `CharacterData`, `ChildNode` and
      `Element`.
    * `keyLocation` was removed from `KeyboardEvent`. Use `location` instead.
    * `generateKeyRequest`, `keyAddedEvent`, `keyErrorEvent`, `keyMessageEvent`,
      `mediaGroup`, `needKeyEvent`, `onKeyAdded`, `onKeyError`, `onKeyMessage`,
      and `onNeedKey` were removed from `MediaElement`.
    * `getStorageUpdates` was removed from `Navigator`
    * `status` was removed from `PermissionStatus`
    * `getAvailability` was removed from `PreElement`

  * Other behavior changes:
    * URLs returned in CSS or html are formatted with quoted string.
      Like `url("http://google.com")` instead of `url(http://google.com)`.
    * Event timestamp property type changed from `int` to `num`.
    * Chrome introduced slight layout changes of UI objects.
      In addition many height/width dimensions are returned in subpixel values
      (`num` instead of whole numbers).
    * `setRangeText` with a `selectionMode` value of 'invalid' is no longer
      valid. Only "select", "start", "end", "preserve" are allowed.

* `dart:svg`

  * A large number of additions and removals. Review your use of `dart:svg`
    carefully.

* `dart:web_audio`

  * new method on `AudioContext` – `createIirFilter` returns a new class
    `IirFilterNode`.

* `dart:web_gl`

  * new classes: `CompressedTextureAstc`, `ExtColorBufferFloat`,
    `ExtDisjointTimerQuery`, and `TimerQueryExt`.

  * `ExtFragDepth` added: `readPixels2` and `texImage2D2`.

#### Strong Mode

* Removed ad hoc `Future.then` inference in favor of using `FutureOr`.  Prior to
  adding `FutureOr` to the language, the analyzer implented an ad hoc type
  inference for `Future.then` (and overrides) treating it as if the onValue
  callback was typed to return `FutureOr` for the purposes of inference.
  This ad hoc inference has been removed now that `FutureOr` has been added.

  Packages that implement `Future` must either type the `onValue` parameter to
  `.then` as returning `FutureOr<T>`, or else must leave the type of the parameter
  entirely to allow inference to fill in the type.

* During static analysis, a function or setter declared using `=>` with return
  type `void` now allows the returned expression to have any type.

### Tool Changes

* Dartium

  Dartium is now based on Chrome v50. See *Core library changes* above for
  details on the changed APIs.

* Pub

  * `pub build` and `pub serve`

    * Added support for the Dart Development Compiler.

      Unlike dart2js, this new compiler is modular, which allows pub to do
      incremental re-builds for `pub serve`, and potentially `pub build` in the
      future.

      In practice what that means is you can edit your Dart files, refresh in
      Chrome (or other supported browsers), and see your edits almost
      immediately. This is because pub is only recompiling your package, not all
      packages that you depend on.

      There is one caveat with the new compiler, which is that your package and
      your dependencies must all be strong mode clean. If you are getting an
      error compiling one of your dependencies, you will need to file bugs or
      send pull requests to get them strong mode clean.

      There are two ways of opting into the new compiler:

        * Use the new `--web-compiler` flag, which supports `dartdevc`,
          `dart2js` or `none` as options. This is the easiest way to try things
          out without changing the default.

        * Add config to your pubspec. There is a new `web` key which supports a
          single key called `compiler`. This is a map from mode names to
          compiler to use. For example, to default to dartdevc in debug mode you
          can add the following to your pubspec:

          ```yaml
          web:
            compiler:
              debug: dartdevc
          ```

      You can also use the new compiler to run your tests in Chrome much more
      quickly than you can with dart2js. In order to do that, run
      `pub serve test --web-compiler=dartdevc`, and then run
      `pub run test -p chrome --pub-serve=8080`.

    * The `--no-dart2js` flag has been deprecated in favor of
      `--web-compiler=none`.

    * `pub build` will use a failing exit code if there are errors in any
      transformer.

  * `pub publish`

    * Added support for the UNLICENSE file.

    * Packages that depend on the Flutter SDK may be published.

  * `pub get` and `pub upgrade`

    * Don't dump a stack trace when a network error occurs while fetching
      packages.

* dartfmt
    * Preserve type parameters in new generic function typedef syntax.
    * Add self-test validation to ensure formatter bugs do not cause user code
      to be lost.

### Infrastructure changes

* As of this release, we'll show a warning when using the MIPS architecture.
  Unless we learn about any critical use of Dart on MIPS in the meantime, we're
  planning to deprecate support for MIPS starting with the next stable release.

## 1.23.0 - 2017-04-21

#### Strong Mode

* Breaking change - it is now a strong mode error if a mixin causes a name
  conflict between two private members (field/getter/setter/method) from a
  different library. (SDK
  issue [28809](https://github.com/dart-lang/sdk/issues/28809)).

lib1.dart:


```dart
class A {
  int _x;
}

class B {
  int _x;
}
```

lib2.dart:


```dart
import 'lib1.dart';

class C extends A with B {}
```

```
    error • The private name _x, defined by B, conflicts with the same name defined by A at tmp/lib2.dart:3:24 • private_collision_in_mixin_application
```


* Breaking change - strong mode will prefer the expected type to infer generic
  types, functions, and methods (SDK
  issue [27586](https://github.com/dart-lang/sdk/issues/27586)).

  ```dart
  main() {
    List<Object> foo = /*infers: <Object>*/['hello', 'world'];
    var bar = /*infers: <String>*/['hello', 'world'];
  }
  ```

* Strong mode inference error messages are improved
  (SDK issue [29108](https://github.com/dart-lang/sdk/issues/29108)).

  ```dart
  import 'dart:math';
  test(Iterable/* fix is to add <num> here */ values) {
    num n = values.fold(values.first as num, max);
  }
  ```
  Now produces the error on the generic function "max":
  ```
  Couldn't infer type parameter 'T'.

  Tried to infer 'dynamic' for 'T' which doesn't work:
    Function type declared as '<T extends num>(T, T) → T'
                  used where  '(num, dynamic) → num' is required.

  Consider passing explicit type argument(s) to the generic.
  ```

* Strong mode supports overriding fields, `@virtual` is no longer required
    (SDK issue [28120](https://github.com/dart-lang/sdk/issues/28120)).

    ```dart
    class C {
      int x = 42;
    }
    class D extends C {
      get x {
        print("x got called");
        return super.x;
      }
    }
    main() {
      print(new D().x);
    }
    ```

* Strong mode down cast composite warnings are no longer issued by default.
  (SDK issue [28588](https://github.com/dart-lang/sdk/issues/28588)).

```dart
void test() {
  List untyped = [];
  List<int> typed = untyped; // No down cast composite warning
}
```

To opt back into the warnings, add the following to
the
[.analysis_options](https://www.dartlang.org/guides/language/analysis-options)
file for your project.

```
analyzer:
  errors:
    strong_mode_down_cast_composite: warning
```


### Core library changes

* `dart:core`
  * Added `Uri.isScheme` function to check the scheme of a URI.
    Example: `uri.isScheme("http")`. Ignores case when comparing.
  * Make `UriData.parse` validate its input better.
    If the data is base-64 encoded, the data is normalized wrt.
    alphabet and padding, and it contains invalid base-64 data,
    parsing fails. Also normalizes non-base-64 data.
* `dart:io`
  * Added functions `File.lastAccessed`, `File.lastAccessedSync`,
    `File.setLastModified`, `File.setLastModifiedSync`, `File.setLastAccessed`,
    and `File.setLastAccessedSync`.
  * Added `{Stdin,Stdout}.supportsAnsiEscapes`.

### Dart VM

* Calls to `print()` and `Stdout.write*()` now correctly print unicode
  characters to the console on Windows. Calls to `Stdout.add*()` behave as
  before.

### Tool changes

* Analysis
  * `dartanalyzer` now follows the same rules as the analysis server to find
    an analysis options file, stopping when an analysis options file is found:
    * Search up the directory hierarchy looking for an analysis options file.
    * If analyzing a project referencing the [Flutter](https://flutter.io/)
      package, then use the
      [default Flutter analysis options](https://github.com/flutter/flutter/blob/master/packages/flutter/lib/analysis_options_user.yaml)
      found in `package:flutter`.
    * If in a Bazel workspace, then use the analysis options in
      `package:dart.analysis_options/default.yaml` if it exists.
    * Use the default analysis options rules.
  * In addition, specific to `dartanalyzer`:
    * an analysis options file can be specified on the command line via
      `--options` and that file will be used instead of searching for an
      analysis options file.
    * any analysis option specified on the command line
      (e.g. `--strong` or `--no-strong`) takes precedence over any corresponding
      value specified in the analysis options file.

* Dartium, dart2js, and DDC

  * Imports to `dart:io` are allowed, but the imported library is not supported
    and will likely fail on most APIs at runtime. This change was made as a
    stopgap measure to make it easier to write libraries that share code between
    platforms (like package `http`). This might change again when configuration
    specific imports are supported.

* Pub
  * Now sends telemetry data to `pub.dartlang.org` to allow better understanding
    of why a particular package is being accessed.
  * `pub publish`
    * Warns if a package imports a package that's not a dependency from within
      `lib/` or `bin/`, or a package that's not a dev dependency from within
      `benchmark/`, `example/`, `test/` or `tool/`.
    * No longer produces "UID too large" errors on OS X. All packages are now
      uploaded with the user and group names set to "pub".
    * No longer fails with a stack overflow when uploading a package that uses
      Git submodules.
  * `pub get` and `pub upgrade`
    * Produce more informative error messages if they're run directly in a
      package that uses Flutter.
    * Properly unlock SDK and path dependencies if they have a new version
      that's also valid according to the user's pubspec.

* dartfmt
  * Support new generic function typedef syntax.
  * Make the precedence of cascades more visible.
  * Fix a couple of places where spurious newlines were inserted.
  * Correctly report unchanged formatting when reading from stdin.
  * Ensure space between `-` and `--`. Code that does this is pathological, but
    it technically meant dartfmt could change the semantics of the code.
  * Preserve a blank line between enum cases.
  * Other small formatting tweaks.


## 1.22.1 - 2017-02-22

Patch release, resolves two issues:
* Dart VM crash: [Issue 28072](https://github.com/dart-lang/sdk/issues/28757)

* Dart VM bug combining types, await, and deferred loading: [Issue 28678](https://github.com/dart-lang/sdk/issues/28678)


## 1.22.0 - 2017-02-14

### Language

  * Breaking change:
    ['Generalized tear-offs'](https://github.com/gbracha/generalizedTearOffs/blob/master/proposal.md)
    are no longer supported, and will cause errors. We updated the language spec
    and added warnings in 1.21, and are now taking the last step to fully
    de-support them. They were previously only supported in the VM, and there
    are almost no known uses of them in the wild.

  * The `assert()` statement has been expanded to support an optional second
    `message` argument
    (SDK issue [27342](https://github.com/dart-lang/sdk/issues/27342)).

    The message is displayed if the assert fails. It can be any object, and it
    is accessible as `AssertionError.message`. It can be used to provide more
    user friendly exception outputs. As an example, the following assert:

    ```dart
    assert(configFile != null, "Tool config missing. Please see https://goo.gl/k8iAi for details.");
    ```

    would produce the following exception output:

    ```
    Unhandled exception:
    'file:///Users/mit/tmp/tool/bin/main.dart': Failed assertion: line 9 pos 10:
    'configFile != null': Tool config missing. Please see https://goo.gl/k8iAi for details.
    #0      _AssertionError._doThrowNew (dart:core-patch/errors_patch.dart:33)
    #1      _AssertionError._throwNew (dart:core-patch/errors_patch.dart:29)
    #2      main (file:///Users/mit/tmp/tool/bin/main.dart:9:10)
    ```

  * The `Null` type has been moved to the bottom of the type hierarchy. As such,
    it is considered a subtype of every other type. The `null` *literal* was
    always treated as a bottom type. Now the named class `Null` is too:

    ```dart
    const empty = <Null>[];

    String concatenate(List<String> parts) => parts.join();
    int sum(List<int> numbers) => numbers.fold(0, (sum, n) => sum + n);

    concatenate(empty); // OK.
    sum(empty); // OK.
    ```

  * Introduce `covariant` modifier on parameters. It indicates that the
    parameter (and the corresponding parameter in any method that overrides it)
    has looser override rules. In strong mode, these require a runtime type
    check to maintain soundness, but enable an architectural pattern that is
    useful in some code.

    It lets you specialize a family of classes together, like so:

    ```dart
    abstract class Predator {
      void chaseAndEat(covariant Prey p);
    }

    abstract class Prey {}

    class Mouse extends Prey {}

    class Seal extends Prey {}

    class Cat extends Predator {
      void chaseAndEat(Mouse m) => ...
    }

    class Orca extends Predator {
      void chaseAndEat(Seal s) => ...
    }
    ```

    This isn't statically safe, because you could do:

    ```dart
    Predator predator = new Cat(); // Upcast.
    predator.chaseAndEat(new Seal()); // Cats can't eat seals!
    ```

    To preserve soundness in strong mode, in the body of a method that uses a
    covariant override (here, `Cat.chaseAndEat()`), the compiler automatically
    inserts a check that the parameter is of the expected type. So the compiler
    gives you something like:

    ```dart
    class Cat extends Predator {
      void chaseAndEat(o) {
        var m = o as Mouse;
        ...
      }
    }
    ```

    Spec mode allows this unsound behavior on all parameters, even though users
    rarely rely on it. Strong mode disallowed it initially. Now, strong mode
    lets you opt into this behavior in the places where you do want it by using
    this modifier. Outside of strong mode, the modifier is ignored.

  * Change instantiate-to-bounds rules for generic type parameters when running
    in strong mode. If you leave off the type parameters from a generic type, we
    need to decide what to fill them in with.  Dart 1.0 says just use `dynamic`,
    but that isn't sound:

    ```dart
    class Abser<T extends num> {
       void absThis(T n) { n.abs(); }
    }

    var a = new Abser(); // Abser<dynamic>.
    a.absThis("not a num");
    ```

    We want the body of `absThis()` to be able to safely assume `n` is at
    least a `num` -- that's why there's a constraint on T, after all. Implicitly
    using `dynamic` as the type parameter in this example breaks that.

    Instead, strong mode uses the bound. In the above example, it fills it in
    with `num`, and then the second line where a string is passed becomes a
    static error.

    However, there are some cases where it is hard to figure out what that
    default bound should be:

    ```dart
    class RuhRoh<T extends Comparable<T>> {}
    ```

    Strong mode's initial behavior sometimes produced surprising, unintended
    results. For 1.22, we take a simpler approach and then report an error if
    a good default type argument can't be found.

### Core libraries

  * Define `FutureOr<T>` for code that works with either a future or an
    immediate value of some type. For example, say you do a lot of text
    manipulation, and you want a handy function to chain a bunch of them:

    ```dart
    typedef String StringSwizzler(String input);

    String swizzle(String input, List<StringSwizzler> swizzlers) {
      var result = input;
      for (var swizzler in swizzlers) {
        result = swizzler(result);
      }

      return result;
    }
    ```

    This works fine:

    ```dart
    main() {
      var result = swizzle("input", [
        (s) => s.toUpperCase(),
        (s) => () => s * 2)
      ]);
      print(result); // "INPUTINPUT".
    }
    ```

    Later, you realize you'd also like to support swizzlers that are
    asynchronous (maybe they look up synonyms for words online). You could make
    your API strictly asynchronous, but then users of simple synchronous
    swizzlers have to manually wrap the return value in a `Future.value()`.
    Ideally, your `swizzle()` function would be "polymorphic over asynchrony".
    It would allow both synchronous and asynchronous swizzlers. Because `await`
    accepts immediate values, it is easy to implement this dynamically:

    ```dart
    Future<String> swizzle(String input, List<StringSwizzler> swizzlers) async {
      var result = input;
      for (var swizzler in swizzlers) {
        result = await swizzler(result);
      }

      return result;
    }

    main() async {
      var result = swizzle("input", [
        (s) => s.toUpperCase(),
        (s) => new Future.delayed(new Duration(milliseconds: 40), () => s * 2)
      ]);
      print(await result);
    }
    ```

    What should the declared return type on StringSwizzler be? In the past, you
    had to use `dynamic` or `Object`, but that doesn't tell the user much. Now,
    you can do:

    ```dart
    typedef FutureOr<String> StringSwizzler(String input);
    ```

    Like the name implies, `FutureOr<String>` is a union type. It can be a
    `String` or a `Future<String>`, but not anything else. In this case, that's
    not super useful beyond just stating a more precise type for readers of the
    code. It does give you a little better error checking in code that uses the
    result of that.

    `FutureOr<T>` becomes really important in *generic* methods like
    `Future.then()`. In those cases, having the type system understand this
    magical union type helps type inference figure out the type argument of
    `then()` based on the closure you pass it.

    Previously, strong mode had hard-coded rules for handling `Future.then()`
    specifically. `FutureOr<T>` exposes that functionality so third-party APIs
    can take advantage of it too.

### Tool changes

* Dart2Js

  * Remove support for (long-time deprecated) mixin typedefs.

* Pub

  * Avoid using a barback asset server for executables unless they actually use
    transformers. This makes precompilation substantially faster, produces
    better error messages when precompilation fails, and allows
    globally-activated executables to consistently use the
    `Isolate.resolvePackageUri()` API.

  * On Linux systems, always ignore packages' original file owners and
    permissions when extracting those packages. This was already the default
    under most circumstances.

  * Properly close the standard input stream of child processes started using
    `pub run`.

  * Handle parse errors from the package cache more gracefully. A package whose
    pubspec can't be parsed will now be ignored by `pub get --offline` and
    deleted by `pub cache repair`.

  * Make `pub run` run executables in spawned isolates. This lets them handle
    signals and use standard IO reliably.

  * Fix source-maps produced by dart2js when running in `pub serve`: URL
    references to assets from packages match the location where `pub serve`
    serves them (`packages/package_name/` instead of
    `../packages/package_name/`).

### Infrastructure changes

  * The SDK now uses GN rather than gyp to generate its build files, which will
    now be exclusively ninja flavored. Documentation can be found on our
    [wiki](https://github.com/dart-lang/sdk/wiki/Building-with-GN). Also see the
    help message of `tools/gn.py`. This change is in response to the deprecation
    of gyp. Build file generation with gyp will continue to be available in this
    release by setting the environment variable `DART_USE_GYP` before running
    `gclient sync` or `gclient runhooks`, but this will be removed in a future
    release.

## 1.21.1 - 2017-01-13

Patch release, resolves one issue:

* Dart VM: Snapshots of generic functions fail. [Issue 28072](https://github.com/dart-lang/sdk/issues/28072)

## 1.21.0 - 2016-12-07

### Language

* Support generic method syntax. Type arguments are not available at
  runtime. For details, check the
  [informal specification](https://gist.github.com/eernstg/4353d7b4f669745bed3a5423e04a453c).
* Support access to initializing formals, e.g., the use of `x` to initialize
 `y` in `class C { var x, y; C(this.x): y = x; }`.
  Please check the
  [informal specification](https://gist.github.com/eernstg/cff159be9e34d5ea295d8c24b1a3e594)
  for details.
* Don't warn about switch case fallthrough if the case ends in a `rethrow`
  statement.  (SDK issue
  [27650](https://github.com/dart-lang/sdk/issues/27650))
* Also don't warn if the entire switch case is wrapped in braces - as long as
  the block ends with a `break`, `continue`, `rethrow`, `return` or `throw`.
* Allow `=` as well as `:` as separator for named parameter default values.

  ```dart
  enableFlags({bool hidden: false}) { … }
  ```

  can now be replaced by

  ```dart
  enableFlags({bool hidden = false}) { … }
  ```

  (SDK issue [27559](https://github.com/dart-lang/sdk/issues/27559))

### Core library changes

* `dart:core`: `Set.difference` now takes a `Set<Object>` as argument.  (SDK
  issue [27573](https://github.com/dart-lang/sdk/issues/27573))

* `dart:developer`

  * Added `Service` class.
    * Allows inspecting and controlling the VM service protocol HTTP server.
    * Provides an API to access the ID of an `Isolate`.

### Tool changes

* Dart Dev Compiler

  * Support calls to `loadLibrary()` on deferred libraries. Deferred libraries
    are still loaded eagerly. (SDK issue
    [27343](https://github.com/dart-lang/sdk/issues/27343))

## 1.20.1 - 2016-10-13

Patch release, resolves one issue:

* Dartium: Fixes a bug that caused crashes.  No issue filed.

### Strong Mode

* It is no longer a warning when casting from dynamic to a composite type
    (SDK issue [27766](https://github.com/dart-lang/sdk/issues/27766)).

    ```dart
    main() {
      dynamic obj = <int>[1, 2, 3];
      // This is now allowed without a warning.
      List<int> list = obj;
    }
    ```

## 1.20.0 - 2016-10-11

### Dart VM

* We have improved the way that the VM locates the native code library for a
  native extension (e.g. `dart-ext:` import). We have updated this
  [article on native extensions](https://www.dartlang.org/articles/dart-vm/native-extensions)
  to reflect the VM's improved behavior.

* Linux builds of the VM will now use the `tcmalloc` library for memory
  allocation. This has the advantages of better debugging and profiling support
  and faster small allocations, with the cost of slightly larger initial memory
  footprint, and slightly slower large allocations.

* We have improved the way the VM searches for trusted root certificates for
  secure socket connections on Linux. First, the VM will look for trusted root
  certificates in standard locations on the file system
  (`/etc/pki/tls/certs/ca-bundle.crt` followed by `/etc/ssl/certs`), and only if
  these do not exist will it fall back on the builtin trusted root certificates.
  This behavior can be overridden on Linux with the new flags
  `--root-certs-file` and `--root-certs-cache`. The former is the path to a file
  containing the trusted root certificates, and the latter is the path to a
  directory containing root certificate files hashed using `c_rehash`.

* The VM now throws a catchable `Error` when method compilation fails. This
  allows easier debugging of syntax errors, especially when testing.  (SDK issue
  [23684](https://github.com/dart-lang/sdk/issues/23684))

### Core library changes

* `dart:core`: Remove deprecated `Resource` class.
  Use the class in `package:resource` instead.
* `dart:async`
  * `Future.wait` now catches synchronous errors and returns them in the
    returned Future.  (SDK issue
    [27249](https://github.com/dart-lang/sdk/issues/27249))
  * More aggressively returns a `Future` on `Stream.cancel` operations.
    Discourages to return `null` from `cancel`.  (SDK issue
    [26777](https://github.com/dart-lang/sdk/issues/26777))
  * Fixes a few bugs where the cancel future wasn't passed through
    transformations.
* `dart:io`
  * Added `WebSocket.addUtf8Text` to allow sending a pre-encoded text message
    without a round-trip UTF-8 conversion.  (SDK issue
    [27129](https://github.com/dart-lang/sdk/issues/27129))

### Strong Mode

* Breaking change - it is an error if a generic type parameter cannot be
    inferred (SDK issue [26992](https://github.com/dart-lang/sdk/issues/26992)).

    ```dart
    class Cup<T> {
      Cup(T t);
    }
    main() {
      // Error because:
      // - if we choose Cup<num> it is not assignable to `cOfInt`,
      // - if we choose Cup<int> then `n` is not assignable to int.
      num n;
      C<int> cOfInt = new C(n);
    }
    ```

* New feature - use `@checked` to override a method and tighten a parameter
    type (SDK issue [25578](https://github.com/dart-lang/sdk/issues/25578)).

    ```dart
    import 'package:meta/meta.dart' show checked;
    class View {
      addChild(View v) {}
    }
    class MyView extends View {
      // this override is legal, it will check at runtime if we actually
      // got a MyView.
      addChild(@checked MyView v) {}
    }
    main() {
      dynamic mv = new MyView();
      mv.addChild(new View()); // runtime error
    }
    ```

* New feature - use `@virtual` to allow field overrides in strong mode
    (SDK issue [27384](https://github.com/dart-lang/sdk/issues/27384)).

    ```dart
    import 'package:meta/meta.dart' show virtual;
    class Base {
      @virtual int x;
    }
    class Derived extends Base {
      int x;

      // Expose the hidden storage slot:
      int get superX => super.x;
      set superX(int v) { super.x = v; }
    }
    ```

* Breaking change - infer list and map literals from the context type as well as
    their values, consistent with generic methods and instance creation
    (SDK issue [27151](https://github.com/dart-lang/sdk/issues/27151)).

    ```dart
    import 'dart:async';
    main() async {
      var b = new Future<B>.value(new B());
      var c = new Future<C>.value(new C());
      var/*infer List<Future<A>>*/ list = [b, c];
      var/*infer List<A>*/ result = await Future.wait(list);
    }
    class A {}
    class B extends A {}
    class C extends A {}
    ```

### Tool changes

* `dartfmt` - upgraded to v0.2.10
    * Don't crash on annotations before parameters with trailing commas.
    * Always split enum declarations if they end in a trailing comma.
    * Add `--set-exit-if-changed` to set the exit code on a change.

* Pub
  * Pub no longer generates a `packages/` directory by default.  Instead, it
    generates a `.packages` file, called a package spec. To generate
    a `packages/` directory in addition to the package spec, use the
    `--packages-dir` flag with `pub get`, `pub upgrade`, and `pub downgrade`.
    See the [Good-bye
    symlinks](http://news.dartlang.org/2016/10/good-bye-symlinks.html) article
    for details.

## 1.19.1 - 2016-09-08

Patch release, resolves one issue:

* Dartdoc:  Fixes a bug that prevented generation of docs.
  (Dartdoc issue [1233](https://github.com/dart-lang/dartdoc/issues/1233))

## 1.19.0 - 2016-08-26

### Language changes

* The language now allows a trailing comma after the last argument of a call and
 the last parameter of a function declaration. This can make long argument or
 parameter lists easier to maintain, as commas can be left as-is when
 reordering lines. For details, see SDK issue
 [26644](https://github.com/dart-lang/sdk/issues/26644).

### Tool Changes

* `dartfmt` - upgraded to v0.2.9+1
  * Support trailing commas in argument and parameter lists.
  * Gracefully handle read-only files.
  * About a dozen other bug fixes.

* Pub
  * Added a `--no-packages-dir` flag to `pub get`, `pub upgrade`, and `pub
    downgrade`. When this flag is passed, pub will not generate a `packages/`
    directory, and will remove that directory and any symlinks to it if they
    exist. Note that this replaces the unsupported `--no-package-symlinks` flag.

  * Added the ability for packages to declare a constraint on the [Flutter][]
    SDK:

    ```yaml
    environment:
      flutter: ^0.1.2
      sdk: >=1.19.0 <2.0.0
    ```

    A Flutter constraint will only be satisfiable when pub is running in the
    context of the `flutter` executable, and when the Flutter SDK version
    matches the constraint.

  * Added `sdk` as a new package source that fetches packages from a hard-coded
    SDK. Currently only the `flutter` SDK is supported:

    ```yaml
    dependencies:
      flutter_driver:
        sdk: flutter
        version: ^0.0.1
    ```

    A Flutter `sdk` dependency will only be satisfiable when pub is running in
    the context of the `flutter` executable, and when the Flutter SDK contains a
    package with the given name whose version matches the constraint.

  * `tar` files on Linux are now created with `0` as the user and group IDs.
    This fixes a crash when publishing packages while using Active Directory.

  * Fixed a bug where packages from a hosted HTTP URL were considered the same
    as packages from an otherwise-identical HTTPS URL.

  * Fixed timer formatting for timers that lasted longer than a minute.

  * Eliminate some false negatives when determining whether global executables
    are on the user's executable path.

* `dart2js`
  * `dart2dart` (aka `dart2js --output-type=dart`) has been removed (this was deprecated in Dart 1.11).

[Flutter]: https://flutter.io/

### Dart VM

*   The dependency on BoringSSL has been rolled forward. Going forward, builds
    of the Dart VM including secure sockets will require a compiler with C++11
    support. For details, see the
    [Building wiki page](https://github.com/dart-lang/sdk/wiki/Building).

### Strong Mode

*   New feature - an option to disable implicit casts
    (SDK issue [26583](https://github.com/dart-lang/sdk/issues/26583)),
    see the [documentation](https://github.com/dart-lang/dev_compiler/blob/master/doc/STATIC_SAFETY.md#disable-implicit-casts)
    for usage instructions and examples.

*   New feature - an option to disable implicit dynamic
    (SDK issue [25573](https://github.com/dart-lang/sdk/issues/25573)),
    see the [documentation](https://github.com/dart-lang/dev_compiler/blob/master/doc/STATIC_SAFETY.md#disable-implicit-dynamic)
    for usage instructions and examples.

*   Breaking change - infer generic type arguments from the
    constructor invocation arguments
    (SDK issue [25220](https://github.com/dart-lang/sdk/issues/25220)).

    ```dart
    var map = new Map<String, String>();

    // infer: Map<String, String>
    var otherMap = new Map.from(map);
    ```

*   Breaking change - infer local function return type
    (SDK issue [26414](https://github.com/dart-lang/sdk/issues/26414)).

    ```dart
    void main() {
      // infer: return type is int
      f() { return 40; }
      int y = f() + 2; // type checks
      print(y);
    }
    ```

*   Breaking change - allow type promotion from a generic type parameter
    (SDK issue [26414](https://github.com/dart-lang/sdk/issues/26965)).

    ```dart
    void fn/*<T>*/(/*=T*/ object) {
      if (object is String) {
        // Treat `object` as `String` inside this block.
        // But it will require a cast to pass it to something that expects `T`.
        print(object.substring(1));
      }
    }
    ```

* Breaking change - smarter inference for Future.then
    (SDK issue [25944](https://github.com/dart-lang/sdk/issues/25944)).
    Previous workarounds that use async/await or `.then/*<Future<SomeType>>*/`
    should no longer be necessary.

    ```dart
    // This will now infer correctly.
    Future<List<int>> t2 = f.then((_) => [3]);
    // This infers too.
    Future<int> t2 = f.then((_) => new Future.value(42));
    ```

* Breaking change - smarter inference for async functions
    (SDK issue [25322](https://github.com/dart-lang/sdk/issues/25322)).

    ```dart
    void test() async {
      List<int> x = await [4]; // was previously inferred
      List<int> y = await new Future.value([4]); // now inferred too
    }
    ```

* Breaking change - sideways casts are no longer allowed
    (SDK issue [26120](https://github.com/dart-lang/sdk/issues/26120)).

## 1.18.1 - 2016-08-02

Patch release, resolves two issues and improves performance:

* Debugger: Fixes a bug that crashes the VM
(SDK issue [26941](https://github.com/dart-lang/sdk/issues/26941))

* VM: Fixes an optimizer bug involving closures, try, and await
(SDK issue [26948](https://github.com/dart-lang/sdk/issues/26948))

* Dart2js: Speeds up generated code on Firefox
(https://codereview.chromium.org/2180533002)

## 1.18.0 - 2016-07-27

### Core library changes

* `dart:core`
  * Improved performance when parsing some common URIs.
  * Fixed bug in `Uri.resolve` (SDK issue [26804](https://github.com/dart-lang/sdk/issues/26804)).
* `dart:io`
  * Adds file locking modes `FileLock.BLOCKING_SHARED` and
    `FileLock.BLOCKING_EXCLUSIVE`.

## 1.17.1 - 2016-06-10

Patch release, resolves two issues:

* VM: Fixes a bug that caused crashes in async functions.
(SDK issue [26668](https://github.com/dart-lang/sdk/issues/26668))

* VM: Fixes a bug that caused garbage collection of reachable weak properties.
(https://codereview.chromium.org/2041413005)

## 1.17.0 - 2016-06-08

### Core library changes
* `dart:convert`
  * Deprecate `ChunkedConverter` which was erroneously added in 1.16.

* `dart:core`
  * `Uri.replace` supports iterables as values for the query parameters.
  * `Uri.parseIPv6Address` returns a `Uint8List`.

* `dart:io`
  * Added `NetworkInterface.listSupported`, which is `true` when
    `NetworkInterface.list` is supported, and `false` otherwise. Currently,
    `NetworkInterface.list` is not supported on Android.

### Tool Changes

* Pub
  * TAR files created while publishing a package on Mac OS and Linux now use a
    more portable format.

  * Errors caused by invalid arguments now print the full usage information for
    the command.

  * SDK constraints for dependency overrides are no longer considered when
    determining the total SDK constraint for a lockfile.

  * A bug has been fixed in which a lockfile was considered up-to-date when it
    actually wasn't.

  * A bug has been fixed in which `pub get --offline` would crash when a
    prerelease version was selected.

* Dartium and content shell
  * Debugging Dart code inside iframes improved, was broken.

## 1.16.1 - 2016-05-24

Patch release, resolves one issue:

* VM: Fixes a bug that caused intermittent hangs on Windows.
(SDK issue [26400](https://github.com/dart-lang/sdk/issues/26400))

## 1.16.0 - 2016-04-26

### Core library changes

* `dart:convert`
  * Added `BASE64URL` codec and corresponding `Base64Codec.urlSafe` constructor.

  * Introduce `ChunkedConverter` and deprecate chunked methods on `Converter`.

* `dart:html`

  There have been a number of **BREAKING** changes to align APIs with recent
  changes in Chrome. These include:

  * Chrome's `ShadowRoot` interface no longer has the methods `getElementById`,
    `getElementsByClassName`, and `getElementsByTagName`, e.g.,

    ```dart
    elem.shadowRoot.getElementsByClassName('clazz')
    ```

    should become:

    ```dart
    elem.shadowRoot.querySelectorAll('.clazz')
    ```

  * The `clipboardData` property has been removed from `KeyEvent`
    and `Event`. It has been moved to the new `ClipboardEvent` class, which is
    now used by `copy`, `cut`, and `paste` events.

  * The `layer` property has been removed from `KeyEvent` and
    `UIEvent`. It has been moved to `MouseEvent`.

  * The `Point get page` property has been removed from `UIEvent`.
    It still exists on `MouseEvent` and `Touch`.

  There have also been a number of other additions and removals to `dart:html`,
  `dart:indexed_db`, `dart:svg`, `dart:web_audio`, and `dart:web_gl` that
  correspond to changes to Chrome APIs between v39 and v45. Many of the breaking
  changes represent APIs that would have caused runtime exceptions when compiled
  to Javascript and run on recent Chrome releases.

* `dart:io`
  * Added `SecurityContext.alpnSupported`, which is true if a platform
    supports ALPN, and false otherwise.

### JavaScript interop

For performance reasons, a potentially **BREAKING** change was added for
libraries that use JS interop.
Any Dart file that uses `@JS` annotations on declarations (top-level functions,
classes or class members) to interop with JavaScript code will require that the
file have the annotation `@JS()` on a library directive.

```dart
@JS()
library my_library;
```

The analyzer will enforce this by generating the error:

The `@JS()` annotation can only be used if it is also declared on the library
directive.

If part file uses the `@JS()` annotation, the library that uses the part should
have the `@JS()` annotation e.g.,

```dart
// library_1.dart
@JS()
library library_1;

import 'package:js/js.dart';

part 'part_1.dart';
```

```dart
// part_1.dart
part of library_1;

@JS("frameworkStabilizers")
external List<FrameworkStabilizer> get frameworkStabilizers;
```

If your library already has a JS module e.g.,

```dart
@JS('array.utils')
library my_library;
```

Then your library will work without any additional changes.

### Analyzer

*   Static checking of `for in` statements. These will now produce static
    warnings:

    ```dart
    // Not Iterable.
    for (var i in 1234) { ... }

    // String cannot be assigned to int.
    for (int n in <String>["a", "b"]) { ... }
    ```

### Tool Changes

* Pub
  * `pub serve` now provides caching headers that should improve the performance
    of requesting large files multiple times.

  * Both `pub get` and `pub upgrade` now have a `--no-precompile` flag that
    disables precompilation of executables and transformed dependencies.

  * `pub publish` now resolves symlinks when publishing from a Git repository.
    This matches the behavior it always had when publishing a package that
    wasn't in a Git repository.

* Dart Dev Compiler
  * The **experimental** `dartdevc` executable has been added to the SDK.

  * It will help early adopters validate the implementation and provide
    feedback. `dartdevc` **is not** yet ready for production usage.

  * Read more about the Dart Dev Compiler [here][dartdevc].

[dartdevc]: https://github.com/dart-lang/dev_compiler

## 1.15.0 - 2016-03-09

### Core library changes

* `dart:async`
  * Made `StreamView` class a `const` class.

* `dart:core`
  * Added `Uri.queryParametersAll` to handle multiple query parameters with
    the same name.

* `dart:io`
  * Added `SecurityContext.usePrivateKeyBytes`,
    `SecurityContext.useCertificateChainBytes`,
    `SecurityContext.setTrustedCertificatesBytes`, and
    `SecurityContext.setClientAuthoritiesBytes`.
  * **Breaking** The named `directory` argument of
    `SecurityContext.setTrustedCertificates` has been removed.
  * Added support to `SecurityContext` for PKCS12 certificate and key
    containers.
  * All calls in `SecurityContext` that accept certificate data now accept an
    optional named parameter `password`, similar to
    `SecurityContext.usePrivateKeyBytes`, for use as the password for PKCS12
    data.

### Tool changes

* Dartium and content shell
  * The Chrome-based tools that ship as part of the Dart SDK – Dartium and
    content shell – are now based on Chrome version 45 (instead of Chrome 39).
  * Dart browser libraries (`dart:html`, `dart:svg`, etc) *have not* been
    updated.
    * These are still based on Chrome 39.
    * These APIs will be updated in a future release.
  * Note that there are experimental APIs which have changed in the underlying
    browser, and will not work with the older libraries.
    For example, `Element.animate`.

* `dartfmt` - upgraded to v0.2.4
  * Better handling for long collections with comments.
  * Always put member metadata annotations on their own line.
  * Indent functions in named argument lists with non-functions.
  * Force the parameter list to split if a split occurs inside a function-typed
    parameter.
  * Don't force a split for before a single named argument if the argument
    itself splits.

### Service protocol changes

* Fixed a documentation bug where the field `extensionRPCs` in `Isolate`
  was not marked optional.

### Experimental language features
  * Added support for [configuration-specific imports](https://github.com/munificent/dep-interface-libraries/blob/master/Proposal.md).
    On the VM and `dart2js`, they can be enabled with `--conditional-directives`.

    The analyzer requires additional configuration:
    ```yaml
    analyzer:
      language:
        enableConditionalDirectives: true
    ```

    Read about [configuring the analyzer] for more details.

[configuring the analyzer]: https://github.com/dart-lang/sdk/tree/master/pkg/analyzer#configuring-the-analyzer

## 1.14.2 - 2016-02-10

Patch release, resolves three issues:

* VM: Fixed a code generation bug on x64.
  (SDK commit [834b3f02](https://github.com/dart-lang/sdk/commit/834b3f02b6ab740a213fd808e6c6f3269bed80e5))

* `dart:io`: Fixed EOF detection when reading some special device files.
  (SDK issue [25596](https://github.com/dart-lang/sdk/issues/25596))

* Pub: Fixed an error using hosted dependencies in SDK version 1.14.
  (Pub issue [1386](https://github.com/dart-lang/pub/issues/1386))

## 1.14.1 - 2016-02-04

Patch release, resolves one issue:

* Debugger: Fixes a VM crash when a debugger attempts to set a break point
during isolate initialization.
(SDK issue [25618](https://github.com/dart-lang/sdk/issues/25618))

## 1.14.0 - 2016-01-28

### Core library changes
* `dart:async`
  * Added `Future.any` static method.
  * Added `Stream.fromFutures` constructor.

* `dart:convert`
  * `Base64Decoder.convert` now takes optional `start` and `end` parameters.

* `dart:core`
  * Added `current` getter to `StackTrace` class.
  * `Uri` class added support for data URIs
      * Added two new constructors: `dataFromBytes` and `dataFromString`.
      * Added a `data` getter for `data:` URIs with a new `UriData` class for
      the return type.
  * Added `growable` parameter to `List.filled` constructor.
  * Added microsecond support to `DateTime`: `DateTime.microsecond`,
    `DateTime.microsecondsSinceEpoch`, and
    `new DateTime.fromMicrosecondsSinceEpoch`.

* `dart:math`
  * `Random` added a `secure` constructor returning a cryptographically secure
    random generator which reads from the entropy source provided by the
    embedder for every generated random value.

* `dart:io`
  * `Platform` added a static `isIOS` getter and `Platform.operatingSystem` may
    now return `ios`.
  * `Platform` added a static `packageConfig` getter.
  * Added support for WebSocket compression as standardized in RFC 7692.
  * Compression is enabled by default for all WebSocket connections.
      * The optionally named parameter `compression` on the methods
      `WebSocket.connect`, `WebSocket.fromUpgradedSocket`, and
      `WebSocketTransformer.upgrade` and  the `WebSocketTransformer`
      constructor can be used to modify or disable compression using the new
      `CompressionOptions` class.

* `dart:isolate`
  * Added **_experimental_** support for [Package Resolution Configuration].
    * Added `packageConfig` and `packageRoot` instance getters to `Isolate`.
    * Added a `resolvePackageUri` method to `Isolate`.
    * Added named arguments `packageConfig` and `automaticPackageResolution` to
    the `Isolate.spawnUri` constructor.

[Package Resolution Configuration]: https://github.com/dart-lang/dart_enhancement_proposals/blob/master/Accepted/0005%20-%20Package%20Specification/DEP-pkgspec.md

### Tool changes

* `dartfmt`

  * Better line splitting in a variety of cases.

  * Other optimizations and bug fixes.

* Pub

  * **Breaking:** Pub now eagerly emits an error when a pubspec's "name" field
    is not a valid Dart identifier. Since packages with non-identifier names
    were never allowed to be published, and some of them already caused crashes
    when being written to a `.packages` file, this is unlikely to break many
    people in practice.

  * **Breaking:** Support for `barback` versions prior to 0.15.0 (released July
    2014) has been dropped. Pub will no longer install these older barback
    versions.

  * `pub serve` now GZIPs the assets it serves to make load times more similar
    to real-world use-cases.

  * `pub deps` now supports a `--no-dev` flag, which causes it to emit the
    dependency tree as it would be if no `dev_dependencies` were in use. This
    makes it easier to see your package's dependency footprint as your users
    will experience it.

  * `pub global run` now detects when a global executable's SDK constraint is no
    longer met and errors out, rather than trying to run the executable anyway.

  * Pub commands that check whether the lockfile is up-to-date (`pub run`, `pub
    deps`, `pub serve`, and `pub build`) now do additional verification. They
    ensure that any path dependencies' pubspecs haven't been changed, and they
    ensure that the current SDK version is compatible with all dependencies.

  * Fixed a crashing bug when using `pub global run` on a global script that
    didn't exist.

  * Fixed a crashing bug when a pubspec contains a dependency without a source
    declared.

## 1.13.2 - 2016-01-06

Patch release, resolves one issue:

* dart2js: Stack traces are not captured correctly (SDK issue [25235]
(https://github.com/dart-lang/sdk/issues/25235))

## 1.13.1 - 2015-12-17

Patch release, resolves three issues:

* VM type propagation fix: Resolves a potential crash in the Dart VM (SDK commit
 [dff13be]
(https://github.com/dart-lang/sdk/commit/dff13bef8de104d33b04820136da2d80f3c835d7))

* dart2js crash fix: Resolves a crash in pkg/js and dart2js (SDK issue [24974]
(https://github.com/dart-lang/sdk/issues/24974))

* Pub get crash on ARM: Fixes a crash triggered when running 'pub get' on ARM
 processors such as those on a Raspberry Pi (SDK issue [24855]
(https://github.com/dart-lang/sdk/issues/24855))

## 1.13.0 - 2015-11-18

### Core library changes
* `dart:async`
  * `StreamController` added getters for `onListen`, `onPause`, and `onResume`
    with the corresponding new `typedef void ControllerCallback()`.
  * `StreamController` added a getter for `onCancel` with the corresponding
    new `typedef ControllerCancelCallback()`;
  * `StreamTransformer` instances created with `fromHandlers` with no
    `handleError` callback now forward stack traces along with errors to the
    resulting streams.

* `dart:convert`
  * Added support for Base-64 encoding and decoding.
    * Added new classes `Base64Codec`, `Base64Encoder`, and `Base64Decoder`.
    * Added new top-level `const Base64Codec BASE64`.

* `dart:core`
  * `Uri` added `removeFragment` method.
  * `String.allMatches` (implementing `Pattern.allMatches`) is now lazy,
    as all `allMatches` implementations are intended to be.
  * `Resource` is deprecated, and will be removed in a future release.

* `dart:developer`
  * Added `Timeline` class for interacting with Observatory's timeline feature.
  * Added `ServiceExtensionHandler`, `ServiceExtensionResponse`, and `registerExtension` which enable developers to provide their own VM service protocol extensions.

* `dart:html`, `dart:indexed_db`, `dart:svg`, `dart:web_audio`, `dart:web_gl`, `dart:web_sql`
  * The return type of some APIs changed from `double` to `num`. Dartium is now
    using
    JS interop for most operations. JS does not distinguish between numeric
    types, and will return a number as an int if it fits in an int. This will
    mostly cause an error if you assign to something typed `double` in
    checked mode. You may
    need to insert a `toDouble()` call or accept `num`. Examples of APIs that
    are affected include `Element.getBoundingClientRect` and
    `TextMetrics.width`.

* `dart:io`
  * **Breaking:** Secure networking has changed, replacing the NSS library
    with the BoringSSL library. `SecureSocket`, `SecureServerSocket`,
    `RawSecureSocket`,`RawSecureServerSocket`, `HttpClient`, and `HttpServer`
    now all use a `SecurityContext` object which contains the certificates
    and keys used for secure TLS (SSL) networking.

    This is a breaking change for server applications and for some client
    applications. Certificates and keys are loaded into the `SecurityContext`
    from PEM files, instead of from an NSS certificate database. Information
    about how to change applications that use secure networking is at
    https://www.dartlang.org/server/tls-ssl.html

  * `HttpClient` no longer sends URI fragments in the request. This is not
    allowed by the HTTP protocol.
    The `HttpServer` still gracefully receives fragments, but discards them
    before delivering the request.
  * To allow connections to be accepted on the same port across different
    isolates, set the `shared` argument to `true` when creating server socket
    and `HttpServer` instances.
    * The deprecated `ServerSocketReference` and `RawServerSocketReference`
      classes have been removed.
    * The corresponding `reference` properties on `ServerSocket` and
      `RawServerSocket` have been removed.

* `dart:isolate`
  * `spawnUri` added an `environment` named argument.

### Tool changes

* `dart2js` and Dartium now support improved Javascript Interoperability via the
  [js package](https://pub.dartlang.org/packages/js).

* `docgen` and `dartdocgen` no longer ship in the SDK. The `docgen` sources have
   been removed from the repository.

* This is the last release to ship the VM's "legacy debug protocol".
  We intend to remove the legacy debug protocol in Dart VM 1.14.

* The VM's Service Protocol has been updated to version 3.0 to take care
  of a number of issues uncovered by the first few non-observatory
  clients.  This is a potentially breaking change for clients.

* Dartium has been substantially changed. Rather than using C++ calls into
  Chromium internals for DOM operations it now uses JS interop.
  The DOM objects in `dart:html` and related libraries now wrap
  a JavaScript object and delegate operations to it. This should be
  mostly transparent to users. However, performance and memory characteristics
  may be different from previous versions. There may be some changes in which
  DOM objects are wrapped as Dart objects. For example, if you get a reference
  to a Window object, even through JS interop, you will always see it as a
  Dart Window, even when used cross-frame. We expect the change to using
  JS interop will make it much simpler to update to new Chrome versions.

## 1.12.2 - 2015-10-21

### Core library changes

* `dart:io`

  * A memory leak in creation of Process objects is fixed.

## 1.12.1 - 2015-09-08

### Tool changes

* Pub

  * Pub will now respect `.gitignore` when validating a package before it's
    published. For example, if a `LICENSE` file exists but is ignored, that is
    now an error.

  * If the package is in a subdirectory of a Git repository and the entire
    subdirectory is ignored with `.gitignore`, pub will act as though nothing
    was ignored instead of uploading an empty package.

  * The heuristics for determining when `pub get` needs to be run before various
    commands have been improved. There should no longer be false positives when
    non-dependency sections of the pubspec have been modified.

## 1.12.0 - 2015-08-31

### Language changes

* Null-aware operators
    * `??`: if null operator. `expr1 ?? expr2` evaluates to `expr1` if
      not `null`, otherwise `expr2`.
    * `??=`: null-aware assignment. `v ??= expr` causes `v` to be assigned
      `expr` only if `v` is `null`.
    * `x?.p`: null-aware access. `x?.p` evaluates to `x.p` if `x` is not
      `null`, otherwise evaluates to `null`.
    * `x?.m()`: null-aware method invocation. `x?.m()` invokes `m` only
      if `x` is not `null`.

### Core library changes

* `dart:async`
  * `StreamController` added setters for the `onListen`, `onPause`, `onResume`
    and `onCancel` callbacks.

* `dart:convert`
  * `LineSplitter` added a `split` static method returning an `Iterable`.

* `dart:core`
  * `Uri` class now perform path normalization when a URI is created.
    This removes most `..` and `.` sequences from the URI path.
    Purely relative paths (no scheme or authority) are allowed to retain
    some leading "dot" segments.
    Also added `hasAbsolutePath`, `hasEmptyPath`, and `hasScheme` properties.

* `dart:developer`
  * New `log` function to transmit logging events to Observatory.

* `dart:html`
  * `NodeTreeSanitizer` added the `const trusted` field. It can be used
    instead of defining a `NullTreeSanitizer` class when calling
    `setInnerHtml` or other methods that create DOM from text. It is
    also more efficient, skipping the creation of a `DocumentFragment`.

* `dart:io`
  * Added two new file modes, `WRITE_ONLY` and `WRITE_ONLY_APPEND` for
    opening a file write only.
    [eaeecf2](https://github.com/dart-lang/sdk/commit/eaeecf2ed13ba6c7fbfd653c3c592974a7120960)
  * Change stdout/stderr to binary mode on Windows.
    [4205b29](https://github.com/dart-lang/sdk/commit/4205b2997e01f2cea8e2f44c6f46ed6259ab7277)

* `dart:isolate`
  * Added `onError`, `onExit` and `errorsAreFatal` parameters to
    `Isolate.spawnUri`.

* `dart:mirrors`
  * `InstanceMirror.delegate` moved up to `ObjectMirror`.
  * Fix InstanceMirror.getField optimization when the selector is an operator.
  * Fix reflective NoSuchMethodErrors to match their non-reflective
    counterparts when due to argument mismatches. (VM only)

### Tool changes

* Documentation tools

  * `dartdoc` is now the default tool to generate static HTML for API docs.
    [Learn more](https://pub.dartlang.org/packages/dartdoc).

  * `docgen` and `dartdocgen` have been deprecated. Currently plan is to remove
    them in 1.13.

* Formatter (`dartfmt`)

  * Over 50 bugs fixed.

  * Optimized line splitter is much faster and produces better output on
    complex code.

* Observatory
  * Allocation profiling.

  * New feature to display output from logging.

  * Heap snapshot analysis works for 64-bit VMs.

  * Improved ability to inspect typed data, regex and compiled code.

  * Ability to break on all or uncaught exceptions from Observatory's debugger.

  * Ability to set closure-specific breakpoints.

  * 'anext' - step past await/yield.

  * Preserve when a variable has been expanded/unexpanded in the debugger.

  * Keep focus on debugger input box whenever possible.

  * Echo stdout/stderr in the Observatory debugger.  Standalone-only so far.

  * Minor fixes to service protocol documentation.

* Pub

  * **Breaking:** various commands that previously ran `pub get` implicitly no
    longer do so. Instead, they merely check to make sure the ".packages" file
    is newer than the pubspec and the lock file, and fail if it's not.

  * Added support for `--verbosity=error` and `--verbosity=warning`.

  * `pub serve` now collapses multiple GET requests into a single line of
    output. For full output, use `--verbose`.

  * `pub deps` has improved formatting for circular dependencies on the
    entrypoint package.

  * `pub run` and `pub global run`

    * **Breaking:** to match the behavior of the Dart VM, executables no longer
      run in checked mode by default. A `--checked` flag has been added to run
      them in checked mode manually.

    * Faster start time for executables that don't import transformed code.

    * Binstubs for globally-activated executables are now written in the system
      encoding, rather than always in `UTF-8`. To update existing executables,
      run `pub cache repair`.

  * `pub get` and `pub upgrade`

    * Pub will now generate a ".packages" file in addition to the "packages"
      directory when running `pub get` or similar operations, per the
      [package spec proposal][]. Pub now has a `--no-package-symlinks` flag that
      will stop "packages" directories from being generated at all.

    * An issue where HTTP requests were sometimes made even though `--offline`
      was passed has been fixed.

    * A bug with `--offline` that caused an unhelpful error message has been
      fixed.

    * Pub will no longer time out when a package takes a long time to download.

  * `pub publish`

    * Pub will emit a non-zero exit code when it finds a violation while
      publishing.

    * `.gitignore` files will be respected even if the package isn't at the top
      level of the Git repository.

  * Barback integration

    * A crashing bug involving transformers that only apply to non-public code
      has been fixed.

    * A deadlock caused by declaring transformer followed by a lazy transformer
      (such as the built-in `$dart2js` transformer) has been fixed.

    * A stack overflow caused by a transformer being run multiple times on the
      package that defines it has been fixed.

    * A transformer that tries to read a non-existent asset in another package
      will now be re-run if that asset is later created.

[package spec proposal]: https://github.com/lrhn/dep-pkgspec

### VM Service Protocol Changes

* **BREAKING** The service protocol now sends JSON-RPC 2.0-compatible
  server-to-client events. To reflect this, the service protocol version is
  now 2.0.

* The service protocol now includes a `"jsonrpc"` property in its responses, as
  opposed to `"json-rpc"`.

* The service protocol now properly handles requests with non-string ids.
  Numeric ids are no longer converted to strings, and null ids now don't produce
  a response.

* Some RPCs that didn't include a `"jsonrpc"` property in their responses now
  include one.

## 1.11.2 - 2015-08-03

### Core library changes

* Fix a bug where `WebSocket.close()` would crash if called after
  `WebSocket.cancel()`.

## 1.11.1 - 2015-07-02

### Tool changes

* Pub will always load Dart SDK assets from the SDK whose `pub` executable was
  run, even if a `DART_SDK` environment variable is set.

## 1.11.0 - 2015-06-25

### Core library changes

* `dart:core`
  * `Iterable` added an `empty` constructor.
    [dcf0286](https://github.com/dart-lang/sdk/commit/dcf0286f5385187a68ce9e66318d3bf19abf454b)
  * `Iterable` can now be extended directly. An alternative to extending
    `IterableBase` from `dart:collection`.
  * `List` added an `unmodifiable` constructor.
    [r45334](https://code.google.com/p/dart/source/detail?r=45334)
  * `Map` added an `unmodifiable` constructor.
    [r45733](https://code.google.com/p/dart/source/detail?r=45733)
  * `int` added a `gcd` method.
    [a192ef4](https://github.com/dart-lang/sdk/commit/a192ef4acb95fad1aad1887f59eed071eb5e8201)
  * `int` added a `modInverse` method.
    [f6f338c](https://github.com/dart-lang/sdk/commit/f6f338ce67eb8801b350417baacf6d3681b26002)
  * `StackTrace` added a `fromString` constructor.
    [68dd6f6](https://github.com/dart-lang/sdk/commit/68dd6f6338e63d0465041d662e778369c02c2ce6)
  * `Uri` added a `directory` constructor.
    [d8dbb4a](https://github.com/dart-lang/sdk/commit/d8dbb4a60f5e8a7f874c2a4fbf59eaf1a39f4776)
  * List iterators may not throw `ConcurrentModificationError` as eagerly in
    release mode. In checked mode, the modification check is still as eager
    as possible.
    [r45198](https://github.com/dart-lang/sdk/commit/5a79c03)

* `dart:developer` - **NEW**
  * Replaces the deprecated `dart:profiler` library.
  * Adds new functions `debugger` and `inspect`.
    [6e42aec](https://github.com/dart-lang/sdk/blob/6e42aec4f64cf356dde7bad9426e07e0ea5b58d5/sdk/lib/developer/developer.dart)

* `dart:io`
  * `FileSystemEntity` added a `uri` property.
    [8cf32dc](https://github.com/dart-lang/sdk/commit/8cf32dc1a1664b516e57f804524e46e55fae88b2)
  * `Platform` added a `static resolvedExecutable` property.
    [c05c8c6](https://github.com/dart-lang/sdk/commit/c05c8c66069db91cc2fd48691dfc406c818d411d)

* `dart:html`
  * `Element` methods, `appendHtml` and `insertAdjacentHtml` now take `nodeValidator`
    and `treeSanitizer` parameters, and the inputs are consistently
    sanitized.
    [r45818 announcement](https://groups.google.com/a/dartlang.org/forum/#!topic/announce/GVO7EAcPi6A)

* `dart:isolate`
  * **BREAKING** The positional `priority` parameter of `Isolate.ping` and `Isolate.kill` is
    now a named parameter named `priority`.
  * **BREAKING** Removed the `Isolate.AS_EVENT` priority.
  * `Isolate` methods `ping` and `addOnExitListener` now have a named parameter
    `response`.
    [r45092](https://github.com/dart-lang/sdk/commit/1b208bd)
  * `Isolate.spawnUri` added a named argument `checked`.
  * Remove the experimental state of the API.

* `dart:profiler` - **DEPRECATED**
  * This library will be removed in 1.12. Use `dart:developer` instead.

### Tool changes

* This is the first release that does not include the Eclipse-based
  **Dart Editor**.
  See [dartlang.org/tools](https://www.dartlang.org/tools/) for alternatives.
* This is the last release that ships the (unsupported)
  dart2dart (aka `dart2js --output-type=dart`) utility as part
  of dart2js

## 1.10.0 – 2015-04-29

### Core library changes

* `dart:convert`
  * **POTENTIALLY BREAKING** Fix behavior of `HtmlEscape`. It no longer escapes
  no-break space (U+00A0) anywhere or forward slash (`/`, `U+002F`) in element
  context. Slash is still escaped using `HtmlEscapeMode.UNKNOWN`.
  [r45003](https://github.com/dart-lang/sdk/commit/8b8223d),
  [r45153](https://github.com/dart-lang/sdk/commit/8a5d049),
  [r45189](https://github.com/dart-lang/sdk/commit/3c39ad2)

* `dart:core`
  * `Uri.parse` added `start` and `end` positional arguments.

* `dart:html`
  * **POTENTIALLY BREAKING** `CssClassSet` method arguments must now be 'tokens', i.e. non-empty
  strings with no white-space characters. The implementation was incorrect for
  class names containing spaces. The fix is to forbid spaces and provide a
  faster implementation.
  [Announcement](https://groups.google.com/a/dartlang.org/d/msg/announce/jmUI2XJHfC8/UZUCvJH3p2oJ)

* `dart:io`

  * `ProcessResult` now exposes a constructor.
  * `import` and `Isolate.spawnUri` now supports the
    [Data URI scheme](http://en.wikipedia.org/wiki/Data_URI_scheme) on the VM.

## Tool Changes

### pub

  * Running `pub run foo` within a package now runs the `foo` executable defined
    by the `foo` package. The previous behavior ran `bin/foo`. This makes it
    easy to run binaries in dependencies, for instance `pub run test`.

  * On Mac and Linux, signals sent to `pub run` and forwarded to the child
    command.

## 1.9.3 – 2015-04-14

This is a bug fix release which merges a number of commits from `bleeding_edge`.

* dart2js: Addresses as issue with minified Javascript output with CSP enabled -
  [r44453](https://code.google.com/p/dart/source/detail?r=44453)

* Editor: Fixes accidental updating of files in the pub cache during rename
  refactoring - [r44677](https://code.google.com/p/dart/source/detail?r=44677)

* Editor: Fix for
  [issue 23032](https://code.google.com/p/dart/issues/detail?id=23032)
  regarding skipped breakpoints on Windows -
  [r44824](https://code.google.com/p/dart/source/detail?r=44824)

* dart:mirrors: Fix `MethodMirror.source` when the method is on the first line
  in a script -
  [r44957](https://code.google.com/p/dart/source/detail?r=44957),
  [r44976](https://code.google.com/p/dart/source/detail?r=44976)

* pub: Fix for
  [issue 23084](https://code.google.com/p/dart/issues/detail?id=23084):
  Pub can fail to load transformers necessary for local development -
  [r44876](https://code.google.com/p/dart/source/detail?r=44876)

## 1.9.1 – 2015-03-25

### Language changes

* Support for `async`, `await`, `sync*`, `async*`, `yield`, `yield*`, and `await
  for`. See the [the language tour][async] for more details.

* Enum support is fully enabled. See [the language tour][enum] for more details.

[async]: https://www.dartlang.org/docs/dart-up-and-running/ch02.html#asynchrony
[enum]: https://www.dartlang.org/docs/dart-up-and-running/ch02.html#enums

### Tool changes

* The formatter is much more comprehensive and generates much more readable
  code. See [its tool page][dartfmt] for more details.

* The analysis server is integrated into the IntelliJ plugin and the Dart
  editor. This allows analysis to run out-of-process, so that interaction
  remains smooth even for large projects.

* Analysis supports more and better hints, including unused variables and unused
  private members.

[dartfmt]: https://www.dartlang.org/tools/dartfmt/

### Core library changes

#### Highlights

* There's a new model for shared server sockets with no need for a `Socket`
  reference.

* A new, much faster [regular expression engine][regexp].

* The Isolate API now works across the VM and `dart2js`.

[regexp]: http://news.dartlang.org/2015/02/irregexp-dart-vms-new-regexp.html

#### Details

For more information on any of these changes, see the corresponding
documentation on the [Dart API site](http://api.dartlang.org).

* `dart:async`:

  * `Future.wait` added a new named argument, `cleanUp`, which is a callback
    that releases resources allocated by a successful `Future`.

  * The `SynchronousStreamController` class was added as an explicit name for
    the type returned when the `sync` argument is passed to `new
    StreamController`.

* `dart:collection`: The `new SplayTreeSet.from(Iterable)` constructor was
  added.

* `dart:convert`: `Utf8Encoder.convert` and `Utf8Decoder.convert` added optional
  `start` and `end` arguments.

* `dart:core`:

  * `RangeError` added new static helper functions: `checkNotNegative`,
    `checkValidIndex`, `checkValidRange`, and `checkValueInInterval`.

  * `int` added the `modPow` function.

  * `String` added the `replaceFirstMapped` and `replaceRange` functions.

* `dart:io`:

  * Support for locking files to prevent concurrent modification was added. This
    includes the `File.lock`, `File.lockSync`, `File.unlock`, and
    `File.unlockSync` functions as well as the `FileLock` class.

  * Support for starting detached processes by passing the named `mode` argument
    (a `ProcessStartMode`) to `Process.start`. A process can be fully attached,
    fully detached, or detached except for its standard IO streams.

  * `HttpServer.bind` and `HttpServer.bindSecure` added the `v6Only` named
    argument. If this is true, only IPv6 connections will be accepted.

  * `HttpServer.bind`, `HttpServer.bindSecure`, `ServerSocket.bind`,
    `RawServerSocket.bind`, `SecureServerSocket.bind` and
    `RawSecureServerSocket.bind` added the `shared` named argument. If this is
    true, multiple servers or sockets in the same Dart process may bind to the
    same address, and incoming requests will automatically be distributed
    between them.

  * **Deprecation:** the experimental `ServerSocketReference` and
    `RawServerSocketReference` classes, as well as getters that returned them,
    are marked as deprecated. The `shared` named argument should be used
    instead. These will be removed in Dart 1.10.

  * `Socket.connect` and `RawSocket.connect` added the `sourceAddress` named
    argument, which specifies the local address to bind when making a
    connection.

  * The static `Process.killPid` method was added to kill a process with a given
    PID.

  * `Stdout` added the `nonBlocking` instance property, which returns a
    non-blocking `IOSink` that writes to standard output.

* `dart:isolate`:

  * The static getter `Isolate.current` was added.

  * The `Isolate` methods `addOnExitListener`, `removeOnExitListener`,
    `setErrorsFatal`, `addOnErrorListener`, and `removeOnErrorListener` now work
    on the VM.

  * Isolates spawned via `Isolate.spawn` now allow most objects, including
    top-level and static functions, to be sent between them.

## 1.8.5 – 2015-01-21

* Code generation for SIMD on ARM and ARM64 is fixed.

* A possible crash on MIPS with newer GCC toolchains has been prevented.

* A segfault when using `rethrow` was fixed ([issue 21795][]).

[issue 21795]: https://code.google.com/p/dart/issues/detail?id=21795

## 1.8.3 – 2014-12-10

* Breakpoints can be set in the Editor using file suffixes ([issue 21280][]).

* IPv6 addresses are properly handled by `HttpClient` in `dart:io`, fixing a
  crash in pub ([issue 21698][]).

* Issues with the experimental `async`/`await` syntax have been fixed.

* Issues with a set of number operations in the VM have been fixed.

* `ListBase` in `dart:collection` always returns an `Iterable` with the correct
  type argument.

[issue 21280]: https://code.google.com/p/dart/issues/detail?id=21280
[issue 21698]: https://code.google.com/p/dart/issues/detail?id=21698

## 1.8.0 – 2014-11-28

* `dart:collection`: `SplayTree` added the `toSet` function.

* `dart:convert`: The `JsonUtf8Encoder` class was added.

* `dart:core`:

  * The `IndexError` class was added for errors caused by an index being outside
    its expected range.

  * The `new RangeError.index` constructor was added. It forwards to `new
    IndexError`.

  * `RangeError` added three new properties. `invalidProperty` is the value that
    caused the error, and `start` and `end` are the minimum and maximum values
    that the value is allowed to assume.

  * `new RangeError.value` and `new RangeError.range` added an optional
    `message` argument.

  * The `new String.fromCharCodes` constructor added optional `start` and `end`
    arguments.

* `dart:io`:

  * Support was added for the [Application-Layer Protocol Negotiation][alpn]
    extension to the TLS protocol for both the client and server.

  * `SecureSocket.connect`, `SecureServerSocket.bind`,
    `RawSecureSocket.connect`, `RawSecureSocket.secure`,
    `RawSecureSocket.secureServer`, and `RawSecureServerSocket.bind` added a
    `supportedProtocols` named argument for protocol negotiation.

  * `RawSecureServerSocket` added a `supportedProtocols` field.

  * `RawSecureSocket` and `SecureSocket` added a `selectedProtocol` field which
    contains the protocol selected during protocol negotiation.

[alpn]: https://tools.ietf.org/html/rfc7301

## 1.7.0 – 2014-10-15

### Tool changes

* `pub` now generates binstubs for packages that are globally activated so that
  they can be put on the user's `PATH` and used as normal executables. See the
  [`pub global activate` documentation][pub global activate].

* When using `dart2js`, deferred loading now works with multiple Dart apps on
  the same page.

[pub global activate]: https://www.dartlang.org/tools/pub/cmd/pub-global.html#running-a-script-from-your-path

### Core library changes

* `dart:async`: `Zone`, `ZoneDelegate`, and `ZoneSpecification` added the
  `errorCallback` function, which allows errors that have been programmatically
  added to a `Future` or `Stream` to be intercepted.

* `dart:io`:

  * **Breaking change:** `HttpClient.close` must be called for all clients or
    they will keep the Dart process alive until they time out. This fixes the
    handling of persistent connections. Previously, the client would shut down
    immediately after a request.

  * **Breaking change:** `HttpServer` no longer compresses all traffic by
    default. The new `autoCompress` property can be set to `true` to re-enable
    compression.

* `dart:isolate`: `Isolate.spawnUri` added the optional `packageRoot` argument,
  which controls how it resolves `package:` URIs.<|MERGE_RESOLUTION|>--- conflicted
+++ resolved
@@ -1,30 +1,11 @@
-<<<<<<< HEAD
-=======
-## 2.1.0-dev.XX.0
-(Add new changes here, and they will be copied to the change section for the
-  next dev version)
-
-### Language
-
-### Dart VM
+## 2.1.0-dev.1.0
 
 ### Tool Changes
 
 #### Pub
 
-#### Other Tools
-
-### Core library changes
-
-## 2.1.0-dev.1.0
-
-### Tool Changes
-
-#### Pub
-
 * Rename the `--checked` flag to `pub run` to `--enable-asserts`.
 
->>>>>>> 05f24483
 ## 2.1.0-dev.0.0
 
 ### Tool Changes
