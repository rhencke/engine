## 2.0.0-dev.43.0

## 2.0.0-dev.42.0

### Core library changes

* `dart:collection`
  * Removed `Maps` class. Extend `MapBase` or mix in `MapMixin` instead to
    provide map method implementations for a class.
* `dart:html`
  * Removed deprecated `query` and `queryAll` use `querySelector` and `queryAllSelector`.
  * Removed experimental `Document` method `getCSSCanvasContext` and property
    `supportsCssCanvasContext`.
  * Removed obsolete `Element` property `xtag` no longer supported in browsers.
  * Exposed `ServiceWorker` class.
  * Added constructor to `MessageChannel` and `MessagePort` `addEventListener` automatically calls
    `start` method to receive queued messages.
* `dart:io`
  * Added `IOOverrides.socketConnect`.

### Tool Changes

<<<<<<< HEAD
=======
#### Pub

* Pub has a brand new version solver! It supports all the same features as the
  old version solver, but it's much less likely to stall out on difficult
  package graphs, and it's much clearer about why a solution can't be found when
  version solving fails.

## 2.0.0-dev.42.0

### Tool Changes

>>>>>>> 374058aa
#### dart2js

* Fixed bug where dart2js crashed when invoked from `pub build` and `pub serve`
  when given files that contain non-ASCII characters ([issue 32561][sdk#32561]).

* Fixed `--no-frequency-based-minification`, which was not working together with
  the common front-end ([issue 32600][sdk#32600]).

* Support `--categories=Server` with the common front-end. This included also
  fixes for the constant value `bool.fromEnvironment("*")` of
  "dart.libraries.io", "dart.libraries.mirrors", "dart.libraries.isolate", and
  "dart.libraries.html".

[sdk#32561]: https://github.com/dart-lang/sdk/issues/32561
[sdk#32600]: https://github.com/dart-lang/sdk/issues/32600

#### Pub

* Pub will now automatically retry HTTP requests that fail with an IO error
  ([issue 1826][pub#1826]).

* `pub deps` now includes the SDK version. This makes the output more helpful
  when included in bug reports ([issue 1827][pub#1827]).

* `build` and `serve` now print a deprecation warning pointing users to
  https://webdev.dartlang.org/dart-2 ([issue 1823][pub#1823]).

[pub#1823]: https://github.com/dart-lang/pub/issues/1823
[pub#1826]: https://github.com/dart-lang/pub/issues/1826
[pub#1827]: https://github.com/dart-lang/pub/issues/1827

## 2.0.0-dev.41.0

Not released, due to a failure in the pub tool.

## 2.0.0-dev.40.0

### Core library changes

* The Web libraries were re-genereated using Chrome 63 WebIDLs.
  See https://github.com/dart-lang/sdk/wiki/Chrome-63-Dart-Web-Libraries for
  details.

## 2.0.0-dev.39.0
### Tool Changes
#### Pub

* Fixed bug in dart2js transformer when using the common front-end.

## 2.0.0-dev.37.0
### Tool Changes
#### dart2js
  * The dart2js compiler now uses the common front-end by default. This is a
    step towards supporting Dart 2.0. At this time dart2js has no semantic
    changes: the Dart 2.0 strong-mode semantics are not enabled, so dart2js
    continues to support the Dart 1 type system. This change however lets us
    start supporting new syntactic features of Dart 2.0, like optional
    new/const. With this change you may notice:

    * small code differences (~1% code size): some code is generated slightly
      different, this is expected because the internal representation of the
      program has small differences between the old and new front end.

    * source-maps changes: with the new front-end, dart2js also is using a new
      mechanism to generate source-map files. We don't expect big differences
      here either, the new source-maps try to encode more data for locations
      that are commonly used during debugging.

    * some missing errors: the CFE is not complete and may not report some
      static errors that the old front-end did. This is temporary. If you run
      the analyzer on all your project already, you may never notice those
      missing error messages.

    * as announced earlier, this is the first version of dart2js that no longer
      supports `dart:mirrors`.

    * this is the first version of dart2js that no longer supports
      `--package-root`, which long ago was deprecated in favor of `--packages`.

#### Pub

* dart2js transformer runs with the common front-end.

## 2.0.0-dev.36.0

### Core library changes
* `dart:core`
  * Temporarily disabled the `whereType` method until generic methods are
    enabled on all platforms
    ([issue 32463](https://github.com/dart-lang/sdk/issues/32463)).
  * Changed return type of `UriData.dataAsBytes` to `Uint8List`.
* `dart:convert`
  * Added `jsonEncode`, `jsonDecode`, `base64Encode`, `base64UrlEncode` and
    `base64Decode` top-level functions.
  * Changed return type of `encode` on `AsciiCodec` and `Latin1Codec`,
    and `convert` on `AsciiEncoder`, `Latin1Encoder`, to `Uint8List`.

## 2.0.0

### Language
* A string in a `part of` declaration may now be used to refer to the library
  this file is part of.
  A library part can now declare its library either as:
  `part of name.of.library;` or as `part of "uriReferenceOfLibrary.dart";`.
  This allows libraries with no library declarations (and therefore no name)
  to have parts, and it allows tools to easily find the library of a part
  file.
* Added support for starting `async` functions synchronously. All tools (VM,
  dart2js, DDC) have now a flag `--sync-async` to enable this behavior.
  Currently this behavior is opt-in. It will become the default.
* The type `void` is now a Top type like `dynamic`, and `Object`. It also now
  has new errors for being used where not allowed (such as being assigned to any
  non-`void`-typed parameter). Some libraries (importantly, mockito) may need to
  be updated to accept void values to keep their APIs working.

#### Strong Mode

* Future flattening is now done only as specified in the Dart 2.0 spec, rather
than more broadly.  This means that the following code will now have an error on
the assignment to `y`.

  ```dart
  test() {
    Future<int> f;
    var x = f.then<Future<List<int>>>((x) => []);
    Future<List<int>> y = x;
  }
  ```

### Core library changes

* `dart:async`

  * `Stream`:
    * Added `cast`, `castFrom`, and `retype`.
    * Changed `firstWhere`, `lastWhere`, and `singleWhere` to return `Future<T>`
      and added an optional `T orElse()` callback.
  * `StreamTransformer`: added `cast`, `castFrom`, `retype`.
  * `StreamTransformerBase`: new class.
  * `Timer`: added `tick` property.
  * `Zone`
    * changed to be strong-mode clean.
      This required some breaking API changes.
      See https://goo.gl/y9mW2x for more information.
    * Added `bindBinaryCallbackGuarded`, `bindCallbackGuarded`, and
      `bindUnaryCallbackGuarded`.
    * Renamed `Zone.ROOT` to `Zone.root`.

* `dart:cli`

  * *New* "provisional" library for CLI-specific features.

  * `waitFor`: function that suspends a stack to wait for a `Future` to
    complete.

* `dart:collection`

  * `MapBase`: added `mapToString`.
  * `LinkedHashMap` no longer implements `HashMap`
  * `LinkedHashSet` no longer implements `HashSet`.
  * Added `of` constructor to `Queue`, `ListQueue`,
    `DoubleLinkedQueue`, `HashSet`, `LinkedHashSet`, `SplayTreeSet`,
    `Map`, `HashMap`, `LinkedHashMap`, `SplayTreeMap`.

* `dart:convert`

  * `Base64Codec.decode` return type is now `Uint8List`.
  * `JsonUnsupportedObjectError`: added `partialResult` property
  * `LineSplitter` now implements `StreamTransformer<String, String>` instead of
    `Converter`.
    It retains `Converter` methods `convert` and `startChunkedConversion`.
  * `Utf8Decoder` when compiled with dart2js uses the browser's `TextDecoder` in
    some common cases for faster decoding.
  * Renamed `ASCII`, `BASE64`, `BASE64URI`, `JSON`, `LATIN1` and `UTF8` to
    `ascii`, `base64`, `base64Uri`, `json`, `latin1` and `utf8`.
  * Renamed the `HtmlEscapeMode` constants `UNKNOWN`, `ATTRIBUTE`,
    `SQ_ATTRIBUTE` and `ELEMENT` to `unknown`, `attribute`, `sqAttribute` and
    `elements`.

* `dart:core`

  * `BigInt` class added to support integers greater than 64-bits.
  * Deprecated the `proxy` annotation.
  * Added `Provisional` class and `provisional` field.
  * Added `pragma` annotation.
  * `RegExp` added static `escape` function.
  * The `Uri` class now correctly handles paths while running on Node.js on
    Windows.
  * Core collection changes
      * `Iterable` added members `cast`, `castFrom`, `followedBy`, `retype` and
        `whereType`.
      * `Iterable.singleWhere` added `orElse` parameter.
      * `List` added `+` operator, `first` and `last` setters, and `indexWhere`
        and `lastIndexWhere` methods, and static `copyRange` and `writeIterable`
        methods.
      * `Map` added `fromEntries` constructor.
      * `Map` added `addEntries`, `cast`, `entries`, `map`, `removeWhere`,
        `retype`, `update` and `updateAll` members.
      * `MapEntry`: new class used by `Map.entries`.
      * *Note*: if a class extends `IterableBase`, `ListBase`, `SetBase` or
        `MapBase` (or uses the corresponding mixins) from `dart:collection`, the
        new members are implemented automatically.
      * Added `of` constructor to `List`, `Set`, `Map`.
  * Renamed `double.INFINITY`, `double.NEGATIVE_INFINITY`, `double.NAN`,
    `double.MAX_FINITE` and `double.MIN_POSITIVE`
    to `double.infinity`, `double.negativeInfinity`, `double.nan`,
    `double.maxFinite` and `double.minPositive`.
  * Renamed the following constants in `DateTime` to lower case:
    `MONDAY` through `SUNDAY`, `DAYS_PER_WEEK` (as `daysPerWeek`),
    `JANUARY` through `DECEMBER` and `MONTHS_PER_YEAR` (as `monthsPerYear`).
  * Renamed the following constants in `Duration` to lower case:
    `MICROSECONDS_PER_MILLISECOND` to `microsecondsPerMillisecond`,
    `MILLISECONDS_PER_SECOND` to `millisecondsPerSecond`,
    `SECONDS_PER_MINUTE` to `secondsPerMinute`,
    `MINUTES_PER_HOUR` to `minutesPerHour`,
    `HOURS_PER_DAY` to `hoursPerDay`,
    `MICROSECONDS_PER_SECOND` to `microsecondsPerSecond`,
    `MICROSECONDS_PER_MINUTE` to `microsecondsPerMinute`,
    `MICROSECONDS_PER_HOUR` to `microsecondsPerHour`,
    `MICROSECONDS_PER_DAY` to `microsecondsPerDay`,
    `MILLISECONDS_PER_MINUTE` to `millisecondsPerMinute`,
    `MILLISECONDS_PER_HOUR` to `millisecondsPerHour`,
    `MILLISECONDS_PER_DAY` to `millisecondsPerDay`,
    `SECONDS_PER_HOUR` to `secondsPerHour`,
    `SECONDS_PER_DAY` to `secondsPerDay`,
    `MINUTES_PER_DAY` to `minutesPerDay`, and
    `ZERO` to `zero`.
  * Added `typeArguments` to `Invocation` class.
  * Added constructors to invocation class that allows creation of
    `Invocation` objects directly, without going through `noSuchMethod`.
  * Added `unaryMinus` and `empty` constant symbols on the `Symbol` class.

* `dart:developer`

  * `Flow` class added.
  * `Timeline.startSync` and `Timeline.timeSync` now accept an optional
    parameter `flow` of type `Flow`. The `flow` parameter is used to generate
    flow timeline events that are enclosed by the slice described by
    `Timeline.{start,finish}Sync` and `Timeline.timeSync`.

<!--
Still need entries for all changes to dart:html since 1.x
-->

* `dart:io`

  * `HttpStatus` added `UPGRADE_REQUIRED`.
  * `IOOverrides` and `HttpOverrides` added to aid in writing tests that wish to
    mock varios `dart:io` objects.
  * `Platform.operatingSystemVersion` added  that gives a platform-specific
    String describing the version of the operating system.
  * `ProcessStartMode.INHERIT_STDIO` added, which allows a child process to
    inherit the parent's stdio handles.
  * `RawZLibFilter` added  for low-level access to compression and
    decompression routines.
  * Unified backends for `SecureSocket`, `SecurityContext`, and
    `X509Certificate` to be consistent across all platforms. All
    `SecureSocket`, `SecurityContext`, and `X509Certificate` properties and
    methods are now supported on iOS and OSX.
  * `SecurityContext.alpnSupported` deprecated as ALPN is now supported on all
    platforms.
  * `SecurityContext`: added `withTrustedRoots` named optional parameter
    constructor, which defaults to false.
  * Added a `timeout` parameter to `Socket.connect`, `RawSocket.connect`,
    `SecureSocket.connect` and `RawSecureSocket.connect`. If a connection attempt
    takes longer than the duration specified in `timeout`, a `SocketException`
    will be thrown. Note: if the duration specified in `timeout` is greater than
    the OS level timeout, a timeout may occur sooner than specified in
    `timeout`.
  * `Stdin.hasTerminal` added, which is true if stdin is attached to a terminal.
  * `WebSocket` added static `userAgent` property.
  * `RandomAccessFile.close` returns `Future<void>`

* `dart:isolate`

  * Make `Isolate.spawn` take a type parameter representing the argument type
    of the provided function. This allows functions with arguments types other
    than `Object` in strong mode.
  * Rename `IMMEDIATE` and `BEFORE_NEXT_EVENT` on `Isolate` to `immediate` and
    `beforeNextEvent`.

<!--
Still need entries for all changes to dart:js since 1.x
-->

* `dart.math`

  * Renamed `E`, `LN10`, `LN`, `LOG2E`, `LOG10E`, `PI`, `SQRT1_2` and `SQRT2`
    to `e`, `ln10`, `ln`, `log2e`, `log10e`, `pi`, `sqrt1_2` and `sqrt2`.

<!--
Still need entries for all changes to dart:svg since 1.x
-->

* `dart:typed_data`

  * Added `Unmodifiable` view classes over all `List` types.
  * Renamed `BYTES_PER_ELEMENT` to `bytesPerElement` on all typed data lists.
  * Renamed constants `XXXX` through `WWWW` on `Float32x4` and `Int32x4` to
    lower-case `xxxx` through `wwww`.
  * Renamed `Endinanness` to `Endian` and its constants from
    `BIG_ENDIAN`, `LITTLE_ENDIAN` and `HOST_ENDIAN` to
    `little`, `big` and `host`.

<!--
Still need entries for all changes to dart:web_audio,web_gl,web_sql since 1.x
-->

### Dart VM

* Support for MIPS has been removed.

* Dart `int` is now restricted to 64 bits. On overflow, arithmetic operations wrap
  around, and integer literals larger than 64 bits are not allowed.
  See https://github.com/dart-lang/sdk/blob/master/docs/language/informal/int64.md
  for details.

### Tool Changes

#### Analyzer

* The analyzer will no longer issue a warning when a generic type parameter
  is used as the type in an instance check. For example:

  ```dart
  test<T>() {
    print(3 is T); // No warning
  }
  ```

* New static checking of `@visibleForTesting` elements. Accessing a method,
  function, class, etc. annotated with `@visibleForTesting` from a file _not_
  in a `test/` directory will result in a new hint ([issue 28273]).
* Static analysis now respects functions annotated with `@alwaysThrows`
  ([issue 31384]).
* New hints added:
  * `NULL_AWARE_BEFORE_OPERATOR` when an operator is used after a null-aware
    access. For example:

    ```dart
    x?.a - ''; // HINT
    ```

  * `NULL_AWARE_IN_LOGICAL_OPERATOR` when an expression with null-aware access
    is used as a condition in logical operators. For example:

    ```dart
    x.a || x?.b; // HINT
    ```

[issue 28273]: https://github.com/dart-lang/sdk/issues/28273
[issue 31384]: https://github.com/dart-lang/sdk/issues/31384

#### Pub

##### SDK Constraints

There is now a default SDK constraint of `<2.0.0` for any package with no
existing upper bound. This allows us to move more safely to 2.0.0. All new
packages published on pub will now require an upper bound SDK constraint so
future major releases of Dart don't destabilize the package ecosystem.

All SDK constraint exclusive upper bounds are now treated as though they allow
pre-release versions of that upper bound. For example, the SDK constraint
`>=1.8.0 <2.0.0` now allows pre-release SDK versions such as `2.0.0-beta.3.0`.
This allows early adopters to try out packages that don't explicitly declare
support for the new version yet. You can disable this functionality by setting
the `PUB_ALLOW_PRERELEASE_SDK` environment variable to `false`.

##### Other Features

* Git dependencies may now include a `path` parameter, indicating that the
  package exists in a subdirectory of the Git repository. For example:

  ```yaml
  dependencies:
    foobar:
      git:
        url: git://github.com/dart-lang/multi_package_repo
        path: pkg/foobar
  ```

* Added an `--executables` option to `pub deps` command. This will list all
  available executables that can be run with `pub run`.

* Added a `PUB_MAX_WORKERS_PER_TASK` environment variable which can be set to
  configure the number of dartdevc/analyzer workers that are used when compiling
  with `--web-compiler=dartdevc`.

* The Flutter `sdk` source will now look for packages in
  `flutter/bin/cache/pkg/` as well as `flutter/packages/`. In particular, this
  means that packages can depend on the `sky_engine` package from the `sdk`
  source ([issue 1775][pub#1775]).

* Pub will now automatically retry HTTP requests that fail with a 502, 503, of
  504 error code ([issue 1556][pub#1556]).

* Pub now caches compiled packages and snapshots in the `.dart_tool/pub`
  directory, rather than the `.pub` directory ([issue 1795][pub#1795]).

* Emit exit code 66 when a path dependency doesn't exist ([issue 1747][pub#1747]).

* `pub publish` throws a more explicit error if the `publish_to` field isn't an
  absolute URL ([issue 1769][pub#1769]).

* `pub publish` provides more detailed information if the package is too large
  to upload.

[pub#1556]: https://github.com/dart-lang/pub/issues/1556
[pub#1747]: https://github.com/dart-lang/pub/issues/1747
[pub#1769]: https://github.com/dart-lang/pub/issues/1769
[pub#1775]: https://github.com/dart-lang/pub/issues/1775
[pub#1795]: https://github.com/dart-lang/pub/issues/1795

##### Bug Fixes

* Added a `--build-delay` argument to `pub serve` which sets the amount of time
  (in ms) to wait between file watcher events before scheduling a build.
  Defaults to 50.

* `pub get` and `pub upgrade` properly produce an error message and exit code
  when no network is present.

* `pub serve` now waits for file watcher events to stabilize before scheduling
   new builds. This helps specifically with `safe-write` features in editors,
   as well as other situations such as `save all` which cause many fast edits.

* Removed the require.js module loading timeout for dartdevc, which resolves an
  issue where the initial load of an app might give a timeout error.

* Root package analysis options are no longer enforced for dependencies when
  compiling with dartdevc ([issue 1684][pub#1684]).

* Dart scripts can be included from subdirectories with dartdevc
  ([issue 30246][]).

* The `barback` infrastructure now supports `async` 2.0.0.

* Print a more informative error message when the Flutter SDK isn't
  available ([issue 1719][pub#1719]).

* Don't crash when publishing a package that contains an empty submodule
  ([issue 1679][pub#1679]).

* Emit exit code 69 for TLS errors ([issue 1729][pub#1729]).

* Fix `pub global run` for packages activated from a local path that also have
  relative path dependencies ([issue 1751][pub#1751]).

* `pub build` and `pub serve` support using the common front-end in the dart2js
  transformer.

[pub#1684]: https://github.com/dart-lang/pub/issues/1684
[pub#1719]: https://github.com/dart-lang/pub/issues/1719
[pub#1679]: https://github.com/dart-lang/pub/issues/1679
[pub#1729]: https://github.com/dart-lang/pub/issues/1729
[pub#1751]: https://github.com/dart-lang/pub/issues/1751
[issue 30246]: https://github.com/dart-lang/sdk/issues/30246

#### Other Tools

* dartfmt

    * Support assert in const constructor initializer lists.
    * Better formatting for multi-line strings in argument lists.
    wasn't in a Git repository.

* Dart Dev Compiler

  * dartdevc will no longer throw an error from `is` checks that return a
    different result in weak mode
    (SDK issue [28988](https://github.com/dart-lang/sdk/issues/28988)).
    For example:
    ```dart
    main() {
      List l = [];
      // Prints "false", does not throw.
      print(l is List<String>);
    }
    ```

## 1.24.3 - 14-12-2017

* Fix for constructing a new SecurityContext that contains the built-in
  certificate authority roots
  ([issue 24693](https://github.com/dart-lang/sdk/issues/24693)).

### Core library changes

* `dart:io`
  * Unified backends for `SecureSocket`, `SecurityContext`, and
    `X509Certificate` to be consistent across all platforms. All
    `SecureSocket`, `SecurityContext`, and `X509Certificate` properties and
    methods are now supported on iOS and OSX.

## 1.24.2 - 22-06-2017

* Fixes for debugging in Dartium.
  * Fix DevConsole crash with JS
    ([issue 29873](https://github.com/dart-lang/sdk/issues/29873)).
  * Fix debugging in WebStorm, NULL returned for JS objects
    ([issue 29854](https://github.com/dart-lang/sdk/issues/29854)).

## 1.24.1 - 14-06-2017

* Bug fixes for dartdevc support in `pub serve`.
  * Fixed module config invalidation logic so modules are properly
    recalculated when package layout changes.
  * Fixed exception when handling require.js errors that aren't script load
    errors.
  * Fixed an issue where requesting the bootstrap.js file before the dart.js
    file would result in a 404.
  * Fixed a Safari issue during bootstrapping (note that Safari is still not
    officially supported but does work for trivial examples).
* Fix for a Dartium issue where there was no sound in checked mode
  ([issue 29810](https://github.com/dart-lang/sdk/issues/29810)).

## 1.24.0 - 12-06-2017

### Language
* During a dynamic type check, `void` is not required to be `null` anymore.
  In practice, this makes overriding `void` functions with non-`void` functions
  safer.

* During static analysis, a function or setter declared using `=>` with return
  type `void` now allows the returned expression to have any type. For example,
  assuming the declaration `int x;`, it is now type correct to have
  `void f() => ++x;`.

* A new function-type syntax has been added to the language.
  **Warning**: *In Dart 1.24, this feature is incomplete, and not stable in the Analyzer.*

  Intuitively, the type of a function can be constructed by textually replacing
  the function's name with `Function` in its declaration. For instance, the
  type of `void foo() {}` would be `void Function()`. The new syntax may be used
  wherever a type can be written. It is thus now possible to declare fields
  containing functions without needing to write typedefs: `void Function() x;`.
  The new function type has one restriction: it may not contain the old-style
  function-type syntax for its parameters. The following is thus illegal:
  `void Function(int f())`.
  `typedefs` have been updated to support this new syntax.

  Examples:

  ```dart
  typedef F = void Function();  // F is the name for a `void` callback.
  int Function(int) f;  // A field `f` that contains an int->int function.

  class A<T> {
    // The parameter `callback` is a function that takes a `T` and returns
    // `void`.
    void forEach(void Function(T) callback);
  }

  // The new function type supports generic arguments.
  typedef Invoker = T Function<T>(T Function() callback);
  ```

### Core library changes

* `dart:async`, `dart:core`, `dart:io`
    * Adding to a closed sink, including `IOSink`, is no longer not allowed. In
      1.24, violations are only reported (on stdout or stderr), but a future
      version of the Dart SDK will change this to throwing a `StateError`.

* `dart:convert`
  * **BREAKING** Removed the deprecated `ChunkedConverter` class.
  * JSON maps are now typed as `Map<String, dynamic>` instead of
    `Map<dynamic, dynamic>`. A JSON-map is not a `HashMap` or `LinkedHashMap`
    anymore (but just a `Map`).

* `dart:io`
  * Added `Platform.localeName`, needed for accessing the locale on platforms
    that don't store it in an environment variable.
  * Added `ProcessInfo.currentRss` and `ProcessInfo.maxRss` for inspecting
    the Dart VM process current and peak resident set size.
  * Added `RawSynchronousSocket`, a basic synchronous socket implementation.

* `dart:` web APIs have been updated to align with Chrome v50.
   This change includes **a large number of changes**, many of which are
   breaking. In some cases, new class names may conflict with names that exist
   in existing code.

* `dart:html`

  * **REMOVED** classes: `Bluetooth`, `BluetoothDevice`,
    `BluetoothGattCharacteristic`, `BluetoothGattRemoteServer`,
    `BluetoothGattService`, `BluetoothUuid`, `CrossOriginConnectEvent`,
    `DefaultSessionStartEvent`, `DomSettableTokenList`, `MediaKeyError`,
    `PeriodicSyncEvent`, `PluginPlaceholderElement`, `ReadableStream`,
    `StashedMessagePort`, `SyncRegistration`

  * **REMOVED** members:
    * `texImage2DCanvas` was removed from `RenderingContext`.
    * `endClip` and `startClip` were removed from `Animation`.
    * `after` and `before` were removed from `CharacterData`, `ChildNode` and
      `Element`.
    * `keyLocation` was removed from `KeyboardEvent`. Use `location` instead.
    * `generateKeyRequest`, `keyAddedEvent`, `keyErrorEvent`, `keyMessageEvent`,
      `mediaGroup`, `needKeyEvent`, `onKeyAdded`, `onKeyError`, `onKeyMessage`,
      and `onNeedKey` were removed from `MediaElement`.
    * `getStorageUpdates` was removed from `Navigator`
    * `status` was removed from `PermissionStatus`
    * `getAvailability` was removed from `PreElement`

  * Other behavior changes:
    * URLs returned in CSS or html are formatted with quoted string.
      Like `url("http://google.com")` instead of `url(http://google.com)`.
    * Event timestamp property type changed from `int` to `num`.
    * Chrome introduced slight layout changes of UI objects.
      In addition many height/width dimensions are returned in subpixel values
      (`num` instead of whole numbers).
    * `setRangeText` with a `selectionMode` value of 'invalid' is no longer
      valid. Only "select", "start", "end", "preserve" are allowed.

* `dart:svg`

  * A large number of additions and removals. Review your use of `dart:svg`
    carefully.

* `dart:web_audio`

  * new method on `AudioContext` – `createIirFilter` returns a new class
    `IirFilterNode`.

* `dart:web_gl`

  * new classes: `CompressedTextureAstc`, `ExtColorBufferFloat`,
    `ExtDisjointTimerQuery`, and `TimerQueryExt`.

  * `ExtFragDepth` added: `readPixels2` and `texImage2D2`.

#### Strong Mode

* Removed ad hoc `Future.then` inference in favor of using `FutureOr`.  Prior to
  adding `FutureOr` to the language, the analyzer implented an ad hoc type
  inference for `Future.then` (and overrides) treating it as if the onValue
  callback was typed to return `FutureOr` for the purposes of inference.
  This ad hoc inference has been removed now that `FutureOr` has been added.

  Packages that implement `Future` must either type the `onValue` parameter to
  `.then` as returning `FutureOr<T>`, or else must leave the type of the parameter
  entirely to allow inference to fill in the type.

* During static analysis, a function or setter declared using `=>` with return
  type `void` now allows the returned expression to have any type.

### Tool Changes

* Dartium

  Dartium is now based on Chrome v50. See *Core library changes* above for
  details on the changed APIs.

* Pub

  * `pub build` and `pub serve`

    * Added support for the Dart Development Compiler.

      Unlike dart2js, this new compiler is modular, which allows pub to do
      incremental re-builds for `pub serve`, and potentially `pub build` in the
      future.

      In practice what that means is you can edit your Dart files, refresh in
      Chrome (or other supported browsers), and see your edits almost
      immediately. This is because pub is only recompiling your package, not all
      packages that you depend on.

      There is one caveat with the new compiler, which is that your package and
      your dependencies must all be strong mode clean. If you are getting an
      error compiling one of your dependencies, you will need to file bugs or
      send pull requests to get them strong mode clean.

      There are two ways of opting into the new compiler:

        * Use the new `--web-compiler` flag, which supports `dartdevc`,
          `dart2js` or `none` as options. This is the easiest way to try things
          out without changing the default.

        * Add config to your pubspec. There is a new `web` key which supports a
          single key called `compiler`. This is a map from mode names to
          compiler to use. For example, to default to dartdevc in debug mode you
          can add the following to your pubspec:

          ```yaml
          web:
            compiler:
              debug: dartdevc
          ```

      You can also use the new compiler to run your tests in Chrome much more
      quickly than you can with dart2js. In order to do that, run
      `pub serve test --web-compiler=dartdevc`, and then run
      `pub run test -p chrome --pub-serve=8080`.

    * The `--no-dart2js` flag has been deprecated in favor of
      `--web-compiler=none`.

    * `pub build` will use a failing exit code if there are errors in any
      transformer.

  * `pub publish`

    * Added support for the UNLICENSE file.

    * Packages that depend on the Flutter SDK may be published.

  * `pub get` and `pub upgrade`

    * Don't dump a stack trace when a network error occurs while fetching
      packages.

* dartfmt
    * Preserve type parameters in new generic function typedef syntax.
    * Add self-test validation to ensure formatter bugs do not cause user code
      to be lost.

### Infrastructure changes

* As of this release, we'll show a warning when using the MIPS architecture.
  Unless we learn about any critical use of Dart on MIPS in the meantime, we're
  planning to deprecate support for MIPS starting with the next stable release.

## 1.23.0 - 2017-04-21

#### Strong Mode

* Breaking change - it is now a strong mode error if a mixin causes a name
  conflict between two private members (field/getter/setter/method) from a
  different library. (SDK
  issue [28809](https://github.com/dart-lang/sdk/issues/28809)).

lib1.dart:


```dart
class A {
  int _x;
}

class B {
  int _x;
}
```

lib2.dart:


```dart
import 'lib1.dart';

class C extends A with B {}
```

```
    error • The private name _x, defined by B, conflicts with the same name defined by A at tmp/lib2.dart:3:24 • private_collision_in_mixin_application
```


* Breaking change - strong mode will prefer the expected type to infer generic
  types, functions, and methods (SDK
  issue [27586](https://github.com/dart-lang/sdk/issues/27586)).

  ```dart
  main() {
    List<Object> foo = /*infers: <Object>*/['hello', 'world'];
    var bar = /*infers: <String>*/['hello', 'world'];
  }
  ```

* Strong mode inference error messages are improved
  (SDK issue [29108](https://github.com/dart-lang/sdk/issues/29108)).

  ```dart
  import 'dart:math';
  test(Iterable/* fix is to add <num> here */ values) {
    num n = values.fold(values.first as num, max);
  }
  ```
  Now produces the error on the generic function "max":
  ```
  Couldn't infer type parameter 'T'.

  Tried to infer 'dynamic' for 'T' which doesn't work:
    Function type declared as '<T extends num>(T, T) → T'
                  used where  '(num, dynamic) → num' is required.

  Consider passing explicit type argument(s) to the generic.
  ```

* Strong mode supports overriding fields, `@virtual` is no longer required
    (SDK issue [28120](https://github.com/dart-lang/sdk/issues/28120)).

    ```dart
    class C {
      int x = 42;
    }
    class D extends C {
      get x {
        print("x got called");
        return super.x;
      }
    }
    main() {
      print(new D().x);
    }
    ```

* Strong mode down cast composite warnings are no longer issued by default.
  (SDK issue [28588](https://github.com/dart-lang/sdk/issues/28588)).

```dart
void test() {
  List untyped = [];
  List<int> typed = untyped; // No down cast composite warning
}
```

To opt back into the warnings, add the following to
the
[.analysis_options](https://www.dartlang.org/guides/language/analysis-options)
file for your project.

```
analyzer:
  errors:
    strong_mode_down_cast_composite: warning
```


### Core library changes

* `dart:core`
  * Added `Uri.isScheme` function to check the scheme of a URI.
    Example: `uri.isScheme("http")`. Ignores case when comparing.
  * Make `UriData.parse` validate its input better.
    If the data is base-64 encoded, the data is normalized wrt.
    alphabet and padding, and it contains invalid base-64 data,
    parsing fails. Also normalizes non-base-64 data.
* `dart:io`
  * Added functions `File.lastAccessed`, `File.lastAccessedSync`,
    `File.setLastModified`, `File.setLastModifiedSync`, `File.setLastAccessed`,
    and `File.setLastAccessedSync`.
  * Added `{Stdin,Stdout}.supportsAnsiEscapes`.

### Dart VM

* Calls to `print()` and `Stdout.write*()` now correctly print unicode
  characters to the console on Windows. Calls to `Stdout.add*()` behave as
  before.

### Tool changes

* Analysis
  * `dartanalyzer` now follows the same rules as the analysis server to find
    an analysis options file, stopping when an analysis options file is found:
    * Search up the directory hierarchy looking for an analysis options file.
    * If analyzing a project referencing the [Flutter](https://flutter.io/)
      package, then use the
      [default Flutter analysis options](https://github.com/flutter/flutter/blob/master/packages/flutter/lib/analysis_options_user.yaml)
      found in `package:flutter`.
    * If in a Bazel workspace, then use the analysis options in
      `package:dart.analysis_options/default.yaml` if it exists.
    * Use the default analysis options rules.
  * In addition, specific to `dartanalyzer`:
    * an analysis options file can be specified on the command line via
      `--options` and that file will be used instead of searching for an
      analysis options file.
    * any analysis option specified on the command line
      (e.g. `--strong` or `--no-strong`) takes precedence over any corresponding
      value specified in the analysis options file.

* Dartium, dart2js, and DDC

  * Imports to `dart:io` are allowed, but the imported library is not supported
    and will likely fail on most APIs at runtime. This change was made as a
    stopgap measure to make it easier to write libraries that share code between
    platforms (like package `http`). This might change again when configuration
    specific imports are supported.

* Pub
  * Now sends telemetry data to `pub.dartlang.org` to allow better understanding
    of why a particular package is being accessed.
  * `pub publish`
    * Warns if a package imports a package that's not a dependency from within
      `lib/` or `bin/`, or a package that's not a dev dependency from within
      `benchmark/`, `example/`, `test/` or `tool/`.
    * No longer produces "UID too large" errors on OS X. All packages are now
      uploaded with the user and group names set to "pub".
    * No longer fails with a stack overflow when uploading a package that uses
      Git submodules.
  * `pub get` and `pub upgrade`
    * Produce more informative error messages if they're run directly in a
      package that uses Flutter.
    * Properly unlock SDK and path dependencies if they have a new version
      that's also valid according to the user's pubspec.

* dartfmt
  * Support new generic function typedef syntax.
  * Make the precedence of cascades more visible.
  * Fix a couple of places where spurious newlines were inserted.
  * Correctly report unchanged formatting when reading from stdin.
  * Ensure space between `-` and `--`. Code that does this is pathological, but
    it technically meant dartfmt could change the semantics of the code.
  * Preserve a blank line between enum cases.
  * Other small formatting tweaks.


## 1.22.1 - 2017-02-22

Patch release, resolves two issues:
* Dart VM crash: [Issue 28072](https://github.com/dart-lang/sdk/issues/28757)

* Dart VM bug combining types, await, and deferred loading: [Issue 28678](https://github.com/dart-lang/sdk/issues/28678)


## 1.22.0 - 2017-02-14

### Language

  * Breaking change:
    ['Generalized tear-offs'](https://github.com/gbracha/generalizedTearOffs/blob/master/proposal.md)
    are no longer supported, and will cause errors. We updated the language spec
    and added warnings in 1.21, and are now taking the last step to fully
    de-support them. They were previously only supported in the VM, and there
    are almost no known uses of them in the wild.

  * The `assert()` statement has been expanded to support an optional second
    `message` argument
    (SDK issue [27342](https://github.com/dart-lang/sdk/issues/27342)).

    The message is displayed if the assert fails. It can be any object, and it
    is accessible as `AssertionError.message`. It can be used to provide more
    user friendly exception outputs. As an example, the following assert:

    ```dart
    assert(configFile != null, "Tool config missing. Please see https://goo.gl/k8iAi for details.");
    ```

    would produce the following exception output:

    ```
    Unhandled exception:
    'file:///Users/mit/tmp/tool/bin/main.dart': Failed assertion: line 9 pos 10:
    'configFile != null': Tool config missing. Please see https://goo.gl/k8iAi for details.
    #0      _AssertionError._doThrowNew (dart:core-patch/errors_patch.dart:33)
    #1      _AssertionError._throwNew (dart:core-patch/errors_patch.dart:29)
    #2      main (file:///Users/mit/tmp/tool/bin/main.dart:9:10)
    ```

  * The `Null` type has been moved to the bottom of the type hierarchy. As such,
    it is considered a subtype of every other type. The `null` *literal* was
    always treated as a bottom type. Now the named class `Null` is too:

    ```dart
    const empty = <Null>[];

    String concatenate(List<String> parts) => parts.join();
    int sum(List<int> numbers) => numbers.fold(0, (sum, n) => sum + n);

    concatenate(empty); // OK.
    sum(empty); // OK.
    ```

  * Introduce `covariant` modifier on parameters. It indicates that the
    parameter (and the corresponding parameter in any method that overrides it)
    has looser override rules. In strong mode, these require a runtime type
    check to maintain soundness, but enable an architectural pattern that is
    useful in some code.

    It lets you specialize a family of classes together, like so:

    ```dart
    abstract class Predator {
      void chaseAndEat(covariant Prey p);
    }

    abstract class Prey {}

    class Mouse extends Prey {}

    class Seal extends Prey {}

    class Cat extends Predator {
      void chaseAndEat(Mouse m) => ...
    }

    class Orca extends Predator {
      void chaseAndEat(Seal s) => ...
    }
    ```

    This isn't statically safe, because you could do:

    ```dart
    Predator predator = new Cat(); // Upcast.
    predator.chaseAndEat(new Seal()); // Cats can't eat seals!
    ```

    To preserve soundness in strong mode, in the body of a method that uses a
    covariant override (here, `Cat.chaseAndEat()`), the compiler automatically
    inserts a check that the parameter is of the expected type. So the compiler
    gives you something like:

    ```dart
    class Cat extends Predator {
      void chaseAndEat(o) {
        var m = o as Mouse;
        ...
      }
    }
    ```

    Spec mode allows this unsound behavior on all parameters, even though users
    rarely rely on it. Strong mode disallowed it initially. Now, strong mode
    lets you opt into this behavior in the places where you do want it by using
    this modifier. Outside of strong mode, the modifier is ignored.

  * Change instantiate-to-bounds rules for generic type parameters when running
    in strong mode. If you leave off the type parameters from a generic type, we
    need to decide what to fill them in with.  Dart 1.0 says just use `dynamic`,
    but that isn't sound:

    ```dart
    class Abser<T extends num> {
       void absThis(T n) { n.abs(); }
    }

    var a = new Abser(); // Abser<dynamic>.
    a.absThis("not a num");
    ```

    We want the body of `absThis()` to be able to safely assume `n` is at
    least a `num` -- that's why there's a constraint on T, after all. Implicitly
    using `dynamic` as the type parameter in this example breaks that.

    Instead, strong mode uses the bound. In the above example, it fills it in
    with `num`, and then the second line where a string is passed becomes a
    static error.

    However, there are some cases where it is hard to figure out what that
    default bound should be:

    ```dart
    class RuhRoh<T extends Comparable<T>> {}
    ```

    Strong mode's initial behavior sometimes produced surprising, unintended
    results. For 1.22, we take a simpler approach and then report an error if
    a good default type argument can't be found.

### Core libraries

  * Define `FutureOr<T>` for code that works with either a future or an
    immediate value of some type. For example, say you do a lot of text
    manipulation, and you want a handy function to chain a bunch of them:

    ```dart
    typedef String StringSwizzler(String input);

    String swizzle(String input, List<StringSwizzler> swizzlers) {
      var result = input;
      for (var swizzler in swizzlers) {
        result = swizzler(result);
      }

      return result;
    }
    ```

    This works fine:

    ```dart
    main() {
      var result = swizzle("input", [
        (s) => s.toUpperCase(),
        (s) => () => s * 2)
      ]);
      print(result); // "INPUTINPUT".
    }
    ```

    Later, you realize you'd also like to support swizzlers that are
    asynchronous (maybe they look up synonyms for words online). You could make
    your API strictly asynchronous, but then users of simple synchronous
    swizzlers have to manually wrap the return value in a `Future.value()`.
    Ideally, your `swizzle()` function would be "polymorphic over asynchrony".
    It would allow both synchronous and asynchronous swizzlers. Because `await`
    accepts immediate values, it is easy to implement this dynamically:

    ```dart
    Future<String> swizzle(String input, List<StringSwizzler> swizzlers) async {
      var result = input;
      for (var swizzler in swizzlers) {
        result = await swizzler(result);
      }

      return result;
    }

    main() async {
      var result = swizzle("input", [
        (s) => s.toUpperCase(),
        (s) => new Future.delayed(new Duration(milliseconds: 40), () => s * 2)
      ]);
      print(await result);
    }
    ```

    What should the declared return type on StringSwizzler be? In the past, you
    had to use `dynamic` or `Object`, but that doesn't tell the user much. Now,
    you can do:

    ```dart
    typedef FutureOr<String> StringSwizzler(String input);
    ```

    Like the name implies, `FutureOr<String>` is a union type. It can be a
    `String` or a `Future<String>`, but not anything else. In this case, that's
    not super useful beyond just stating a more precise type for readers of the
    code. It does give you a little better error checking in code that uses the
    result of that.

    `FutureOr<T>` becomes really important in *generic* methods like
    `Future.then()`. In those cases, having the type system understand this
    magical union type helps type inference figure out the type argument of
    `then()` based on the closure you pass it.

    Previously, strong mode had hard-coded rules for handling `Future.then()`
    specifically. `FutureOr<T>` exposes that functionality so third-party APIs
    can take advantage of it too.

### Tool changes

* Dart2Js

  * Remove support for (long-time deprecated) mixin typedefs.

* Pub

  * Avoid using a barback asset server for executables unless they actually use
    transformers. This makes precompilation substantially faster, produces
    better error messages when precompilation fails, and allows
    globally-activated executables to consistently use the
    `Isolate.resolvePackageUri()` API.

  * On Linux systems, always ignore packages' original file owners and
    permissions when extracting those packages. This was already the default
    under most circumstances.

  * Properly close the standard input stream of child processes started using
    `pub run`.

  * Handle parse errors from the package cache more gracefully. A package whose
    pubspec can't be parsed will now be ignored by `pub get --offline` and
    deleted by `pub cache repair`.

  * Make `pub run` run executables in spawned isolates. This lets them handle
    signals and use standard IO reliably.

  * Fix source-maps produced by dart2js when running in `pub serve`: URL
    references to assets from packages match the location where `pub serve`
    serves them (`packages/package_name/` instead of
    `../packages/package_name/`).

### Infrastructure changes

  * The SDK now uses GN rather than gyp to generate its build files, which will
    now be exclusively ninja flavored. Documentation can be found on our
    [wiki](https://github.com/dart-lang/sdk/wiki/Building-with-GN). Also see the
    help message of `tools/gn.py`. This change is in response to the deprecation
    of gyp. Build file generation with gyp will continue to be available in this
    release by setting the environment variable `DART_USE_GYP` before running
    `gclient sync` or `gclient runhooks`, but this will be removed in a future
    release.

## 1.21.1 - 2017-01-13

Patch release, resolves one issue:

* Dart VM: Snapshots of generic functions fail. [Issue 28072](https://github.com/dart-lang/sdk/issues/28072)

## 1.21.0 - 2016-12-07

### Language

* Support generic method syntax. Type arguments are not available at
  runtime. For details, check the
  [informal specification](https://gist.github.com/eernstg/4353d7b4f669745bed3a5423e04a453c).
* Support access to initializing formals, e.g., the use of `x` to initialize
 `y` in `class C { var x, y; C(this.x): y = x; }`.
  Please check the
  [informal specification](https://gist.github.com/eernstg/cff159be9e34d5ea295d8c24b1a3e594)
  for details.
* Don't warn about switch case fallthrough if the case ends in a `rethrow`
  statement.  (SDK issue
  [27650](https://github.com/dart-lang/sdk/issues/27650))
* Also don't warn if the entire switch case is wrapped in braces - as long as
  the block ends with a `break`, `continue`, `rethrow`, `return` or `throw`.
* Allow `=` as well as `:` as separator for named parameter default values.

  ```dart
  enableFlags({bool hidden: false}) { … }
  ```

  can now be replaced by

  ```dart
  enableFlags({bool hidden = false}) { … }
  ```

  (SDK issue [27559](https://github.com/dart-lang/sdk/issues/27559))

### Core library changes

* `dart:core`: `Set.difference` now takes a `Set<Object>` as argument.  (SDK
  issue [27573](https://github.com/dart-lang/sdk/issues/27573))

* `dart:developer`

  * Added `Service` class.
    * Allows inspecting and controlling the VM service protocol HTTP server.
    * Provides an API to access the ID of an `Isolate`.

### Tool changes

* Dart Dev Compiler

  * Support calls to `loadLibrary()` on deferred libraries. Deferred libraries
    are still loaded eagerly. (SDK issue
    [27343](https://github.com/dart-lang/sdk/issues/27343))

## 1.20.1 - 2016-10-13

Patch release, resolves one issue:

* Dartium: Fixes a bug that caused crashes.  No issue filed.

### Strong Mode

* It is no longer a warning when casting from dynamic to a composite type
    (SDK issue [27766](https://github.com/dart-lang/sdk/issues/27766)).

    ```dart
    main() {
      dynamic obj = <int>[1, 2, 3];
      // This is now allowed without a warning.
      List<int> list = obj;
    }
    ```

## 1.20.0 - 2016-10-11

### Dart VM

* We have improved the way that the VM locates the native code library for a
  native extension (e.g. `dart-ext:` import). We have updated this
  [article on native extensions](https://www.dartlang.org/articles/dart-vm/native-extensions)
  to reflect the VM's improved behavior.

* Linux builds of the VM will now use the `tcmalloc` library for memory
  allocation. This has the advantages of better debugging and profiling support
  and faster small allocations, with the cost of slightly larger initial memory
  footprint, and slightly slower large allocations.

* We have improved the way the VM searches for trusted root certificates for
  secure socket connections on Linux. First, the VM will look for trusted root
  certificates in standard locations on the file system
  (`/etc/pki/tls/certs/ca-bundle.crt` followed by `/etc/ssl/certs`), and only if
  these do not exist will it fall back on the builtin trusted root certificates.
  This behavior can be overridden on Linux with the new flags
  `--root-certs-file` and `--root-certs-cache`. The former is the path to a file
  containing the trusted root certificates, and the latter is the path to a
  directory containing root certificate files hashed using `c_rehash`.

* The VM now throws a catchable `Error` when method compilation fails. This
  allows easier debugging of syntax errors, especially when testing.  (SDK issue
  [23684](https://github.com/dart-lang/sdk/issues/23684))

### Core library changes

* `dart:core`: Remove deprecated `Resource` class.
  Use the class in `package:resource` instead.
* `dart:async`
  * `Future.wait` now catches synchronous errors and returns them in the
    returned Future.  (SDK issue
    [27249](https://github.com/dart-lang/sdk/issues/27249))
  * More aggressively returns a `Future` on `Stream.cancel` operations.
    Discourages to return `null` from `cancel`.  (SDK issue
    [26777](https://github.com/dart-lang/sdk/issues/26777))
  * Fixes a few bugs where the cancel future wasn't passed through
    transformations.
* `dart:io`
  * Added `WebSocket.addUtf8Text` to allow sending a pre-encoded text message
    without a round-trip UTF-8 conversion.  (SDK issue
    [27129](https://github.com/dart-lang/sdk/issues/27129))

### Strong Mode

* Breaking change - it is an error if a generic type parameter cannot be
    inferred (SDK issue [26992](https://github.com/dart-lang/sdk/issues/26992)).

    ```dart
    class Cup<T> {
      Cup(T t);
    }
    main() {
      // Error because:
      // - if we choose Cup<num> it is not assignable to `cOfInt`,
      // - if we choose Cup<int> then `n` is not assignable to int.
      num n;
      C<int> cOfInt = new C(n);
    }
    ```

* New feature - use `@checked` to override a method and tighten a parameter
    type (SDK issue [25578](https://github.com/dart-lang/sdk/issues/25578)).

    ```dart
    import 'package:meta/meta.dart' show checked;
    class View {
      addChild(View v) {}
    }
    class MyView extends View {
      // this override is legal, it will check at runtime if we actually
      // got a MyView.
      addChild(@checked MyView v) {}
    }
    main() {
      dynamic mv = new MyView();
      mv.addChild(new View()); // runtime error
    }
    ```

* New feature - use `@virtual` to allow field overrides in strong mode
    (SDK issue [27384](https://github.com/dart-lang/sdk/issues/27384)).

    ```dart
    import 'package:meta/meta.dart' show virtual;
    class Base {
      @virtual int x;
    }
    class Derived extends Base {
      int x;

      // Expose the hidden storage slot:
      int get superX => super.x;
      set superX(int v) { super.x = v; }
    }
    ```

* Breaking change - infer list and map literals from the context type as well as
    their values, consistent with generic methods and instance creation
    (SDK issue [27151](https://github.com/dart-lang/sdk/issues/27151)).

    ```dart
    import 'dart:async';
    main() async {
      var b = new Future<B>.value(new B());
      var c = new Future<C>.value(new C());
      var/*infer List<Future<A>>*/ list = [b, c];
      var/*infer List<A>*/ result = await Future.wait(list);
    }
    class A {}
    class B extends A {}
    class C extends A {}
    ```

### Tool changes

* `dartfmt` - upgraded to v0.2.10
    * Don't crash on annotations before parameters with trailing commas.
    * Always split enum declarations if they end in a trailing comma.
    * Add `--set-exit-if-changed` to set the exit code on a change.

* Pub
  * Pub no longer generates a `packages/` directory by default.  Instead, it
    generates a `.packages` file, called a package spec. To generate
    a `packages/` directory in addition to the package spec, use the
    `--packages-dir` flag with `pub get`, `pub upgrade`, and `pub downgrade`.
    See the [Good-bye
    symlinks](http://news.dartlang.org/2016/10/good-bye-symlinks.html) article
    for details.

## 1.19.1 - 2016-09-08

Patch release, resolves one issue:

* Dartdoc:  Fixes a bug that prevented generation of docs.
  (Dartdoc issue [1233](https://github.com/dart-lang/dartdoc/issues/1233))

## 1.19.0 - 2016-08-26

### Language changes

* The language now allows a trailing comma after the last argument of a call and
 the last parameter of a function declaration. This can make long argument or
 parameter lists easier to maintain, as commas can be left as-is when
 reordering lines. For details, see SDK issue
 [26644](https://github.com/dart-lang/sdk/issues/26644).

### Tool Changes

* `dartfmt` - upgraded to v0.2.9+1
  * Support trailing commas in argument and parameter lists.
  * Gracefully handle read-only files.
  * About a dozen other bug fixes.

* Pub
  * Added a `--no-packages-dir` flag to `pub get`, `pub upgrade`, and `pub
    downgrade`. When this flag is passed, pub will not generate a `packages/`
    directory, and will remove that directory and any symlinks to it if they
    exist. Note that this replaces the unsupported `--no-package-symlinks` flag.

  * Added the ability for packages to declare a constraint on the [Flutter][]
    SDK:

    ```yaml
    environment:
      flutter: ^0.1.2
      sdk: >=1.19.0 <2.0.0
    ```

    A Flutter constraint will only be satisfiable when pub is running in the
    context of the `flutter` executable, and when the Flutter SDK version
    matches the constraint.

  * Added `sdk` as a new package source that fetches packages from a hard-coded
    SDK. Currently only the `flutter` SDK is supported:

    ```yaml
    dependencies:
      flutter_driver:
        sdk: flutter
        version: ^0.0.1
    ```

    A Flutter `sdk` dependency will only be satisfiable when pub is running in
    the context of the `flutter` executable, and when the Flutter SDK contains a
    package with the given name whose version matches the constraint.

  * `tar` files on Linux are now created with `0` as the user and group IDs.
    This fixes a crash when publishing packages while using Active Directory.

  * Fixed a bug where packages from a hosted HTTP URL were considered the same
    as packages from an otherwise-identical HTTPS URL.

  * Fixed timer formatting for timers that lasted longer than a minute.

  * Eliminate some false negatives when determining whether global executables
    are on the user's executable path.

* `dart2js`
  * `dart2dart` (aka `dart2js --output-type=dart`) has been removed (this was deprecated in Dart 1.11).

[Flutter]: https://flutter.io/

### Dart VM

*   The dependency on BoringSSL has been rolled forward. Going forward, builds
    of the Dart VM including secure sockets will require a compiler with C++11
    support. For details, see the
    [Building wiki page](https://github.com/dart-lang/sdk/wiki/Building).

### Strong Mode

*   New feature - an option to disable implicit casts
    (SDK issue [26583](https://github.com/dart-lang/sdk/issues/26583)),
    see the [documentation](https://github.com/dart-lang/dev_compiler/blob/master/doc/STATIC_SAFETY.md#disable-implicit-casts)
    for usage instructions and examples.

*   New feature - an option to disable implicit dynamic
    (SDK issue [25573](https://github.com/dart-lang/sdk/issues/25573)),
    see the [documentation](https://github.com/dart-lang/dev_compiler/blob/master/doc/STATIC_SAFETY.md#disable-implicit-dynamic)
    for usage instructions and examples.

*   Breaking change - infer generic type arguments from the
    constructor invocation arguments
    (SDK issue [25220](https://github.com/dart-lang/sdk/issues/25220)).

    ```dart
    var map = new Map<String, String>();

    // infer: Map<String, String>
    var otherMap = new Map.from(map);
    ```

*   Breaking change - infer local function return type
    (SDK issue [26414](https://github.com/dart-lang/sdk/issues/26414)).

    ```dart
    void main() {
      // infer: return type is int
      f() { return 40; }
      int y = f() + 2; // type checks
      print(y);
    }
    ```

*   Breaking change - allow type promotion from a generic type parameter
    (SDK issue [26414](https://github.com/dart-lang/sdk/issues/26965)).

    ```dart
    void fn/*<T>*/(/*=T*/ object) {
      if (object is String) {
        // Treat `object` as `String` inside this block.
        // But it will require a cast to pass it to something that expects `T`.
        print(object.substring(1));
      }
    }
    ```

* Breaking change - smarter inference for Future.then
    (SDK issue [25944](https://github.com/dart-lang/sdk/issues/25944)).
    Previous workarounds that use async/await or `.then/*<Future<SomeType>>*/`
    should no longer be necessary.

    ```dart
    // This will now infer correctly.
    Future<List<int>> t2 = f.then((_) => [3]);
    // This infers too.
    Future<int> t2 = f.then((_) => new Future.value(42));
    ```

* Breaking change - smarter inference for async functions
    (SDK issue [25322](https://github.com/dart-lang/sdk/issues/25322)).

    ```dart
    void test() async {
      List<int> x = await [4]; // was previously inferred
      List<int> y = await new Future.value([4]); // now inferred too
    }
    ```

* Breaking change - sideways casts are no longer allowed
    (SDK issue [26120](https://github.com/dart-lang/sdk/issues/26120)).

## 1.18.1 - 2016-08-02

Patch release, resolves two issues and improves performance:

* Debugger: Fixes a bug that crashes the VM
(SDK issue [26941](https://github.com/dart-lang/sdk/issues/26941))

* VM: Fixes an optimizer bug involving closures, try, and await
(SDK issue [26948](https://github.com/dart-lang/sdk/issues/26948))

* Dart2js: Speeds up generated code on Firefox
(https://codereview.chromium.org/2180533002)

## 1.18.0 - 2016-07-27

### Core library changes

* `dart:core`
  * Improved performance when parsing some common URIs.
  * Fixed bug in `Uri.resolve` (SDK issue [26804](https://github.com/dart-lang/sdk/issues/26804)).
* `dart:io`
  * Adds file locking modes `FileLock.BLOCKING_SHARED` and
    `FileLock.BLOCKING_EXCLUSIVE`.

## 1.17.1 - 2016-06-10

Patch release, resolves two issues:

* VM: Fixes a bug that caused crashes in async functions.
(SDK issue [26668](https://github.com/dart-lang/sdk/issues/26668))

* VM: Fixes a bug that caused garbage collection of reachable weak properties.
(https://codereview.chromium.org/2041413005)

## 1.17.0 - 2016-06-08

### Core library changes
* `dart:convert`
  * Deprecate `ChunkedConverter` which was erroneously added in 1.16.

* `dart:core`
  * `Uri.replace` supports iterables as values for the query parameters.
  * `Uri.parseIPv6Address` returns a `Uint8List`.

* `dart:io`
  * Added `NetworkInterface.listSupported`, which is `true` when
    `NetworkInterface.list` is supported, and `false` otherwise. Currently,
    `NetworkInterface.list` is not supported on Android.

### Tool Changes

* Pub
  * TAR files created while publishing a package on Mac OS and Linux now use a
    more portable format.

  * Errors caused by invalid arguments now print the full usage information for
    the command.

  * SDK constraints for dependency overrides are no longer considered when
    determining the total SDK constraint for a lockfile.

  * A bug has been fixed in which a lockfile was considered up-to-date when it
    actually wasn't.

  * A bug has been fixed in which `pub get --offline` would crash when a
    prerelease version was selected.

* Dartium and content shell
  * Debugging Dart code inside iframes improved, was broken.

## 1.16.1 - 2016-05-24

Patch release, resolves one issue:

* VM: Fixes a bug that caused intermittent hangs on Windows.
(SDK issue [26400](https://github.com/dart-lang/sdk/issues/26400))

## 1.16.0 - 2016-04-26

### Core library changes

* `dart:convert`
  * Added `BASE64URL` codec and corresponding `Base64Codec.urlSafe` constructor.

  * Introduce `ChunkedConverter` and deprecate chunked methods on `Converter`.

* `dart:html`

  There have been a number of **BREAKING** changes to align APIs with recent
  changes in Chrome. These include:

  * Chrome's `ShadowRoot` interface no longer has the methods `getElementById`,
    `getElementsByClassName`, and `getElementsByTagName`, e.g.,

    ```dart
    elem.shadowRoot.getElementsByClassName('clazz')
    ```

    should become:

    ```dart
    elem.shadowRoot.querySelectorAll('.clazz')
    ```

  * The `clipboardData` property has been removed from `KeyEvent`
    and `Event`. It has been moved to the new `ClipboardEvent` class, which is
    now used by `copy`, `cut`, and `paste` events.

  * The `layer` property has been removed from `KeyEvent` and
    `UIEvent`. It has been moved to `MouseEvent`.

  * The `Point get page` property has been removed from `UIEvent`.
    It still exists on `MouseEvent` and `Touch`.

  There have also been a number of other additions and removals to `dart:html`,
  `dart:indexed_db`, `dart:svg`, `dart:web_audio`, and `dart:web_gl` that
  correspond to changes to Chrome APIs between v39 and v45. Many of the breaking
  changes represent APIs that would have caused runtime exceptions when compiled
  to Javascript and run on recent Chrome releases.

* `dart:io`
  * Added `SecurityContext.alpnSupported`, which is true if a platform
    supports ALPN, and false otherwise.

### JavaScript interop

For performance reasons, a potentially **BREAKING** change was added for
libraries that use JS interop.
Any Dart file that uses `@JS` annotations on declarations (top-level functions,
classes or class members) to interop with JavaScript code will require that the
file have the annotation `@JS()` on a library directive.

```dart
@JS()
library my_library;
```

The analyzer will enforce this by generating the error:

The `@JS()` annotation can only be used if it is also declared on the library
directive.

If part file uses the `@JS()` annotation, the library that uses the part should
have the `@JS()` annotation e.g.,

```dart
// library_1.dart
@JS()
library library_1;

import 'package:js/js.dart';

part 'part_1.dart';
```

```dart
// part_1.dart
part of library_1;

@JS("frameworkStabilizers")
external List<FrameworkStabilizer> get frameworkStabilizers;
```

If your library already has a JS module e.g.,

```dart
@JS('array.utils')
library my_library;
```

Then your library will work without any additional changes.

### Analyzer

*   Static checking of `for in` statements. These will now produce static
    warnings:

    ```dart
    // Not Iterable.
    for (var i in 1234) { ... }

    // String cannot be assigned to int.
    for (int n in <String>["a", "b"]) { ... }
    ```

### Tool Changes

* Pub
  * `pub serve` now provides caching headers that should improve the performance
    of requesting large files multiple times.

  * Both `pub get` and `pub upgrade` now have a `--no-precompile` flag that
    disables precompilation of executables and transformed dependencies.

  * `pub publish` now resolves symlinks when publishing from a Git repository.
    This matches the behavior it always had when publishing a package that
    wasn't in a Git repository.

* Dart Dev Compiler
  * The **experimental** `dartdevc` executable has been added to the SDK.

  * It will help early adopters validate the implementation and provide
    feedback. `dartdevc` **is not** yet ready for production usage.

  * Read more about the Dart Dev Compiler [here][dartdevc].

[dartdevc]: https://github.com/dart-lang/dev_compiler

## 1.15.0 - 2016-03-09

### Core library changes

* `dart:async`
  * Made `StreamView` class a `const` class.

* `dart:core`
  * Added `Uri.queryParametersAll` to handle multiple query parameters with
    the same name.

* `dart:io`
  * Added `SecurityContext.usePrivateKeyBytes`,
    `SecurityContext.useCertificateChainBytes`,
    `SecurityContext.setTrustedCertificatesBytes`, and
    `SecurityContext.setClientAuthoritiesBytes`.
  * **Breaking** The named `directory` argument of
    `SecurityContext.setTrustedCertificates` has been removed.
  * Added support to `SecurityContext` for PKCS12 certificate and key
    containers.
  * All calls in `SecurityContext` that accept certificate data now accept an
    optional named parameter `password`, similar to
    `SecurityContext.usePrivateKeyBytes`, for use as the password for PKCS12
    data.

### Tool changes

* Dartium and content shell
  * The Chrome-based tools that ship as part of the Dart SDK – Dartium and
    content shell – are now based on Chrome version 45 (instead of Chrome 39).
  * Dart browser libraries (`dart:html`, `dart:svg`, etc) *have not* been
    updated.
    * These are still based on Chrome 39.
    * These APIs will be updated in a future release.
  * Note that there are experimental APIs which have changed in the underlying
    browser, and will not work with the older libraries.
    For example, `Element.animate`.

* `dartfmt` - upgraded to v0.2.4
  * Better handling for long collections with comments.
  * Always put member metadata annotations on their own line.
  * Indent functions in named argument lists with non-functions.
  * Force the parameter list to split if a split occurs inside a function-typed
    parameter.
  * Don't force a split for before a single named argument if the argument
    itself splits.

### Service protocol changes

* Fixed a documentation bug where the field `extensionRPCs` in `Isolate`
  was not marked optional.

### Experimental language features
  * Added support for [configuration-specific imports](https://github.com/munificent/dep-interface-libraries/blob/master/Proposal.md).
    On the VM and `dart2js`, they can be enabled with `--conditional-directives`.

    The analyzer requires additional configuration:
    ```yaml
    analyzer:
      language:
        enableConditionalDirectives: true
    ```

    Read about [configuring the analyzer] for more details.

[configuring the analyzer]: https://github.com/dart-lang/sdk/tree/master/pkg/analyzer#configuring-the-analyzer

## 1.14.2 - 2016-02-10

Patch release, resolves three issues:

* VM: Fixed a code generation bug on x64.
  (SDK commit [834b3f02](https://github.com/dart-lang/sdk/commit/834b3f02b6ab740a213fd808e6c6f3269bed80e5))

* `dart:io`: Fixed EOF detection when reading some special device files.
  (SDK issue [25596](https://github.com/dart-lang/sdk/issues/25596))

* Pub: Fixed an error using hosted dependencies in SDK version 1.14.
  (Pub issue [1386](https://github.com/dart-lang/pub/issues/1386))

## 1.14.1 - 2016-02-04

Patch release, resolves one issue:

* Debugger: Fixes a VM crash when a debugger attempts to set a break point
during isolate initialization.
(SDK issue [25618](https://github.com/dart-lang/sdk/issues/25618))

## 1.14.0 - 2016-01-28

### Core library changes
* `dart:async`
  * Added `Future.any` static method.
  * Added `Stream.fromFutures` constructor.

* `dart:convert`
  * `Base64Decoder.convert` now takes optional `start` and `end` parameters.

* `dart:core`
  * Added `current` getter to `StackTrace` class.
  * `Uri` class added support for data URIs
      * Added two new constructors: `dataFromBytes` and `dataFromString`.
      * Added a `data` getter for `data:` URIs with a new `UriData` class for
      the return type.
  * Added `growable` parameter to `List.filled` constructor.
  * Added microsecond support to `DateTime`: `DateTime.microsecond`,
    `DateTime.microsecondsSinceEpoch`, and
    `new DateTime.fromMicrosecondsSinceEpoch`.

* `dart:math`
  * `Random` added a `secure` constructor returning a cryptographically secure
    random generator which reads from the entropy source provided by the
    embedder for every generated random value.

* `dart:io`
  * `Platform` added a static `isIOS` getter and `Platform.operatingSystem` may
    now return `ios`.
  * `Platform` added a static `packageConfig` getter.
  * Added support for WebSocket compression as standardized in RFC 7692.
  * Compression is enabled by default for all WebSocket connections.
      * The optionally named parameter `compression` on the methods
      `WebSocket.connect`, `WebSocket.fromUpgradedSocket`, and
      `WebSocketTransformer.upgrade` and  the `WebSocketTransformer`
      constructor can be used to modify or disable compression using the new
      `CompressionOptions` class.

* `dart:isolate`
  * Added **_experimental_** support for [Package Resolution Configuration].
    * Added `packageConfig` and `packageRoot` instance getters to `Isolate`.
    * Added a `resolvePackageUri` method to `Isolate`.
    * Added named arguments `packageConfig` and `automaticPackageResolution` to
    the `Isolate.spawnUri` constructor.

[Package Resolution Configuration]: https://github.com/dart-lang/dart_enhancement_proposals/blob/master/Accepted/0005%20-%20Package%20Specification/DEP-pkgspec.md

### Tool changes

* `dartfmt`

  * Better line splitting in a variety of cases.

  * Other optimizations and bug fixes.

* Pub

  * **Breaking:** Pub now eagerly emits an error when a pubspec's "name" field
    is not a valid Dart identifier. Since packages with non-identifier names
    were never allowed to be published, and some of them already caused crashes
    when being written to a `.packages` file, this is unlikely to break many
    people in practice.

  * **Breaking:** Support for `barback` versions prior to 0.15.0 (released July
    2014) has been dropped. Pub will no longer install these older barback
    versions.

  * `pub serve` now GZIPs the assets it serves to make load times more similar
    to real-world use-cases.

  * `pub deps` now supports a `--no-dev` flag, which causes it to emit the
    dependency tree as it would be if no `dev_dependencies` were in use. This
    makes it easier to see your package's dependency footprint as your users
    will experience it.

  * `pub global run` now detects when a global executable's SDK constraint is no
    longer met and errors out, rather than trying to run the executable anyway.

  * Pub commands that check whether the lockfile is up-to-date (`pub run`, `pub
    deps`, `pub serve`, and `pub build`) now do additional verification. They
    ensure that any path dependencies' pubspecs haven't been changed, and they
    ensure that the current SDK version is compatible with all dependencies.

  * Fixed a crashing bug when using `pub global run` on a global script that
    didn't exist.

  * Fixed a crashing bug when a pubspec contains a dependency without a source
    declared.

## 1.13.2 - 2016-01-06

Patch release, resolves one issue:

* dart2js: Stack traces are not captured correctly (SDK issue [25235]
(https://github.com/dart-lang/sdk/issues/25235))

## 1.13.1 - 2015-12-17

Patch release, resolves three issues:

* VM type propagation fix: Resolves a potential crash in the Dart VM (SDK commit
 [dff13be]
(https://github.com/dart-lang/sdk/commit/dff13bef8de104d33b04820136da2d80f3c835d7))

* dart2js crash fix: Resolves a crash in pkg/js and dart2js (SDK issue [24974]
(https://github.com/dart-lang/sdk/issues/24974))

* Pub get crash on ARM: Fixes a crash triggered when running 'pub get' on ARM
 processors such as those on a Raspberry Pi (SDK issue [24855]
(https://github.com/dart-lang/sdk/issues/24855))

## 1.13.0 - 2015-11-18

### Core library changes
* `dart:async`
  * `StreamController` added getters for `onListen`, `onPause`, and `onResume`
    with the corresponding new `typedef void ControllerCallback()`.
  * `StreamController` added a getter for `onCancel` with the corresponding
    new `typedef ControllerCancelCallback()`;
  * `StreamTransformer` instances created with `fromHandlers` with no
    `handleError` callback now forward stack traces along with errors to the
    resulting streams.

* `dart:convert`
  * Added support for Base-64 encoding and decoding.
    * Added new classes `Base64Codec`, `Base64Encoder`, and `Base64Decoder`.
    * Added new top-level `const Base64Codec BASE64`.

* `dart:core`
  * `Uri` added `removeFragment` method.
  * `String.allMatches` (implementing `Pattern.allMatches`) is now lazy,
    as all `allMatches` implementations are intended to be.
  * `Resource` is deprecated, and will be removed in a future release.

* `dart:developer`
  * Added `Timeline` class for interacting with Observatory's timeline feature.
  * Added `ServiceExtensionHandler`, `ServiceExtensionResponse`, and `registerExtension` which enable developers to provide their own VM service protocol extensions.

* `dart:html`, `dart:indexed_db`, `dart:svg`, `dart:web_audio`, `dart:web_gl`, `dart:web_sql`
  * The return type of some APIs changed from `double` to `num`. Dartium is now
    using
    JS interop for most operations. JS does not distinguish between numeric
    types, and will return a number as an int if it fits in an int. This will
    mostly cause an error if you assign to something typed `double` in
    checked mode. You may
    need to insert a `toDouble()` call or accept `num`. Examples of APIs that
    are affected include `Element.getBoundingClientRect` and
    `TextMetrics.width`.

* `dart:io`
  * **Breaking:** Secure networking has changed, replacing the NSS library
    with the BoringSSL library. `SecureSocket`, `SecureServerSocket`,
    `RawSecureSocket`,`RawSecureServerSocket`, `HttpClient`, and `HttpServer`
    now all use a `SecurityContext` object which contains the certificates
    and keys used for secure TLS (SSL) networking.

    This is a breaking change for server applications and for some client
    applications. Certificates and keys are loaded into the `SecurityContext`
    from PEM files, instead of from an NSS certificate database. Information
    about how to change applications that use secure networking is at
    https://www.dartlang.org/server/tls-ssl.html

  * `HttpClient` no longer sends URI fragments in the request. This is not
    allowed by the HTTP protocol.
    The `HttpServer` still gracefully receives fragments, but discards them
    before delivering the request.
  * To allow connections to be accepted on the same port across different
    isolates, set the `shared` argument to `true` when creating server socket
    and `HttpServer` instances.
    * The deprecated `ServerSocketReference` and `RawServerSocketReference`
      classes have been removed.
    * The corresponding `reference` properties on `ServerSocket` and
      `RawServerSocket` have been removed.

* `dart:isolate`
  * `spawnUri` added an `environment` named argument.

### Tool changes

* `dart2js` and Dartium now support improved Javascript Interoperability via the
  [js package](https://pub.dartlang.org/packages/js).

* `docgen` and `dartdocgen` no longer ship in the SDK. The `docgen` sources have
   been removed from the repository.

* This is the last release to ship the VM's "legacy debug protocol".
  We intend to remove the legacy debug protocol in Dart VM 1.14.

* The VM's Service Protocol has been updated to version 3.0 to take care
  of a number of issues uncovered by the first few non-observatory
  clients.  This is a potentially breaking change for clients.

* Dartium has been substantially changed. Rather than using C++ calls into
  Chromium internals for DOM operations it now uses JS interop.
  The DOM objects in `dart:html` and related libraries now wrap
  a JavaScript object and delegate operations to it. This should be
  mostly transparent to users. However, performance and memory characteristics
  may be different from previous versions. There may be some changes in which
  DOM objects are wrapped as Dart objects. For example, if you get a reference
  to a Window object, even through JS interop, you will always see it as a
  Dart Window, even when used cross-frame. We expect the change to using
  JS interop will make it much simpler to update to new Chrome versions.

## 1.12.2 - 2015-10-21

### Core library changes

* `dart:io`

  * A memory leak in creation of Process objects is fixed.

## 1.12.1 - 2015-09-08

### Tool changes

* Pub

  * Pub will now respect `.gitignore` when validating a package before it's
    published. For example, if a `LICENSE` file exists but is ignored, that is
    now an error.

  * If the package is in a subdirectory of a Git repository and the entire
    subdirectory is ignored with `.gitignore`, pub will act as though nothing
    was ignored instead of uploading an empty package.

  * The heuristics for determining when `pub get` needs to be run before various
    commands have been improved. There should no longer be false positives when
    non-dependency sections of the pubspec have been modified.

## 1.12.0 - 2015-08-31

### Language changes

* Null-aware operators
    * `??`: if null operator. `expr1 ?? expr2` evaluates to `expr1` if
      not `null`, otherwise `expr2`.
    * `??=`: null-aware assignment. `v ??= expr` causes `v` to be assigned
      `expr` only if `v` is `null`.
    * `x?.p`: null-aware access. `x?.p` evaluates to `x.p` if `x` is not
      `null`, otherwise evaluates to `null`.
    * `x?.m()`: null-aware method invocation. `x?.m()` invokes `m` only
      if `x` is not `null`.

### Core library changes

* `dart:async`
  * `StreamController` added setters for the `onListen`, `onPause`, `onResume`
    and `onCancel` callbacks.

* `dart:convert`
  * `LineSplitter` added a `split` static method returning an `Iterable`.

* `dart:core`
  * `Uri` class now perform path normalization when a URI is created.
    This removes most `..` and `.` sequences from the URI path.
    Purely relative paths (no scheme or authority) are allowed to retain
    some leading "dot" segments.
    Also added `hasAbsolutePath`, `hasEmptyPath`, and `hasScheme` properties.

* `dart:developer`
  * New `log` function to transmit logging events to Observatory.

* `dart:html`
  * `NodeTreeSanitizer` added the `const trusted` field. It can be used
    instead of defining a `NullTreeSanitizer` class when calling
    `setInnerHtml` or other methods that create DOM from text. It is
    also more efficient, skipping the creation of a `DocumentFragment`.

* `dart:io`
  * Added two new file modes, `WRITE_ONLY` and `WRITE_ONLY_APPEND` for
    opening a file write only.
    [eaeecf2](https://github.com/dart-lang/sdk/commit/eaeecf2ed13ba6c7fbfd653c3c592974a7120960)
  * Change stdout/stderr to binary mode on Windows.
    [4205b29](https://github.com/dart-lang/sdk/commit/4205b2997e01f2cea8e2f44c6f46ed6259ab7277)

* `dart:isolate`
  * Added `onError`, `onExit` and `errorsAreFatal` parameters to
    `Isolate.spawnUri`.

* `dart:mirrors`
  * `InstanceMirror.delegate` moved up to `ObjectMirror`.
  * Fix InstanceMirror.getField optimization when the selector is an operator.
  * Fix reflective NoSuchMethodErrors to match their non-reflective
    counterparts when due to argument mismatches. (VM only)

### Tool changes

* Documentation tools

  * `dartdoc` is now the default tool to generate static HTML for API docs.
    [Learn more](https://pub.dartlang.org/packages/dartdoc).

  * `docgen` and `dartdocgen` have been deprecated. Currently plan is to remove
    them in 1.13.

* Formatter (`dartfmt`)

  * Over 50 bugs fixed.

  * Optimized line splitter is much faster and produces better output on
    complex code.

* Observatory
  * Allocation profiling.

  * New feature to display output from logging.

  * Heap snapshot analysis works for 64-bit VMs.

  * Improved ability to inspect typed data, regex and compiled code.

  * Ability to break on all or uncaught exceptions from Observatory's debugger.

  * Ability to set closure-specific breakpoints.

  * 'anext' - step past await/yield.

  * Preserve when a variable has been expanded/unexpanded in the debugger.

  * Keep focus on debugger input box whenever possible.

  * Echo stdout/stderr in the Observatory debugger.  Standalone-only so far.

  * Minor fixes to service protocol documentation.

* Pub

  * **Breaking:** various commands that previously ran `pub get` implicitly no
    longer do so. Instead, they merely check to make sure the ".packages" file
    is newer than the pubspec and the lock file, and fail if it's not.

  * Added support for `--verbosity=error` and `--verbosity=warning`.

  * `pub serve` now collapses multiple GET requests into a single line of
    output. For full output, use `--verbose`.

  * `pub deps` has improved formatting for circular dependencies on the
    entrypoint package.

  * `pub run` and `pub global run`

    * **Breaking:** to match the behavior of the Dart VM, executables no longer
      run in checked mode by default. A `--checked` flag has been added to run
      them in checked mode manually.

    * Faster start time for executables that don't import transformed code.

    * Binstubs for globally-activated executables are now written in the system
      encoding, rather than always in `UTF-8`. To update existing executables,
      run `pub cache repair`.

  * `pub get` and `pub upgrade`

    * Pub will now generate a ".packages" file in addition to the "packages"
      directory when running `pub get` or similar operations, per the
      [package spec proposal][]. Pub now has a `--no-package-symlinks` flag that
      will stop "packages" directories from being generated at all.

    * An issue where HTTP requests were sometimes made even though `--offline`
      was passed has been fixed.

    * A bug with `--offline` that caused an unhelpful error message has been
      fixed.

    * Pub will no longer time out when a package takes a long time to download.

  * `pub publish`

    * Pub will emit a non-zero exit code when it finds a violation while
      publishing.

    * `.gitignore` files will be respected even if the package isn't at the top
      level of the Git repository.

  * Barback integration

    * A crashing bug involving transformers that only apply to non-public code
      has been fixed.

    * A deadlock caused by declaring transformer followed by a lazy transformer
      (such as the built-in `$dart2js` transformer) has been fixed.

    * A stack overflow caused by a transformer being run multiple times on the
      package that defines it has been fixed.

    * A transformer that tries to read a non-existent asset in another package
      will now be re-run if that asset is later created.

[package spec proposal]: https://github.com/lrhn/dep-pkgspec

### VM Service Protocol Changes

* **BREAKING** The service protocol now sends JSON-RPC 2.0-compatible
  server-to-client events. To reflect this, the service protocol version is
  now 2.0.

* The service protocol now includes a `"jsonrpc"` property in its responses, as
  opposed to `"json-rpc"`.

* The service protocol now properly handles requests with non-string ids.
  Numeric ids are no longer converted to strings, and null ids now don't produce
  a response.

* Some RPCs that didn't include a `"jsonrpc"` property in their responses now
  include one.

## 1.11.2 - 2015-08-03

### Core library changes

* Fix a bug where `WebSocket.close()` would crash if called after
  `WebSocket.cancel()`.

## 1.11.1 - 2015-07-02

### Tool changes

* Pub will always load Dart SDK assets from the SDK whose `pub` executable was
  run, even if a `DART_SDK` environment variable is set.

## 1.11.0 - 2015-06-25

### Core library changes

* `dart:core`
  * `Iterable` added an `empty` constructor.
    [dcf0286](https://github.com/dart-lang/sdk/commit/dcf0286f5385187a68ce9e66318d3bf19abf454b)
  * `Iterable` can now be extended directly. An alternative to extending
    `IterableBase` from `dart:collection`.
  * `List` added an `unmodifiable` constructor.
    [r45334](https://code.google.com/p/dart/source/detail?r=45334)
  * `Map` added an `unmodifiable` constructor.
    [r45733](https://code.google.com/p/dart/source/detail?r=45733)
  * `int` added a `gcd` method.
    [a192ef4](https://github.com/dart-lang/sdk/commit/a192ef4acb95fad1aad1887f59eed071eb5e8201)
  * `int` added a `modInverse` method.
    [f6f338c](https://github.com/dart-lang/sdk/commit/f6f338ce67eb8801b350417baacf6d3681b26002)
  * `StackTrace` added a `fromString` constructor.
    [68dd6f6](https://github.com/dart-lang/sdk/commit/68dd6f6338e63d0465041d662e778369c02c2ce6)
  * `Uri` added a `directory` constructor.
    [d8dbb4a](https://github.com/dart-lang/sdk/commit/d8dbb4a60f5e8a7f874c2a4fbf59eaf1a39f4776)
  * List iterators may not throw `ConcurrentModificationError` as eagerly in
    release mode. In checked mode, the modification check is still as eager
    as possible.
    [r45198](https://github.com/dart-lang/sdk/commit/5a79c03)

* `dart:developer` - **NEW**
  * Replaces the deprecated `dart:profiler` library.
  * Adds new functions `debugger` and `inspect`.
    [6e42aec](https://github.com/dart-lang/sdk/blob/6e42aec4f64cf356dde7bad9426e07e0ea5b58d5/sdk/lib/developer/developer.dart)

* `dart:io`
  * `FileSystemEntity` added a `uri` property.
    [8cf32dc](https://github.com/dart-lang/sdk/commit/8cf32dc1a1664b516e57f804524e46e55fae88b2)
  * `Platform` added a `static resolvedExecutable` property.
    [c05c8c6](https://github.com/dart-lang/sdk/commit/c05c8c66069db91cc2fd48691dfc406c818d411d)

* `dart:html`
  * `Element` methods, `appendHtml` and `insertAdjacentHtml` now take `nodeValidator`
    and `treeSanitizer` parameters, and the inputs are consistently
    sanitized.
    [r45818 announcement](https://groups.google.com/a/dartlang.org/forum/#!topic/announce/GVO7EAcPi6A)

* `dart:isolate`
  * **BREAKING** The positional `priority` parameter of `Isolate.ping` and `Isolate.kill` is
    now a named parameter named `priority`.
  * **BREAKING** Removed the `Isolate.AS_EVENT` priority.
  * `Isolate` methods `ping` and `addOnExitListener` now have a named parameter
    `response`.
    [r45092](https://github.com/dart-lang/sdk/commit/1b208bd)
  * `Isolate.spawnUri` added a named argument `checked`.
  * Remove the experimental state of the API.

* `dart:profiler` - **DEPRECATED**
  * This library will be removed in 1.12. Use `dart:developer` instead.

### Tool changes

* This is the first release that does not include the Eclipse-based
  **Dart Editor**.
  See [dartlang.org/tools](https://www.dartlang.org/tools/) for alternatives.
* This is the last release that ships the (unsupported)
  dart2dart (aka `dart2js --output-type=dart`) utility as part
  of dart2js

## 1.10.0 – 2015-04-29

### Core library changes

* `dart:convert`
  * **POTENTIALLY BREAKING** Fix behavior of `HtmlEscape`. It no longer escapes
  no-break space (U+00A0) anywhere or forward slash (`/`, `U+002F`) in element
  context. Slash is still escaped using `HtmlEscapeMode.UNKNOWN`.
  [r45003](https://github.com/dart-lang/sdk/commit/8b8223d),
  [r45153](https://github.com/dart-lang/sdk/commit/8a5d049),
  [r45189](https://github.com/dart-lang/sdk/commit/3c39ad2)

* `dart:core`
  * `Uri.parse` added `start` and `end` positional arguments.

* `dart:html`
  * **POTENTIALLY BREAKING** `CssClassSet` method arguments must now be 'tokens', i.e. non-empty
  strings with no white-space characters. The implementation was incorrect for
  class names containing spaces. The fix is to forbid spaces and provide a
  faster implementation.
  [Announcement](https://groups.google.com/a/dartlang.org/d/msg/announce/jmUI2XJHfC8/UZUCvJH3p2oJ)

* `dart:io`

  * `ProcessResult` now exposes a constructor.
  * `import` and `Isolate.spawnUri` now supports the
    [Data URI scheme](http://en.wikipedia.org/wiki/Data_URI_scheme) on the VM.

## Tool Changes

### pub

  * Running `pub run foo` within a package now runs the `foo` executable defined
    by the `foo` package. The previous behavior ran `bin/foo`. This makes it
    easy to run binaries in dependencies, for instance `pub run test`.

  * On Mac and Linux, signals sent to `pub run` and forwarded to the child
    command.

## 1.9.3 – 2015-04-14

This is a bug fix release which merges a number of commits from `bleeding_edge`.

* dart2js: Addresses as issue with minified Javascript output with CSP enabled -
  [r44453](https://code.google.com/p/dart/source/detail?r=44453)

* Editor: Fixes accidental updating of files in the pub cache during rename
  refactoring - [r44677](https://code.google.com/p/dart/source/detail?r=44677)

* Editor: Fix for
  [issue 23032](https://code.google.com/p/dart/issues/detail?id=23032)
  regarding skipped breakpoints on Windows -
  [r44824](https://code.google.com/p/dart/source/detail?r=44824)

* dart:mirrors: Fix `MethodMirror.source` when the method is on the first line
  in a script -
  [r44957](https://code.google.com/p/dart/source/detail?r=44957),
  [r44976](https://code.google.com/p/dart/source/detail?r=44976)

* pub: Fix for
  [issue 23084](https://code.google.com/p/dart/issues/detail?id=23084):
  Pub can fail to load transformers necessary for local development -
  [r44876](https://code.google.com/p/dart/source/detail?r=44876)

## 1.9.1 – 2015-03-25

### Language changes

* Support for `async`, `await`, `sync*`, `async*`, `yield`, `yield*`, and `await
  for`. See the [the language tour][async] for more details.

* Enum support is fully enabled. See [the language tour][enum] for more details.

[async]: https://www.dartlang.org/docs/dart-up-and-running/ch02.html#asynchrony
[enum]: https://www.dartlang.org/docs/dart-up-and-running/ch02.html#enums

### Tool changes

* The formatter is much more comprehensive and generates much more readable
  code. See [its tool page][dartfmt] for more details.

* The analysis server is integrated into the IntelliJ plugin and the Dart
  editor. This allows analysis to run out-of-process, so that interaction
  remains smooth even for large projects.

* Analysis supports more and better hints, including unused variables and unused
  private members.

[dartfmt]: https://www.dartlang.org/tools/dartfmt/

### Core library changes

#### Highlights

* There's a new model for shared server sockets with no need for a `Socket`
  reference.

* A new, much faster [regular expression engine][regexp].

* The Isolate API now works across the VM and `dart2js`.

[regexp]: http://news.dartlang.org/2015/02/irregexp-dart-vms-new-regexp.html

#### Details

For more information on any of these changes, see the corresponding
documentation on the [Dart API site](http://api.dartlang.org).

* `dart:async`:

  * `Future.wait` added a new named argument, `cleanUp`, which is a callback
    that releases resources allocated by a successful `Future`.

  * The `SynchronousStreamController` class was added as an explicit name for
    the type returned when the `sync` argument is passed to `new
    StreamController`.

* `dart:collection`: The `new SplayTreeSet.from(Iterable)` constructor was
  added.

* `dart:convert`: `Utf8Encoder.convert` and `Utf8Decoder.convert` added optional
  `start` and `end` arguments.

* `dart:core`:

  * `RangeError` added new static helper functions: `checkNotNegative`,
    `checkValidIndex`, `checkValidRange`, and `checkValueInInterval`.

  * `int` added the `modPow` function.

  * `String` added the `replaceFirstMapped` and `replaceRange` functions.

* `dart:io`:

  * Support for locking files to prevent concurrent modification was added. This
    includes the `File.lock`, `File.lockSync`, `File.unlock`, and
    `File.unlockSync` functions as well as the `FileLock` class.

  * Support for starting detached processes by passing the named `mode` argument
    (a `ProcessStartMode`) to `Process.start`. A process can be fully attached,
    fully detached, or detached except for its standard IO streams.

  * `HttpServer.bind` and `HttpServer.bindSecure` added the `v6Only` named
    argument. If this is true, only IPv6 connections will be accepted.

  * `HttpServer.bind`, `HttpServer.bindSecure`, `ServerSocket.bind`,
    `RawServerSocket.bind`, `SecureServerSocket.bind` and
    `RawSecureServerSocket.bind` added the `shared` named argument. If this is
    true, multiple servers or sockets in the same Dart process may bind to the
    same address, and incoming requests will automatically be distributed
    between them.

  * **Deprecation:** the experimental `ServerSocketReference` and
    `RawServerSocketReference` classes, as well as getters that returned them,
    are marked as deprecated. The `shared` named argument should be used
    instead. These will be removed in Dart 1.10.

  * `Socket.connect` and `RawSocket.connect` added the `sourceAddress` named
    argument, which specifies the local address to bind when making a
    connection.

  * The static `Process.killPid` method was added to kill a process with a given
    PID.

  * `Stdout` added the `nonBlocking` instance property, which returns a
    non-blocking `IOSink` that writes to standard output.

* `dart:isolate`:

  * The static getter `Isolate.current` was added.

  * The `Isolate` methods `addOnExitListener`, `removeOnExitListener`,
    `setErrorsFatal`, `addOnErrorListener`, and `removeOnErrorListener` now work
    on the VM.

  * Isolates spawned via `Isolate.spawn` now allow most objects, including
    top-level and static functions, to be sent between them.

## 1.8.5 – 2015-01-21

* Code generation for SIMD on ARM and ARM64 is fixed.

* A possible crash on MIPS with newer GCC toolchains has been prevented.

* A segfault when using `rethrow` was fixed ([issue 21795][]).

[issue 21795]: https://code.google.com/p/dart/issues/detail?id=21795

## 1.8.3 – 2014-12-10

* Breakpoints can be set in the Editor using file suffixes ([issue 21280][]).

* IPv6 addresses are properly handled by `HttpClient` in `dart:io`, fixing a
  crash in pub ([issue 21698][]).

* Issues with the experimental `async`/`await` syntax have been fixed.

* Issues with a set of number operations in the VM have been fixed.

* `ListBase` in `dart:collection` always returns an `Iterable` with the correct
  type argument.

[issue 21280]: https://code.google.com/p/dart/issues/detail?id=21280
[issue 21698]: https://code.google.com/p/dart/issues/detail?id=21698

## 1.8.0 – 2014-11-28

* `dart:collection`: `SplayTree` added the `toSet` function.

* `dart:convert`: The `JsonUtf8Encoder` class was added.

* `dart:core`:

  * The `IndexError` class was added for errors caused by an index being outside
    its expected range.

  * The `new RangeError.index` constructor was added. It forwards to `new
    IndexError`.

  * `RangeError` added three new properties. `invalidProperty` is the value that
    caused the error, and `start` and `end` are the minimum and maximum values
    that the value is allowed to assume.

  * `new RangeError.value` and `new RangeError.range` added an optional
    `message` argument.

  * The `new String.fromCharCodes` constructor added optional `start` and `end`
    arguments.

* `dart:io`:

  * Support was added for the [Application-Layer Protocol Negotiation][alpn]
    extension to the TLS protocol for both the client and server.

  * `SecureSocket.connect`, `SecureServerSocket.bind`,
    `RawSecureSocket.connect`, `RawSecureSocket.secure`,
    `RawSecureSocket.secureServer`, and `RawSecureServerSocket.bind` added a
    `supportedProtocols` named argument for protocol negotiation.

  * `RawSecureServerSocket` added a `supportedProtocols` field.

  * `RawSecureSocket` and `SecureSocket` added a `selectedProtocol` field which
    contains the protocol selected during protocol negotiation.

[alpn]: https://tools.ietf.org/html/rfc7301

## 1.7.0 – 2014-10-15

### Tool changes

* `pub` now generates binstubs for packages that are globally activated so that
  they can be put on the user's `PATH` and used as normal executables. See the
  [`pub global activate` documentation][pub global activate].

* When using `dart2js`, deferred loading now works with multiple Dart apps on
  the same page.

[pub global activate]: https://www.dartlang.org/tools/pub/cmd/pub-global.html#running-a-script-from-your-path

### Core library changes

* `dart:async`: `Zone`, `ZoneDelegate`, and `ZoneSpecification` added the
  `errorCallback` function, which allows errors that have been programmatically
  added to a `Future` or `Stream` to be intercepted.

* `dart:io`:

  * **Breaking change:** `HttpClient.close` must be called for all clients or
    they will keep the Dart process alive until they time out. This fixes the
    handling of persistent connections. Previously, the client would shut down
    immediately after a request.

  * **Breaking change:** `HttpServer` no longer compresses all traffic by
    default. The new `autoCompress` property can be set to `true` to re-enable
    compression.

* `dart:isolate`: `Isolate.spawnUri` added the optional `packageRoot` argument,
  which controls how it resolves `package:` URIs.<|MERGE_RESOLUTION|>--- conflicted
+++ resolved
@@ -1,3 +1,14 @@
+## 2.0.0-dev.44.0
+
+### Tool Changes
+
+#### Pub
+
+* Pub has a brand new version solver! It supports all the same features as the
+  old version solver, but it's much less likely to stall out on difficult
+  package graphs, and it's much clearer about why a solution can't be found when
+  version solving fails.
+
 ## 2.0.0-dev.43.0
 
 ## 2.0.0-dev.42.0
@@ -20,20 +31,6 @@
 
 ### Tool Changes
 
-<<<<<<< HEAD
-=======
-#### Pub
-
-* Pub has a brand new version solver! It supports all the same features as the
-  old version solver, but it's much less likely to stall out on difficult
-  package graphs, and it's much clearer about why a solution can't be found when
-  version solving fails.
-
-## 2.0.0-dev.42.0
-
-### Tool Changes
-
->>>>>>> 374058aa
 #### dart2js
 
 * Fixed bug where dart2js crashed when invoked from `pub build` and `pub serve`
