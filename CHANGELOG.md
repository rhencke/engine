--- conflicted
+++ resolved
@@ -1,26 +1,12 @@
-<<<<<<< HEAD
-=======
-## 2.1.0-dev.XX.0
-(Add new changes here, and they will be copied to the change section for the
-  next dev version)
-
-### Language
-
-### Dart VM
-
-### Tool Changes
-
-#### Pub
-
-#### Other Tools
+## 2.1.0-dev.3.0
 
 ### Core library changes
+
 * `dart:async`
-  * Update `Stream.fromIterable` to send a done event after the the error when
-    the iterator's `moveNext` throws, and handle if the `current` getter throws.
+  * Update `Stream.fromIterable` to send a done event after the error when the
+    iterator's `moveNext` throws, and handle if the `current` getter throws.
     Issue [33431](http://dartbug.com/33431).
 
->>>>>>> 8b5a2b01
 ## 2.1.0-dev.2.0
 
 ### Tool Changes
