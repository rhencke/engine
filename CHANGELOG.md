<<<<<<< HEAD
## 0.12.12

* Add an `on_os` field to the package configuration file that allows users to
  select different configuration for different operating systems.

* Add an `on_platform` field to the package configuration file that allows users
  to configure all tests differently depending on which platform they run on.

* Add an `ios` platform selector variable. This variable will only be true when
  the `test` executable itself is running on iOS, not when it's running browser
  tests on an iOS browser.
=======
## 0.12.11+2

* Update to `shelf_web_socket` 0.2.0.
>>>>>>> 3d3e8f52

## 0.12.11+1

* Purely internal change.

## 0.12.11

* Add a `tags` field to the package configuration file that allows users to
  provide configuration for specific tags.

* The `--tags` and `--exclude-tags` command-line flags now allow
  [boolean selector syntax][]. For example, you can now pass `--tags "(chrome ||
  firefox) && !slow"` to select quick Chrome or Firefox tests.

[boolean selector syntax]: https://github.com/dart-lang/boolean_selector/blob/master/README.md

## 0.12.10+2

* Re-add help output separators.

* Tighten the constraint on `args`.

## 0.12.10+1

* Temporarily remove separators from the help output. Version 0.12.8 was
  erroneously released without an appropriate `args` constraint for the features
  it used; this version will help ensure that users who can't use `args` 0.13.1
  will get a working version of `test`.

## 0.12.10

* Add support for a package-level configuration file called `dart_test.yaml`.

## 0.12.9

* Add `SuiteEvent` to the JSON reporter, which reports data about the suites in
  which tests are run.

* Add `AllSuitesEvent` to the JSON reporter, which reports the total number of
  suites that will be run.

* Add `Group.testCount` to the JSON reporter, which reports the total number of
  tests in each group.

## 0.12.8

* Organize the `--help` output into sections.

* Add a `--timeout` flag.

## 0.12.7

* Add the ability to re-run tests while debugging. When the browser is paused at
  a breakpoint, the test runner will open an interactive console on the command
  line that can be used to restart the test.

* Add support for passing any object as a description to `test()` and `group()`.
  These objects will be converted to strings.

* Add the ability to tag tests. Tests with specific tags may be run by passing
  the `--tags` command-line argument, or excluded by passing the
  `--exclude-tags` parameter.

  This feature is not yet complete. For now, tags are only intended to be added
  temporarily to enable use-cases like [focusing][] on a specific test or group.
  Further development can be followed on [the issue tracker][issue 16].

* Wait for a test's tear-down logic to run, even if it times out.

[focusing]: http://jasmine.github.io/2.1/focused_specs.html
[issue 16]: https://github.com/dart-lang/test/issues/16

## 0.12.6+2

* Declare compatibility with `http_parser` 2.0.0.

## 0.12.6+1

* Declare compatibility with `http_multi_server` 2.0.0.

## 0.12.6

* Add a machine-readable JSON reporter. For details, see
  [the protocol documentation][json-protocol].

* Skipped groups now properly print skip messages.

[json-protocol]: https://github.com/dart-lang/test/blob/master/json_reporter.md

## 0.12.5+2

* Declare compatibility with Dart 1.14 and 1.15.

## 0.12.5+1

* Fixed a deadlock bug when using `setUpAll()` and `tearDownAll()`.

## 0.12.5

* Add `setUpAll()` and `tearDownAll()` methods that run callbacks before and
  after all tests in a group or suite. **Note that these methods are for special
  cases and should be avoided**—they make it very easy to accidentally introduce
  dependencies between tests. Use `setUp()` and `tearDown()` instead if
  possible.

* Allow `setUp()` and `tearDown()` to be called multiple times within the same
  group.

* When a `tearDown()` callback runs after a signal has been caught, it can now
  schedule out-of-band asynchronous callbacks normally rather than having them
  throw exceptions.

* Don't show package warnings when compiling tests with dart2js. This was
  accidentally enabled in 0.12.2, but was never intended.

## 0.12.4+9

* If a `tearDown()` callback throws an error, outer `tearDown()` callbacks are
  still executed.

## 0.12.4+8

* Don't compile tests to JavaScript when running via `pub serve` on Dartium or
  content shell.

## 0.12.4+7

* Support `http_parser` 1.0.0.

## 0.12.4+6

* Fix a broken link in the README.

## 0.12.4+5

* Internal changes only.

## 0.12.4+4

* Widen the Dart SDK constraint to include `1.13.0`.

## 0.12.4+3

* Make source maps work properly in the browser when not using `--pub-serve`.

## 0.12.4+2

* Fix a memory leak when running many browser tests where old test suites failed
  to be unloaded when they were supposed to.

## 0.12.4+1

* Require Dart SDK >= `1.11.0` and `shelf` >= `0.6.0`, allowing `test` to remove
  various hacks and workarounds.

## 0.12.4

* Add a `--pause-after-load` flag that pauses the test runner after each suite
  is loaded so that breakpoints and other debugging annotations can be added.
  Currently this is only supported on browsers.

* Add a `Timeout.none` value indicating that a test should never time out.

* The `dart-vm` platform selector variable is now `true` for Dartium and content
  shell.

* The compact reporter no longer prints status lines that only update the clock
  if they would get in the way of messages or errors from a test.

* The expanded reporter no longer double-prints the descriptions of skipped
  tests.

## 0.12.3+9

* Widen the constraint on `analyzer` to include `0.26.0`.

## 0.12.3+8

* Fix an uncaught error that could crop up when killing the test runner process
  at the wrong time.

## 0.12.3+7

* Add a missing dependency on the `collection` package.

## 0.12.3+6

**This version was unpublished due to [issue 287][].**

* Properly report load errors caused by failing to start browsers.

* Substantially increase browser timeouts. These timeouts are the cause of a lot
  of flakiness, and now that they don't block test running there's less harm in
  making them longer.

## 0.12.3+5

**This version was unpublished due to [issue 287][].**

* Fix a crash when skipping tests because their platforms don't match.

## 0.12.3+4

**This version was unpublished due to [issue 287][].**

* The compact reporter will update the timer every second, rather than only
  updating it occasionally.

* The compact reporter will now print the full, untruncated test name before any
  errors or prints emitted by a test.

* The expanded reporter will now *always* print the full, untruncated test name.

## 0.12.3+3

**This version was unpublished due to [issue 287][].**

* Limit the number of test suites loaded at once. This helps ensure that the
  test runner won't run out of memory when running many test suites that each
  load a large amount of code.

## 0.12.3+2

**This version was unpublished due to [issue 287][].**

[issue 287]: https://github.com/dart-lang/test/issues/287

* Improve the display of syntax errors in VM tests.

* Work around a [Firefox bug][]. Computed styles now work in tests on Firefox.

[Firefox bug]: https://bugzilla.mozilla.org/show_bug.cgi?id=548397

* Fix a bug where VM tests would be loaded from the wrong URLs on Windows (or in
  special circumstances on other operating systems).

## 0.12.3+1

* Fix a bug that caused the test runner to crash on Windows because symlink
  resolution failed.

## 0.12.3

* If a future matched against the `completes` or `completion()` matcher throws
  an error, that error is printed directly rather than being wrapped in a
  string. This allows such errors to be captured using the Zone API and improves
  formatting.

* Improve support for Polymer tests. This fixes a flaky time-out error and adds
  support for Dartifying JavaScript stack traces when running Polymer tests via
  `pub serve`.

* In order to be more extensible, all exception handling within tests now uses
  the Zone API.

* Add a heartbeat to reset a test's timeout whenever the test interacts with the
  test infrastructure.

* `expect()`, `expectAsync()`, and `expectAsyncUntil()` throw more useful errors
  if called outside a test body.

## 0.12.2

* Convert JavaScript stack traces into Dart stack traces using source maps. This
  can be disabled with the new `--js-trace` flag.

* Improve the browser test suite timeout logic to avoid timeouts when running
  many browser suites at once.

## 0.12.1

* Add a `--verbose-trace` flag to include core library frames in stack traces.

## 0.12.0

### Test Runner

`0.12.0` adds support for a test runner, which can be run via `pub run
test:test` (or `pub run test` in Dart 1.10). By default it runs all files
recursively in the `test/` directory that end in `_test.dart` and aren't in a
`packages/` directory.

The test runner supports running tests on the Dart VM and many different
browsers. Test files can use the `@TestOn` annotation to declare which platforms
they support. For more information on this and many more new features, see [the
README](README).

[README]: https://github.com/dart-lang/test/blob/master/README.md

### Removed and Changed APIs

As part of moving to a runner-based model, most test configuration is moving out
of the test file and into the runner. As such, many ancillary APIs have been
removed. These APIs include `skip_` and `solo_` functions, `Configuration` and
all its subclasses, `TestCase`, `TestFunction`, `testConfiguration`,
`formatStacks`, `filterStacks`, `groupSep`, `logMessage`, `testCases`,
`BREATH_INTERVAL`, `currentTestCase`, `PASS`, `FAIL`, `ERROR`, `filterTests`,
`runTests`, `ensureInitialized`, `setSoloTest`, `enableTest`, `disableTest`, and
`withTestEnvironment`.

`FailureHandler`, `DefaultFailureHandler`, `configureExpectFailureHandler`, and
`getOrCreateExpectFailureHandler` which used to be exported from the `matcher`
package have also been removed. They existed to enable integration between
`test` and `matcher` that has been streamlined.

A number of APIs from `matcher` have been into `test`, including: `completes`,
`completion`, `ErrorFormatter`, `expect`,`fail`, `prints`, `TestFailure`,
`Throws`, and all of the `throws` methods. Some of these have changed slightly:

* `expect` no longer has a named `failureHandler` argument.

* `expect` added an optional `formatter` argument.

* `completion` argument `id` renamed to `description`.

##0.11.5+1

* Internal code cleanups and documentation improvements.

##0.11.5

* Bumped the version constraint for `matcher`.

##0.11.4

* Bump the version constraint for `matcher`.

##0.11.3

* Narrow the constraint on matcher to ensure that new features are reflected in
  unittest's version.

##0.11.2

* Prints a warning instead of throwing an error when setting the test
  configuration after it has already been set. The first configuration is always
  used.

##0.11.1+1

* Fix bug in withTestEnvironment where test cases were not reinitialized if
  called multiple times.

##0.11.1

* Add `reason` named argument to `expectAsync` and `expectAsyncUntil`, which has
  the same definition as `expect`'s `reason` argument.
* Added support for private test environments.

##0.11.0+6

* Refactored package tests.

##0.11.0+5

* Release test functions after each test is run.

##0.11.0+4

* Fix for [20153](https://code.google.com/p/dart/issues/detail?id=20153)

##0.11.0+3

* Updated maximum `matcher` version.

##0.11.0+2

*  Removed unused files from tests and standardized remaining test file names.

##0.11.0+1

* Widen the version constraint for `stack_trace`.

##0.11.0

* Deprecated methods have been removed:
    * `expectAsync0`, `expectAsync1`, and `expectAsync2` - use `expectAsync`
      instead
    * `expectAsyncUntil0`, `expectAsyncUntil1`, and `expectAsyncUntil2` - use
      `expectAsyncUntil` instead
    * `guardAsync` - no longer needed
    * `protectAsync0`, `protectAsync1`, and `protectAsync2` - no longer needed
* `matcher.dart` and `mirror_matchers.dart` have been removed. They are now in
  the `matcher` package.
* `mock.dart` has been removed. It is now in the `mock` package.

##0.10.1+2

* Fixed deprecation message for `mock`.

##0.10.1+1

* Fixed CHANGELOG
* Moved to triple-slash for all doc comments.

##0.10.1

* **DEPRECATED**
    * `matcher.dart` and `mirror_matchers.dart` are now in the `matcher`
      package.
    * `mock.dart` is now in the `mock` package.
* `equals` now allows a nested matcher as an expected list element or map value
  when doing deep matching.
* `expectAsync` and `expectAsyncUntil` now support up to 6 positional arguments
  and correctly handle functions with optional positional arguments with default
  values.

##0.10.0

* Each test is run in a separate `Zone`. This ensures that any exceptions that
occur is async operations are reported back to the source test case.
* **DEPRECATED** `guardAsync`, `protectAsync0`, `protectAsync1`,
and `protectAsync2`
    * Running each test in a `Zone` addresses the need for these methods.
* **NEW!** `expectAsync` replaces the now deprecated `expectAsync0`,
    `expectAsync1` and `expectAsync2`
* **NEW!** `expectAsyncUntil` replaces the now deprecated `expectAsyncUntil0`,
    `expectAsyncUntil1` and `expectAsyncUntil2`
* `TestCase`:
    * Removed properties: `setUp`, `tearDown`, `testFunction`
    * `enabled` is now get-only
    * Removed methods: `pass`, `fail`, `error`
* `interactive_html_config.dart` has been removed.
* `runTests`, `tearDown`, `setUp`, `test`, `group`, `solo_test`, and
  `solo_group` now throw a `StateError` if called while tests are running.
* `rerunTests` has been removed.<|MERGE_RESOLUTION|>--- conflicted
+++ resolved
@@ -1,4 +1,3 @@
-<<<<<<< HEAD
 ## 0.12.12
 
 * Add an `on_os` field to the package configuration file that allows users to
@@ -10,11 +9,10 @@
 * Add an `ios` platform selector variable. This variable will only be true when
   the `test` executable itself is running on iOS, not when it's running browser
   tests on an iOS browser.
-=======
+
 ## 0.12.11+2
 
 * Update to `shelf_web_socket` 0.2.0.
->>>>>>> 3d3e8f52
 
 ## 0.12.11+1
 
