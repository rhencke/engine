<<<<<<< HEAD
## 0.1.23+1

* Don't rely on `exitCode` to know when a worker terminates, instead wait for
  the input stream to close.
  * The SDK may also start throwing instead of returning a `null` here, so this
    pre-emptively guards against that.

## 0.1.23

* Support protobuf `1.x`.
* Added a tool for updating generated proto files and updated them
  using the latest version of the protoc_plugin package.
  * This required a lower bound bump of the `protobuf` package to `0.14.4`.

## 0.1.22

* Require protobuf 0.14.0.
=======
## 0.1.21+1

* Don't rely on `exitCode` to know when a worker terminates, instead wait for
  the input stream to close. Backport of fix in `0.1.23+1` in a version that
  does not require a newer protobuf.
>>>>>>> a5cc54ae

## 0.1.21

* Make `TestStdinAsync` behave like a `Stream<Uint8List>`

## 0.1.20

* Close worker `outputStream` on `cancel`.

## 0.1.19

* Work around https://github.com/dart-lang/sdk/issues/35874.

## 0.1.18

* Add a `trackWork` optional named argument to `BazelDriver.doWork`. This allows
  the caller to know when a work request is actually sent to a worker.

## 0.1.17

* Allow protobuf 0.13.0.

## 0.1.16

* Update the worker_protocol.pb.dart file with the latest proto generator.
* Require protobuf 0.11.0.

## 0.1.15

* Update the worker_protocol.pb.dart file with the latest proto generator.
* Require protobuf 0.10.4.

## 0.1.14

* Allow workers to support running in isolates. To support running in isolates,
  workers must modify their `main` method to accept a `SendPort` then use it
  when creating the `AsyncWorkerConnection`. See `async_worker` in `e2e_test`.

## 0.1.13

* Support protobuf 0.10.0.

## 0.1.12

* Set max SDK version to `<3.0.0`.

## 0.1.11

* Added support for protobuf 0.9.0.

## 0.1.10

* Update the SDK dependency to 2.0.0-dev.17.0.
* Update to protobuf version 0.8.0
* Remove usages of deprecated upper-case constants from the SDK.

## 0.1.9

* Update the worker_protocol.pb.dart file with the latest proto generator.

## 0.1.8

* Add `Future cancel()` method to `DriverConnection`, which in the case of a
  `StdDriverConnection` closes the input stream.
  * The `terminateWorkers` method on `BazelWorkerDriver` now calls `cancel` on
    all worker connections to ensure the vm can exit correctly.

## 0.1.7

* Update the `BazelWorkerDriver` class to handle worker crashes, and retry work
  requests. The number of retries is configurable with the new `int maxRetries`
  optional arg to the `BazelWorkerDriver` constructor.

## 0.1.6

* Update the worker_protocol.pb.dart file with the latest proto generator.
* Add support for package:async 2.x and package:protobuf 6.x.

## 0.1.5

* Change TestStdinAsync.controller to StreamController<List<int>> (instead of
  using dynamic as the type argument).

## 0.1.4

* Added `BazelWorkerDriver` class, which can be used to implement the bazel side
  of the protocol. This allows you to speak to any process which knows the bazel
  protocol from your own process.
* Changed `WorkerConnection#readRequest` to return a `FutureOr<WorkRequest>`
  instead of dynamic.

## 0.1.3

* Add automatic intercepting of print calls and append them to
  `response.output`. This makes more libraries work out of the box, as printing
  would previously cause an error due to communication over stdin/stdout.
  * Note that using stdin/stdout directly will still cause an error, but that is
    less common.

## 0.1.2

* Add better handling for the case where stdin gives an error instead of an EOF.

## 0.1.1

* Export `AsyncMessageGrouper` and `SyncMessageGrouper` as part of the testing
  library. These can assist when writing e2e tests and communicating with a
  worker process.

## 0.1.0

* Initial version.<|MERGE_RESOLUTION|>--- conflicted
+++ resolved
@@ -1,4 +1,3 @@
-<<<<<<< HEAD
 ## 0.1.23+1
 
 * Don't rely on `exitCode` to know when a worker terminates, instead wait for
@@ -16,13 +15,12 @@
 ## 0.1.22
 
 * Require protobuf 0.14.0.
-=======
+
 ## 0.1.21+1
 
 * Don't rely on `exitCode` to know when a worker terminates, instead wait for
   the input stream to close. Backport of fix in `0.1.23+1` in a version that
   does not require a newer protobuf.
->>>>>>> a5cc54ae
 
 ## 0.1.21
 
