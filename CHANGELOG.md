# 1.3.4

* Add `--fix-single-cascade-statements`.
* Correctly handle `var` in `--fix-function-typedefs` (#826).
* Preserve leading indentation in fixed doc comments (#821).
<<<<<<< HEAD
* Add `--verbose` to hide advanced options in `--help` output
* Always place a blank line after script tags (#782).
=======
* Add `--verbose` to hide advanced options in `--help` output.
* Split outer nested control flow elements (#869).
>>>>>>> 8cd12c3a

# 1.3.3

* Support `package:analyzer` `0.39.0`.

# 1.3.2

* Restore the code that publishes the dart-style npm package.
* Preserve comma after nullable function-typed parameters (#862).

# 1.3.1

* Fix crash in formatting complex method chains (#855).

# 1.3.0

* Add support for formatting extension methods (#830).
* Format `?` in types.
* Format the `late` modifier.
* Format the `required` modifier.
* Better formatting of empty spread collections (#831).
* Don't force split before `.` when the target is parenthesized (#704).

# 1.2.10

* Format null assertion operators.
* Better formatting for invocation expressions inside method call chains.
* Support `package:analyzer` `0.38.0`.

# 1.2.9

* Support `package:analyzer` `0.37.0`.

# 1.2.8

* Better indentation of function expressions inside trailing comma argument
  lists. (Thanks a14@!)
* Avoid needless indentation on chained if-else elements (#813).

# 1.2.7

* Improve indentation of adjacent strings inside `=>` functions.

# 1.2.6

* Properly format trailing commas in assertions.
* Improve indentation of adjacent strings. This fixes a regression introduced
  in 1.2.5 and hopefully makes adjacent strings generally look better.

  Adjacent strings in argument lists now format the same regardless of whether
  the argument list contains a trailing comma. The rule is that if the
  argument list contains no other strings, then the adjacent strings do not
  get extra indentation. This keeps them lined up when doing so is unlikely to
  be confused as showing separate independent string arguments.

  Previously, adjacent strings were never indented in argument lists without a
  trailing comma and always in argument lists that did. With this change,
  adjacent strings are still always indented in collection literals because
  readers are likely to interpret a series of unindented lines there as showing
  separate collection elements.

# 1.2.5

* Add support for spreads inside collections (#778).
* Add support for `if` and `for` elements inside collections (#779).
* Require at least Dart 2.1.0.
* Require analyzer 0.36.0.

# 1.2.4

* Update to latest analyzer package AST API.
* Tweak set literal formatting to follow other collection literals.

# 1.2.3

* Update `package:analyzer` constraint to `'>=0.33.0 <0.36.0'`.

# 1.2.2

* Support set literals (#751).

# 1.2.1

* Add `--fix-function-typedefs` to convert the old typedef syntax for function
  types to the new preferred syntax.

# 1.2.0

* Add `--stdin-name` to specify name shown when reading from stdin (#739).
* Add `--fix-doc-comments` to turn `/** ... */` doc comments into `///` (#730).
* Add support for new mixin syntax (#727).
* Remove `const` in all metadata annotations with --fix-optional-const` (#720).

# 1.1.4

* Internal changes to support using the new common front end for parsing.

# 1.1.3

* Preserve whitespace in multi-line strings inside string interpolations (#711).
  **Note!** This bug means that dart_style 1.1.2 may make semantics changes to
  your strings. You should avoid that version and use 1.1.3.

* Set max SDK version to <3.0.0, and adjusted other dependencies.

# 1.1.2

* Don't split inside string interpolations.

# 1.1.1

* Format expressions in string interpolations (#226).
* Apply fixes inside string interpolations (#707).

# 1.1.0

* Add support for "style fixes", opt-in non-whitespace changes.
* Add fix to convert `:` to `=` as the named parameter default value separator.
* Add fix to remove `new` keywords.
* Add fix to remove unneeded `const` keywords.
* Uniformly format constructor invocations and other static method calls.
* Don't crash when showing parse errors in Dart 2 mode (#697).

# 1.0.14

* Support metadata on enum cases (#688).

# 1.0.13

* Support the latest release of `package:analyzer`.

# 1.0.12

* Fix another failure when running in Dart 2.

# 1.0.11

* Fix cast failure when running in Dart 2.
* Updated SDK version to 2.0.0-dev.17.0.
* Force split in empty then block in if with an else (#680).

# 1.0.10

* Don't split before `.` if the target expression is an argument list with a
  trailing comma (#548, #665).
* Preserve metadata on for-in variables (#648).
* Support optional `new`/`const` (#652).
* Better formatting of initialization lists after trailing commas (#658).

# 1.0.9

* Updated tests. No user-facing changes.

# 1.0.8

* Support v1 of `pkg/args`.

# 1.0.7

* Format multiline strings as block arguments (#570).
* Fix call to analyzer API.
* Support assert in initializer list experimental syntax (#522).

# 1.0.6

* Support URIs in part-of directives (#615).

# 1.0.5

* Support the latest version of `pkg/analyzer`.

# 1.0.4

* Ensure formatter throws an exception instead of introducing non-whitespace
  changes. This sanity check ensures the formatter does not erase user code
  when the formatter itself contains a bug.
* Preserve type arguments in generic typedefs (#619).
* Preserve type arguments in function expression invocations (#621).

# 1.0.3

* Preserve type arguments in generic function-typed parameters (#613).

# 1.0.2

* Support new generic function typedef syntax (#563).

# 1.0.1

* Ensure space between `-` and `--` (#170).
* Preserve a blank line between enum cases (#606).

# 1.0.0

* Handle mixed block and arrow bodied function arguments uniformly (#500).
* Don't add a spurious space after "native" (#541).
* Handle parenthesized and immediately invoked functions in argument lists
  like other function literals (#566).
* Preserve a blank line between an annotation and the first directive (#571).
* Fix splitting in generic methods with `=>` bodies (#584).
* Allow splitting between a parameter name and type (#585).
* Don't split after `<` when a collection is in statement position (#589).
* Force a split if the cascade target has non-obvious precedence (#590).
* Split more often if a cascade target contains a split (#591).
* Correctly report unchanged formatting when reading from stdin.

# 0.2.16

* Don't discard type arguments on method calls with closure arguments (#582).

# 0.2.15

* Support `covariant` modifier on methods.

# 0.2.14

* Update to analyzer 0.29.3. This should make dart_style a little more resilient
  to breaking changes in analyzer that add support for new syntax that
  dart_style can't format yet.

# 0.2.13

* Support generic method *parameters* as well as arguments.

# 0.2.12

* Add support for assert() in constructor initializers.
* Correctly indent the right-hand side of `is` and `as` expressions.
* Avoid splitting in index operators when possible.
* Support generic methods (#556).

# 0.2.11+1

* Fix test to not depend on analyzer error message.

# 0.2.11

* Widen dependency on analyzer to allow 0.29.x.

# 0.2.10

* Handle metadata annotations before parameters with trailing commas (#520).
* Always split enum declarations if they end in a trailing comma (#529).
* Add `--set-exit-if-changed` to set the exit code on a change (#365).

# 0.2.9

* Require analyzer 0.27.4, which makes trailing commas on by default.

# 0.2.8

* Format parameter lists with trailing commas like argument lists (#447).

# 0.2.7

* Make it strong mode clean.
* Put labels on their own line (#43).
* Gracefully handle IO errors when failing to overwrite a file (#473).
* Add a blank line after local functions, to match top level ones (#488).
* Improve indentation in non-block-bodied control flow statements (#494).
* Better indentation on very long return types (#503).
* When calling from JS, guess at which error to show when the code cannot be
  parsed (#504).
* Force a conditional operator to split if the condition does (#506).
* Preserve trailing commas in argument and parameter lists (#509).
* Split arguments preceded by comments (#511).
* Remove newlines after script tags (#513).
* Split before a single named argument if the argument itself splits (#514).
* Indent initializers in multiple variable declarations.
* Avoid passing an invalid Windows file URI to analyzer.
* Always split comma-separated sequences that contain a trailing comma.

# 0.2.6

* Support deploying an npm package exporting a formatCode method.

# 0.2.4

* Better handling for long collections with comments (#484).

# 0.2.3

* Support messages in assert() (#411).
* Don't put spaces around magic generic method annotation comments (#477).
* Always put member metadata annotations on their own line (#483).
* Indent functions in named argument lists with non-functions (#478).
* Force the parameter list to split if a split occurs inside a function-typed
  parameter.
* Don't force a split for before a single named argument if the argument itself
  splits.

# 0.2.2

* Upgrade to analyzer 0.27.0.
* Format configured imports and exports.

# 0.2.1

* `--version` command line argument (#240).
* Split the first `.` in a method chain if the target splits (#255).
* Don't collapse states that differ by unbound rule constraints (#424).
* Better handling for functions in method chains (#367, #398).
* Better handling of large parameter metadata annotations (#387, #444).
* Smarter splitting around collections in named parameters (#394).
* Split calls if properties in a chain split (#399).
* Don't allow splitting inside empty functions (#404).
* Consider a rule live if it constrains a rule in the overflow line (#407).
* Allow splitting in prefix expressions (#410).
* Correctly constrain collections in argument lists (#420, #463, #465).
* Better indentation of collection literals (#421, #469).
* Only show a hidden directory once in the output (#428).
* Allow splitting between type and variable name (#429, #439, #454).
* Better indentation for binary operators in `=>` bodies (#434.
* Tweak splitting around assignment (#436, #437).
* Indent multi-line collections in default values (#441).
* Don't drop metadata on part directives (#443).
* Handle `if` statements without curly bodies better (#448).
* Handle loop statements without curly bodies better (#449).
* Allow splitting before `get` and `set` (#462).
* Add `--indent` to specify leading indent (#464).
* Ensure collection elements line split separately (#474).
* Allow redirecting constructors to wrap (#475).
* Handle index expressions in the middle of call chains.
* Optimize splitting lines with many rules.

# 0.2.0

* Treat functions nested inside function calls like block arguments (#366).

# 0.2.0-rc.4

* Smarter indentation for function arguments (#369).

# 0.2.0-rc.3

* Optimize splitting complex lines (#391).

# 0.2.0-rc.2

* Allow splitting between adjacent strings (#201).
* Force multi-line comments to the next line (#241).
* Better splitting in metadata annotations in parameter lists (#247).
* New optimized line splitter (#360, #380).
* Allow splitting after argument name (#368).
* Parsing a statement fails if there is unconsumed input (#372).
* Don't force `for` fully split if initializers or updaters do (#375, #377).
* Split before `deferred` (#381).
* Allow splitting on `as` and `is` expressions (#384).
* Support null-aware operators (`?.`, `??`, and `??=`) (#385).
* Allow splitting before default parameter values (#389).

# 0.2.0-rc.1

* **BREAKING:** The `indent` argument to `new DartFormatter()` is now a number
  of *spaces*, not *indentation levels*.

* This version introduces a new n-way constraint system replacing the previous
  binary constraints. It's mostly an internal change, but allows us to fix a
  number of bugs that the old solver couldn't express solutions to.

  In particular, it forces argument and parameter lists to go one-per-line if
  they don't all fit in two lines. And it allows function and collection
  literals inside expressions to indent like expressions in some contexts.
  (#78, #97, #101, #123, #139, #141, #142, #143, et. al.)

* Indent cascades more deeply when the receiver is a method call (#137).
* Preserve newlines in collections containing line comments (#139).
* Allow multiple variable declarations on one line if they fit (#155).
* Prefer splitting at "." on non-identifier method targets (#161).
* Enforce a blank line before and after classes (#168).
* More precisely control newlines between declarations (#173).
* Preserve mandatory newlines in inline block comments (#178).
* Splitting inside type parameter and type argument lists (#184).
* Nest blocks deeper inside a wrapped conditional operator (#186).
* Split named arguments if the positional arguments split (#189).
* Re-indent line doc comments even if they are flush left (#192).
* Nest cascades like expressions (#200, #203, #205, #221, #236).
* Prefer splitting after `=>` over other options (#217).
* Nested non-empty collections force surrounding ones to split (#223).
* Allow splitting inside with and implements clauses (#228, #259).
* Allow splitting after `=` in a constructor initializer (#242).
* If a `=>` function's parameters split, split after the `=>` too (#250).
* Allow splitting between successive index operators (#256).
* Correctly indent wrapped constructor initializers (#257).
* Set failure exit code for malformed input when reading from stdin (#359).
* Do not nest blocks inside single-argument function and method calls.
* Do nest blocks inside `=>` functions.

# 0.1.8+2

* Allow using analyzer 0.26.0-alpha.0.

# 0.1.8+1

* Use the new `test` package runner internally.

# 0.1.8

* Update to latest `analyzer` and `args` packages.
* Allow cascades with repeated method names to be one line.

# 0.1.7

* Update to latest analyzer (#177).
* Don't discard annotations on initializing formals (#197).
* Optimize formatting deeply nested expressions (#108).
* Discard unused nesting level to improve performance (#108).
* Discard unused spans to improve performance (#108).
* Harden splits that contain too much nesting (#108).
* Try to avoid splitting single-element lists (#211).
* Avoid splitting when the first argument is a function expression (#211).

# 0.1.6

* Allow passing in selection to preserve through command line (#194).

# 0.1.5+1, 0.1.5+2, 0.1.5+3

* Fix test files to work in main Dart repo test runner.

# 0.1.5

* Change executable name from `dartformat` to `dartfmt`.

# 0.1.4

* Don't mangle comma after function-typed initializing formal (#156).
* Add `--dry-run` option to show files that need formatting (#67).
* Try to avoid splitting in before index argument (#158, #160).
* Support `await for` statements (#154).
* Don't delete commas between enum values with doc comments (#171).
* Put a space between nested unary `-` calls (#170).
* Allow `-t` flag to preserve compatibility with old formatter (#166).
* Support `--machine` flag for machine-readable output (#164).
* If no paths are provided, read source from stdin (#165).

# 0.1.3

* Split different operators with the same precedence equally (#130).
* No spaces for empty for loop clauses (#132).
* Don't touch files whose contents did not change (#127).
* Skip formatting files in hidden directories (#125).
* Don't include trailing whitespace when preserving selection (#124).
* Force constructor initialization lists to their own line if the parameter
  list is split across multiple lines (#151).
* Allow splitting in index operator calls (#140).
* Handle sync* and async* syntax (#151).
* Indent the parameter list more if the body is a wrapped "=>" (#144).

# 0.1.2

* Move split conditional operators to the beginning of the next line.

# 0.1.1

* Support formatting enums (#120).
* Handle Windows line endings in multiline strings (#126).
* Increase nesting for conditional operators (#122).<|MERGE_RESOLUTION|>--- conflicted
+++ resolved
@@ -3,13 +3,10 @@
 * Add `--fix-single-cascade-statements`.
 * Correctly handle `var` in `--fix-function-typedefs` (#826).
 * Preserve leading indentation in fixed doc comments (#821).
-<<<<<<< HEAD
 * Add `--verbose` to hide advanced options in `--help` output
-* Always place a blank line after script tags (#782).
-=======
 * Add `--verbose` to hide advanced options in `--help` output.
 * Split outer nested control flow elements (#869).
->>>>>>> 8cd12c3a
+* Always place a blank line after script tags (#782).
 
 # 1.3.3
 
