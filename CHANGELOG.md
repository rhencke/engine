<<<<<<< HEAD
## 0.12.0+1

* Fix test files to use `test` instead of `unittest` pkg.

## 0.12.0

* Moved a number of members to the
  [`unittest`](https://pub.dartlang.org/packages/unittest) package.
  * `TestFailure`, `ErrorFormatter`, `expect`, `fail`, and 'wrapAsync'.
  * `completes`, `completion`, `throws`, and `throwsA` Matchers.
  * The `Throws` class.
  * All of the `throws...Error` Matchers.

* Removed `FailureHandler`, `DefaultFailureHandler`,
  `configureExpectFailureHandler`, and `getOrCreateExpectFailureHandler`.
  Now that `expect` is in the `unittest` package, these are no longer needed.

* Removed the `name` parameter for `isInstanceOf`. This was previously
  deprecated, and is no longer necessary since all language implementations now
  support converting the type parameter to a string directly.
=======
## 0.11.4+6

* Fix a bug introduced in 0.11.4+5 in which operator matchers broke when taking
  lists of matchers.

## 0.11.4+5

* Fix all strong-mode warnings.
>>>>>>> 1afd3498

## 0.11.4+4

* Deprecate the name parameter to `isInstanceOf`. All language implementations
  now support converting the type parameter to a string directly.

## 0.11.4+3

* Fix the examples for `equalsIgnoringWhitespace`.

## 0.11.4+2

* Improve the formatting of strings that contain unprintable ASCII characters.

## 0.11.4+1

* Correctly match and print `String`s containing characters that must be
  represented as escape sequences.

## 0.11.4

* Remove the type checks in the `isEmpty` and `isNotEmpty` matchers and simply
  access the `isEmpty` respectively `isNotEmpty` fields. This allows them to
  work with custom collections. See [Issue
  21792](https://code.google.com/p/dart/issues/detail?id=21792) and [Issue
  21562](https://code.google.com/p/dart/issues/detail?id=21562)

## 0.11.3+1

* Fix the `prints` matcher test on dart2js.

## 0.11.3

* Add a `prints` matcher that matches output a callback emits via `print`.

## 0.11.2

* Add an `isNotEmpty` matcher.

## 0.11.1+1

* Refactored libraries and tests.

* Fixed spelling mistake.

## 0.11.1

* Added `isNaN` and `isNotNaN` matchers.

## 0.11.0

* Removed deprecated matchers.

## 0.10.1+1

* Get the tests passing when run on dart2js in minified mode.

## 0.10.1

* Compare sets order-independently when using `equals()`.

## 0.10.0+3

* Removed `@deprecated` annotation on matchers due to 
[Issue 19173](https://code.google.com/p/dart/issues/detail?id=19173)

## 0.10.0+2

* Added types to a number of constants.

## 0.10.0+1

* Matchers related to bad language use have been removed. These represent code
structure that should rarely or never be validated in tests.
    * `isAbstractClassInstantiationError`
    * `throwsAbstractClassInstantiationError`
    * `isFallThroughError`
    * `throwsFallThroughError`

* Added types to a number of method arguments.

* The structure of the library and test code has been updated.<|MERGE_RESOLUTION|>--- conflicted
+++ resolved
@@ -1,4 +1,7 @@
-<<<<<<< HEAD
+## 0.12.0+2
+
+* Fix all strong-mode warnings.
+
 ## 0.12.0+1
 
 * Fix test files to use `test` instead of `unittest` pkg.
@@ -19,7 +22,7 @@
 * Removed the `name` parameter for `isInstanceOf`. This was previously
   deprecated, and is no longer necessary since all language implementations now
   support converting the type parameter to a string directly.
-=======
+
 ## 0.11.4+6
 
 * Fix a bug introduced in 0.11.4+5 in which operator matchers broke when taking
@@ -28,7 +31,6 @@
 ## 0.11.4+5
 
 * Fix all strong-mode warnings.
->>>>>>> 1afd3498
 
 ## 0.11.4+4
 
