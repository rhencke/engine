/*
 *  Copyright (c) 2004-2016 Erik Doernenburg and contributors
 *
 *  Licensed under the Apache License, Version 2.0 (the "License"); you may
 *  not use these files except in compliance with the License. You may obtain
 *  a copy of the License at
 *
 *      http://www.apache.org/licenses/LICENSE-2.0
 *
 *  Unless required by applicable law or agreed to in writing, software
 *  distributed under the License is distributed on an "AS IS" BASIS, WITHOUT
 *  WARRANTIES OR CONDITIONS OF ANY KIND, either express or implied. See the
 *  License for the specific language governing permissions and limitations
 *  under the License.
 */

#import <XCTest/XCTest.h>
#import <OCMock/OCMock.h>
#import "OCMBoxedReturnValueProvider.h"

// --------------------------------------------------------------------------------------
//	Helper classes and protocols for testing
// --------------------------------------------------------------------------------------

@interface TestClassWithSelectorMethod : NSObject

- (void)doWithSelector:(SEL)aSelector;

@end

@implementation TestClassWithSelectorMethod

- (void)doWithSelector:(__unused SEL)aSelector
{
}

@end


@interface TestClassWithIntPointerMethod : NSObject

- (void)returnValueInPointer:(int *)ptr;

@end

@implementation TestClassWithIntPointerMethod

- (void)returnValueInPointer:(int *)ptr
{
    *ptr = 555;
}

@end

@interface TestClassWithOpaquePointerMethod : NSObject
typedef struct TestOpaque *OpaquePtr;

- (OpaquePtr)opaquePtrValue;

@end

@implementation TestClassWithOpaquePointerMethod

typedef struct TestOpaque {
    int i;
    int j;
} TestOpaque;

TestOpaque myOpaque;

- (OpaquePtr)opaquePtrValue
{
    myOpaque.i = 3;
    myOpaque.i = 4;
    return &myOpaque;
}

@end

@interface TestClassWithProperty : NSObject

@property (nonatomic, retain) NSString *title;

@end

@implementation TestClassWithProperty

@synthesize title;

@end


@interface TestClassWithBlockArgMethod : NSObject

- (void)doStuffWithBlock:(void (^)(void))block andString:(id)aString;

@end

@implementation TestClassWithBlockArgMethod

- (void)doStuffWithBlock:(void (^)(void))block andString:(id)aString;
{
    // stubbed out anyway
}

@end


@interface TestClassWithByReferenceMethod : NSObject

- (void)returnValuesInObjectPointer:(id *)objectPointer booleanPointer:(BOOL *)booleanPointer;

@end

@implementation TestClassWithByReferenceMethod

- (void)returnValuesInObjectPointer:(id *)objectPointer booleanPointer:(BOOL *)booleanPointer
{
    if(objectPointer != NULL)
        *objectPointer = [[NSObject alloc] init];
    if(booleanPointer != NULL)
        *booleanPointer = NO;
}

@end


@interface NotificationRecorderForTesting : NSObject
{
	@public
	NSNotification *notification;
}

@end

@implementation NotificationRecorderForTesting

- (void)dealloc
{
	[[NSNotificationCenter defaultCenter] removeObserver:self];
}

- (void)receiveNotification:(NSNotification *)aNotification
{
	notification = aNotification;
}

@end


@protocol TestProtocol <NSObject>
+ (NSString *)stringValueClassMethod;
- (int)primitiveValue;
@optional
- (id)objectValue;
@end


@interface TestClassWithProtocolBlockArgMethod : NSObject

- (void)doStuffWithBlock:(void (^)(id<TestProtocol> arg))block;

@end

@implementation TestClassWithProtocolBlockArgMethod

- (void)doStuffWithBlock:(void (^)(id<TestProtocol> arg))block;
{
    // stubbed out anyway
}

@end

<<<<<<< HEAD
=======
@interface TestClassWithClassArgMethod : NSObject

- (void)doStuffWithClass:(Class)aClass;

@end

@implementation TestClassWithClassArgMethod

- (void)doStuffWithClass:(Class)aClass
{
    // stubbed out anyway
}

@end
>>>>>>> 17e9ee89

static NSString *TestNotification = @"TestNotification";


@interface OCMockObjectTests : XCTestCase
{
	id mock;
}

@end


// --------------------------------------------------------------------------------------
//  setup
// --------------------------------------------------------------------------------------


@implementation OCMockObjectTests

- (void)setUp
{
	mock = [OCMockObject mockForClass:[NSString class]];
}


// --------------------------------------------------------------------------------------
//	accepting stubbed methods / rejecting methods not stubbed
// --------------------------------------------------------------------------------------

- (void)testAcceptsStubbedMethod
{
	[[mock stub] lowercaseString];
	[mock lowercaseString];
}

- (void)testRaisesExceptionWhenUnknownMethodIsCalled
{
	[[mock stub] lowercaseString];
	XCTAssertThrows([mock uppercaseString], @"Should have raised an exception.");
}


- (void)testAcceptsStubbedMethodWithSpecificArgument
{
	[[mock stub] hasSuffix:@"foo"];
	[mock hasSuffix:@"foo"];
}


- (void)testAcceptsStubbedMethodWithConstraint
{
	[[mock stub] hasSuffix:[OCMArg any]];
	[mock hasSuffix:@"foo"];
	[mock hasSuffix:@"bar"];
}

- (void)testAcceptsStubbedMethodWithBlockArgument
{
	mock = [OCMockObject mockForClass:[NSArray class]];
	[[mock stub] indexesOfObjectsPassingTest:[OCMArg any]];
	[mock indexesOfObjectsPassingTest:^(id obj, NSUInteger idx, BOOL *stop) { return YES; }];
}


- (void)testAcceptsStubbedMethodWithBlockConstraint
{
	[[mock stub] hasSuffix:[OCMArg checkWithBlock:^(id value) { return [value isEqualToString:@"foo"]; }]];

	XCTAssertNoThrow([mock hasSuffix:@"foo"], @"Should not have thrown a exception");
	XCTAssertThrows([mock hasSuffix:@"bar"], @"Should have thrown a exception");
}


- (void)testAcceptsStubbedMethodWithNilArgument
{
	[[mock stub] uppercaseStringWithLocale:nil];
	[mock uppercaseStringWithLocale:nil];
}

- (void)testRaisesExceptionWhenMethodWithWrongArgumentIsCalled
{
	[[mock stub] hasSuffix:@"foo"];
	XCTAssertThrows([mock hasSuffix:@"xyz"], @"Should have raised an exception.");
}


- (void)testAcceptsStubbedMethodWithScalarArgument
{
	[[mock stub] stringByPaddingToLength:20 withString:@"foo" startingAtIndex:5];
	[mock stringByPaddingToLength:20 withString:@"foo" startingAtIndex:5];
}

- (void)testRaisesExceptionWhenMethodWithOneWrongScalarArgumentIsCalled
{
	[[mock stub] stringByPaddingToLength:20 withString:@"foo" startingAtIndex:5];
	XCTAssertThrows([mock stringByPaddingToLength:20 withString:@"foo" startingAtIndex:3], @"Should have raised an exception.");
}


- (void)testAcceptsStubbedMethodWithSelectorArgument
{
    mock = [OCMockObject mockForClass:[TestClassWithSelectorMethod class]];
    [[mock stub] doWithSelector:@selector(allKeys)];
    [mock doWithSelector:@selector(allKeys)];
}

- (void)testRaisesExceptionWhenMethodWithWrongSelectorArgumentIsCalled
{
    mock = [OCMockObject mockForClass:[TestClassWithSelectorMethod class]];
    [[mock stub] doWithSelector:@selector(allKeys)];
    XCTAssertThrows([mock doWithSelector:@selector(allValues)]);
}

- (void)testAcceptsStubbedMethodWithAnySelectorArgument
{
    mock = [OCMockObject mockForClass:[TestClassWithSelectorMethod class]];
    [[mock stub] doWithSelector:[OCMArg anySelector]];
    [mock doWithSelector:@selector(allKeys)];
}


- (void)testAcceptsStubbedMethodWithPointerArgument
{
    NSError __autoreleasing *error;
	[[[mock stub] andReturnValue:@YES] writeToFile:[OCMArg any] atomically:YES encoding:NSMacOSRomanStringEncoding error:&error];

	XCTAssertTrue([mock writeToFile:@"foo" atomically:YES encoding:NSMacOSRomanStringEncoding error:&error]);
}

- (void)testRaisesExceptionWhenMethodWithWrongPointerArgumentIsCalled
{
	NSString *string;
	NSString *anotherString;
	NSArray *array;

	[[mock stub] completePathIntoString:&string caseSensitive:YES matchesIntoArray:&array filterTypes:[OCMArg any]];

	XCTAssertThrows([mock completePathIntoString:&anotherString caseSensitive:YES matchesIntoArray:&array filterTypes:[OCMArg any]]);
}

- (void)testAcceptsStubbedMethodWithAnyPointerArgument
{
    [[mock stub] getCharacters:[OCMArg anyPointer]];
    
    unichar buffer[10];
    XCTAssertNoThrow([mock getCharacters:buffer], @"Should have stubbed method.");
}


- (void)testAcceptsStubbedMethodWithMatchingCharPointer
{
    char buffer[10] = "foo";
    [[[mock stub] andReturnValue:@YES] getCString:buffer maxLength:10 encoding:NSASCIIStringEncoding];

    BOOL result = [mock getCString:buffer maxLength:10 encoding:NSASCIIStringEncoding];

    XCTAssertEqual(YES, result, @"Should have stubbed method.");
}

- (void)testAcceptsStubbedMethodWithAnyPointerArgumentForCharPointer
{

    [[[mock stub] andReturnValue:@YES] getCString:[OCMArg anyPointer] maxLength:10 encoding:NSASCIIStringEncoding];

    char buffer[10] = "foo";
    BOOL result = [mock getCString:buffer maxLength:10 encoding:NSASCIIStringEncoding];

    XCTAssertEqual(YES, result, @"Should have stubbed method.");
}


- (void)testAcceptsStubbedMethodWithAnyObjectRefArgument
{
    NSError *error;
    [[[mock stub] andReturnValue:@YES] writeToFile:[OCMArg any] atomically:YES encoding:NSMacOSRomanStringEncoding error:[OCMArg anyObjectRef]];

    XCTAssertTrue([mock writeToFile:@"foo" atomically:YES encoding:NSMacOSRomanStringEncoding error:&error]);
}

- (void)testAcceptsStubbedMethodWithVoidPointerArgument
{
    char bytes[8];
	mock = [OCMockObject mockForClass:[NSMutableData class]];
	[[mock stub] appendBytes:bytes length:8];
	[mock appendBytes:bytes length:8];
}


- (void)testRaisesExceptionWhenMethodWithWrongVoidPointerArgumentIsCalled
{
	mock = [OCMockObject mockForClass:[NSMutableData class]];
	[[mock stub] appendBytes:"foo" length:3];
	XCTAssertThrows([mock appendBytes:"bar" length:3], @"Should have raised an exception.");
}


- (void)testAcceptsStubbedMethodWithPointerPointerArgument
{
	NSError __autoreleasing *error = nil;
    [[mock stub] writeToFile:@"foo.txt" atomically:NO encoding:NSASCIIStringEncoding error:&error];
    [mock writeToFile:@"foo.txt" atomically:NO encoding:NSASCIIStringEncoding error:&error];
}


- (void)testRaisesExceptionWhenMethodWithWrongPointerPointerArgumentIsCalled
{
	NSError *error = nil, *error2;
    [[mock stub] writeToFile:@"foo.txt" atomically:NO encoding:NSASCIIStringEncoding error:&error];
	XCTAssertThrows([mock writeToFile:@"foo.txt" atomically:NO encoding:NSASCIIStringEncoding error:&error2], @"Should have raised.");
}


- (void)testAcceptsStubbedMethodWithStructArgument
{
    NSRange range = NSMakeRange(0,20);
	[[mock stub] substringWithRange:range];
	[mock substringWithRange:range];
}


- (void)testRaisesExceptionWhenMethodWithWrongStructArgumentIsCalled
{
    NSRange range = NSMakeRange(0,20);
    NSRange otherRange = NSMakeRange(0,10);
	[[mock stub] substringWithRange:range];
	XCTAssertThrows([mock substringWithRange:otherRange], @"Should have raised an exception.");
}


- (void)testCanPassMocksAsArguments
{
	id mockArg = [OCMockObject mockForClass:[NSString class]];
	[[mock stub] stringByAppendingString:[OCMArg any]];
	[mock stringByAppendingString:mockArg];
}

- (void)testCanStubWithMockArguments
{
	id mockArg = [OCMockObject mockForClass:[NSString class]];
	[[mock stub] stringByAppendingString:mockArg];
	[mock stringByAppendingString:mockArg];
}

- (void)testRaisesExceptionWhenStubbedMockArgIsNotUsed
{
	id mockArg = [OCMockObject mockForClass:[NSString class]];
	[[mock stub] stringByAppendingString:mockArg];
	XCTAssertThrows([mock stringByAppendingString:@"foo"], @"Should have raised an exception.");
}

- (void)testRaisesExceptionWhenDifferentMockArgumentIsPassed
{
	id expectedArg = [OCMockObject mockForClass:[NSString class]];
	id otherArg = [OCMockObject mockForClass:[NSString class]];
	[[mock stub] stringByAppendingString:otherArg];
	XCTAssertThrows([mock stringByAppendingString:expectedArg], @"Should have raised an exception.");
}


- (void)testAcceptsStubbedMethodWithAnyNonObjectArgument
{
    [[[mock stub] ignoringNonObjectArgs] rangeOfString:@"foo" options:0];
    [mock rangeOfString:@"foo" options:NSRegularExpressionSearch];
}

- (void)testRaisesExceptionWhenMethodWithMixedArgumentsIsCalledWithWrongObjectArgument
{
    [[[mock stub] ignoringNonObjectArgs] rangeOfString:@"foo" options:0];
    XCTAssertThrows([mock rangeOfString:@"bar" options:NSRegularExpressionSearch], @"Should have raised an exception.");
}

- (void)testBlocksAreNotConsideredNonObjectArguments
{
    [[[mock stub] ignoringNonObjectArgs] enumerateLinesUsingBlock:[OCMArg invokeBlock]];
    __block BOOL blockWasInvoked = NO;
    [mock enumerateLinesUsingBlock:^(NSString * _Nonnull line, BOOL * _Nonnull stop) {
        blockWasInvoked = YES;
    }];
    XCTAssertTrue(blockWasInvoked, @"Should not have ignored the block argument.");
}


// --------------------------------------------------------------------------------------
//	returning values from stubbed methods
// --------------------------------------------------------------------------------------

- (void)testReturnsStubbedReturnValue
{
	[[[mock stub] andReturn:@"megamock"] lowercaseString];
	id returnValue = [mock lowercaseString];

	XCTAssertEqualObjects(@"megamock", returnValue, @"Should have returned stubbed value.");
}

- (void)testReturnsStubbedIntReturnValue
{
	[[[mock stub] andReturnValue:@42] intValue];
	int returnValue = [mock intValue];

	XCTAssertEqual(42, returnValue, @"Should have returned stubbed value.");
}

- (void)testReturnsStubbedUnsignedLongReturnValue
{
    mock = [OCMockObject mockForClass:[NSNumber class]];
    [[[mock expect] andReturnValue:@42LU] unsignedLongValue];
    unsigned long returnValue = [mock unsignedLongValue];
    XCTAssertEqual(returnValue, 42LU, @"Should have returned stubbed value.");

    [[[mock expect] andReturnValue:@42] unsignedLongValue];
    returnValue = [mock unsignedLongValue];
    XCTAssertEqual(returnValue, 42LU, @"Should have returned stubbed value.");

    [[[mock expect] andReturnValue:@42.0] unsignedLongValue];
    returnValue = [mock unsignedLongValue];
    XCTAssertEqual(returnValue, 42LU, @"Should have returned stubbed value.");

    [[[mock expect] andReturnValue:OCMOCK_VALUE((char)42)] unsignedLongValue];
    returnValue = [mock unsignedLongValue];
    XCTAssertEqual(returnValue, 42LU, @"Should have returned stubbed value.");

    [[[mock expect] andReturnValue:OCMOCK_VALUE((float)42)] unsignedLongValue];
    returnValue = [mock unsignedLongValue];
    XCTAssertEqual(returnValue, 42LU, @"Should have returned stubbed value.");

    [[[mock expect] andReturnValue:OCMOCK_VALUE((float)42.5)] unsignedLongValue];
    XCTAssertThrows([mock unsignedLongValue], @"Should not be able to convert non-integer float to long");

#if !__LP64__
    [[[mock expect] andReturnValue:OCMOCK_VALUE((long long)LLONG_MAX)] unsignedLongValue];
    XCTAssertThrows([mock unsignedLongValue], @"Should not be able to convert large long long to long");
#endif
}

- (void)testReturnsStubbedBoolReturnValue
{
    [[[mock expect] andReturnValue:@YES] boolValue];
    BOOL returnValue = [mock boolValue];
    XCTAssertEqual(returnValue, YES, @"Should have returned stubbed value.");

    [[[mock expect] andReturnValue:OCMOCK_VALUE(YES)] boolValue];
    returnValue = [mock boolValue];
    XCTAssertEqual(returnValue, YES, @"Should have returned stubbed value.");

    [[[mock expect] andReturnValue:OCMOCK_VALUE(1)] boolValue];
    returnValue = [mock boolValue];
    XCTAssertEqual(returnValue, YES, @"Should have returned stubbed value.");

    [[[mock expect] andReturnValue:OCMOCK_VALUE(300)] boolValue];
    XCTAssertThrows([mock boolValue], @"Should not be able to convert large integer into BOOL");
}

- (void)testRaisesWhenBoxedValueTypesDoNotMatch
{
	[[[mock stub] andReturnValue:[NSValue valueWithRange:NSMakeRange(0, 0)]] intValue];

	XCTAssertThrows([mock intValue], @"Should have raised an exception.");
}

- (void)testOpaqueStructComparison
{
    TestClassWithOpaquePointerMethod *obj = [TestClassWithOpaquePointerMethod new];
    OpaquePtr val = [obj opaquePtrValue];
    id mockVal = [OCMockObject partialMockForObject:obj];
    [[[mockVal stub] andReturnValue:OCMOCK_VALUE(val)] opaquePtrValue];
    OpaquePtr val2 = [obj opaquePtrValue];
    XCTAssertEqual(val, val2);
}

- (void)testReturnsStubbedNilReturnValue
{
	[[[mock stub] andReturn:nil] uppercaseString];

	id returnValue = [mock uppercaseString];

	XCTAssertNil(returnValue, @"Should have returned stubbed value, which is nil.");
}

- (void)testReturnsStubbedValueForProperty
{
    TestClassWithProperty *myMock = [OCMockObject mockForClass:[TestClassWithProperty class]];

    [[[(id)myMock stub] andReturn:@"stubbed title"] title];

    XCTAssertEqualObjects(@"stubbed title", myMock.title);
}


// --------------------------------------------------------------------------------------
//	beyond stubbing: raising exceptions, posting notifications, etc.
// --------------------------------------------------------------------------------------

- (void)testRaisesExceptionWhenAskedTo
{
	NSException *exception = [NSException exceptionWithName:@"TestException" reason:@"test" userInfo:nil];
	[[[mock expect] andThrow:exception] lowercaseString];

	XCTAssertThrows([mock lowercaseString], @"Should have raised an exception.");
}

- (void)testPostsNotificationWhenAskedTo
{
	NotificationRecorderForTesting *observer = [[NotificationRecorderForTesting alloc] init];
	[[NSNotificationCenter defaultCenter] addObserver:observer selector:@selector(receiveNotification:) name:TestNotification object:nil];

	NSNotification *notification = [NSNotification notificationWithName:TestNotification object:self];
	[[[mock stub] andPost:notification] lowercaseString];

	[mock lowercaseString];

	XCTAssertNotNil(observer->notification, @"Should have sent a notification.");
	XCTAssertEqualObjects(TestNotification, [observer->notification name], @"Name should match posted one.");
	XCTAssertEqualObjects(self, [observer->notification object], @"Object should match posted one.");
}

- (void)testPostsNotificationInAdditionToReturningValue
{
	NotificationRecorderForTesting *observer = [[NotificationRecorderForTesting alloc] init];
	[[NSNotificationCenter defaultCenter] addObserver:observer selector:@selector(receiveNotification:) name:TestNotification object:nil];

	NSNotification *notification = [NSNotification notificationWithName:TestNotification object:self];
	[[[[mock stub] andReturn:@"foo"] andPost:notification] lowercaseString];

	XCTAssertEqualObjects(@"foo", [mock lowercaseString], @"Should have returned stubbed value.");
	XCTAssertNotNil(observer->notification, @"Should have sent a notification.");
}


- (NSString *)valueForString:(NSString *)aString andMask:(NSStringCompareOptions)mask
{
	return [NSString stringWithFormat:@"[%@, %ld]", aString, (long)mask];
}

- (void)testCallsAlternativeMethodAndPassesOriginalArgumentsAndReturnsValue
{
	[[[mock stub] andCall:@selector(valueForString:andMask:) onObject:self] commonPrefixWithString:@"FOO" options:NSCaseInsensitiveSearch];

	NSString *returnValue = [mock commonPrefixWithString:@"FOO" options:NSCaseInsensitiveSearch];

	XCTAssertEqualObjects(@"[FOO, 1]", returnValue, @"Should have passed and returned invocation.");
}


- (void)testCallsBlockWhichCanSetUpReturnValue
{
	void (^theBlock)(NSInvocation *) = ^(NSInvocation *invocation)
		{
			NSString *value;
			[invocation getArgument:&value atIndex:2];
			value = [NSString stringWithFormat:@"MOCK %@", value];
			[invocation setReturnValue:&value];
		};

	[[[mock stub] andDo:theBlock] stringByAppendingString:[OCMArg any]];

	XCTAssertEqualObjects(@"MOCK foo", [mock stringByAppendingString:@"foo"], @"Should have called block.");
	XCTAssertEqualObjects(@"MOCK bar", [mock stringByAppendingString:@"bar"], @"Should have called block.");
}

- (void)testHandlesNilPassedAsBlock
{
    [[[mock stub] andDo:nil] stringByAppendingString:[OCMArg any]];

    XCTAssertNoThrow([mock stringByAppendingString:@"foo"], @"Should have done nothing.");
    XCTAssertNil([mock stringByAppendingString:@"foo"], @"Should have returned default value.");
}


- (void)testThrowsWhenTryingToUseForwardToRealObjectOnNonPartialMock
{
	XCTAssertThrows([[[mock expect] andForwardToRealObject] name], @"Should have raised and exception.");
}


// --------------------------------------------------------------------------------------
//	returning values in pass-by-reference arguments
// --------------------------------------------------------------------------------------

- (void)testReturnsValuesInPassByReferenceArguments
{
	NSString *expectedName = @"Test";
	NSArray *expectedArray = [NSArray array];

	[[mock expect] completePathIntoString:[OCMArg setTo:expectedName] caseSensitive:YES
						 matchesIntoArray:[OCMArg setTo:expectedArray] filterTypes:[OCMArg any]];

	NSString *actualName = nil;
	NSArray *actualArray = nil;
	[mock completePathIntoString:&actualName caseSensitive:YES matchesIntoArray:&actualArray filterTypes:nil];

	XCTAssertNoThrow([mock verify], @"An unexpected exception was thrown");
	XCTAssertEqualObjects(expectedName, actualName, @"The two string objects should be equal");
	XCTAssertEqualObjects(expectedArray, actualArray, @"The two array objects should be equal");
}


- (void)testReturnsValuesInNonObjectPassByReferenceArguments
{
    mock = [OCMockObject mockForClass:[TestClassWithIntPointerMethod class]];
    [[mock stub] returnValueInPointer:[OCMArg setToValue:@1234]];

    int actualValue = 0;
    [mock returnValueInPointer:&actualValue];

    XCTAssertEqual(1234, actualValue, @"Should have returned value via pass by ref argument.");

}


- (void)testReturnsValuesInNullPassByReferenceArguments
{
    mock = OCMClassMock([TestClassWithByReferenceMethod class]);
    OCMStub([mock returnValuesInObjectPointer:[OCMArg setTo:nil] booleanPointer:[OCMArg setToValue:@NO]]);
    [mock returnValuesInObjectPointer:NULL booleanPointer:NULL];
    OCMVerify([mock returnValuesInObjectPointer:NULL booleanPointer:NULL]);
}


// --------------------------------------------------------------------------------------
//	invoking block arguments
// --------------------------------------------------------------------------------------

- (void)testInvokesBlockWithArgs
{
    
    BOOL bVal = YES, *bPtr = &bVal;
    [[mock stub] enumerateLinesUsingBlock:[OCMArg invokeBlockWithArgs:@"First param", OCMOCK_VALUE(bPtr), nil]];
    
    __block BOOL wasCalled = NO;
    __block NSString *firstParam;
    __block BOOL *secondParam;
    void (^block)(NSString *, BOOL *) = ^(NSString *line, BOOL *stop)
    {
        wasCalled = YES;
        firstParam = line;
        secondParam = stop;
    };
    [mock enumerateLinesUsingBlock:block];

    XCTAssertTrue(wasCalled, @"Should have invoked block.");
    XCTAssertEqualObjects(firstParam, @"First param", @"First param not passed to the block");
    XCTAssertEqual(secondParam, bPtr, @"Second params don't match");
}

- (void)testThrowsIfBoxedValueNotFound
{
    [[mock stub] enumerateLinesUsingBlock:[OCMArg invokeBlockWithArgs:@"123", @"Not an NSValue", nil]];

    XCTAssertThrowsSpecificNamed([mock enumerateLinesUsingBlock:^(NSString *line, BOOL *stop) {}], NSException, NSInvalidArgumentException, @"Should have raised an exception.");
}

- (void)testThrowsIfArgTypesMismatch
{
    [[mock stub] enumerateLinesUsingBlock:[OCMArg invokeBlockWithArgs:@"123", @YES, nil]];

    XCTAssertThrowsSpecificNamed([mock enumerateLinesUsingBlock:^(NSString *line, BOOL *stop) {}], NSException, NSInvalidArgumentException, @"Should have raised an exception.");
}

- (void)testThrowsIfArgsLengthMismatch
{
    [[mock stub] enumerateLinesUsingBlock:[OCMArg invokeBlockWithArgs:@"First but no second", nil]];
    
    XCTAssertThrowsSpecificNamed([mock enumerateLinesUsingBlock:^(NSString *line, BOOL *stop) {}], NSException, NSInvalidArgumentException, @"Should have raised an exception.");
}

- (void)testThrowsForUnknownDefaults
{
    /// @note Should throw because we don't construct default values for the NSRange struct
    /// arguments.
    [[mock stub] enumerateSubstringsInRange:NSMakeRange(0, 10) options:NSStringEnumerationByLines usingBlock:[OCMArg invokeBlock]];
 
    XCTAssertThrowsSpecificNamed([mock enumerateSubstringsInRange:NSMakeRange(0, 10) options:NSStringEnumerationByLines usingBlock:^(NSString * _Nullable substring, NSRange substringRange, NSRange enclosingRange, BOOL * _Nonnull stop) {}], NSException, NSInvalidArgumentException, @"No exception occurred");
}

- (void)testThrowsForIndividualUnknownDefault
{
    /// @note Should throw because of the third argument (we don't construct a default for struct
    /// values).
    [[mock stub] enumerateSubstringsInRange:NSMakeRange(0, 10) options:NSStringEnumerationByLines usingBlock:[OCMArg invokeBlockWithArgs:@"String 1", OCMOCK_VALUE(NSMakeRange(0, 10)), [OCMArg defaultValue], [OCMArg defaultValue], nil]];
    
    XCTAssertThrowsSpecificNamed([mock enumerateSubstringsInRange:NSMakeRange(0, 10) options:NSStringEnumerationByLines usingBlock:^(NSString * _Nullable substring, NSRange substringRange, NSRange enclosingRange, BOOL * _Nonnull stop) {}], NSException, NSInvalidArgumentException, @"No exception occurred");
}

- (void)testInvokesBlockWithDefaultArgs
{
    [[mock stub] enumerateLinesUsingBlock:[OCMArg invokeBlockWithArgs:[OCMArg defaultValue], [OCMArg defaultValue], nil]];
    
    __block NSString *firstParam;
    __block BOOL *secondParam;
    void (^block)(NSString *, BOOL *) = ^(NSString *line, BOOL *stop)
    {
        firstParam = line;
        secondParam = stop;
    };
    [mock enumerateLinesUsingBlock:block];
    
    XCTAssertNil(firstParam, @"First param does not default to nil");
    XCTAssertEqual(secondParam, NULL, @"Second param does not default to NULL");
}

- (void)testInvokesBlockWithAllDefaultArgs
{
    [[mock stub] enumerateLinesUsingBlock:[OCMArg invokeBlock]];
    
    __block NSString *firstParam;
    __block BOOL *secondParam;
    void (^block)(NSString *, BOOL *) = ^(NSString *line, BOOL *stop)
    {
        firstParam = line;
        secondParam = stop;
    };
    [mock enumerateLinesUsingBlock:block];
    
    XCTAssertNil(firstParam, @"First param does not default to nil");
    XCTAssertEqual(secondParam, NULL, @"Second param does not default to NULL");
}

- (void)testOnlyInvokesBlockWhenInvocationMatches
{
    mock = [OCMockObject mockForClass:[TestClassWithBlockArgMethod class]];
    [[mock stub] doStuffWithBlock:[OCMArg invokeBlock] andString:@"foo"];
    [[mock stub] doStuffWithBlock:[OCMArg any] andString:@"bar"];
    __block BOOL blockWasInvoked = NO;
    [mock doStuffWithBlock:^() { blockWasInvoked = YES; } andString:@"bar"];
    XCTAssertFalse(blockWasInvoked, @"Should not have invoked block.");
}

- (void)testInvokesBlockWithClassMockArgs
{
    id mockString = OCMClassMock([NSString class]);
    [[mock stub] enumerateLinesUsingBlock:[OCMArg invokeBlockWithArgs:mockString, [OCMArg defaultValue], nil]];

    __block BOOL wasCalled = NO;
    __block NSString *firstParam;
    void (^block)(NSString *, BOOL *) = ^(NSString *line, BOOL *stop)
    {
        wasCalled = YES;
        firstParam = line;
    };
    [mock enumerateLinesUsingBlock:block];

    XCTAssertEqual(wasCalled, YES, @"Should have invoked block.");
    XCTAssertEqual(firstParam, mockString, @"First param does not match.");
}

- (void)testInvokesBlockWithProtocolMockArgs
{
    id mockProtocol = OCMProtocolMock(@protocol(TestProtocol));
    id mockObject = OCMClassMock([TestClassWithProtocolBlockArgMethod class]);
    [[mockObject stub] doStuffWithBlock:[OCMArg invokeBlockWithArgs:mockProtocol, nil]];

    __block BOOL wasCalled = NO;
    __block id<TestProtocol> firstParam;
    void (^block)(id<TestProtocol> arg) = ^(id<TestProtocol> arg) {
        wasCalled = YES;
        firstParam = arg;
    };
    [mockObject doStuffWithBlock:block];

    XCTAssertTrue(wasCalled, @"Should have invoked block.");
    XCTAssertEqual(firstParam, mockProtocol, @"Param does not match");
}

// --------------------------------------------------------------------------------------
//	accepting expected methods
// --------------------------------------------------------------------------------------

- (void)testAcceptsExpectedMethod
{
	[[mock expect] lowercaseString];
	[mock lowercaseString];
}


- (void)testAcceptsExpectedMethodAndReturnsValue
{
	[[[mock expect] andReturn:@"Objective-C"] lowercaseString];
	id returnValue = [mock lowercaseString];

	XCTAssertEqualObjects(@"Objective-C", returnValue, @"Should have returned stubbed value.");
}


- (void)testAcceptsExpectedMethodsInRecordedSequence
{
	[[mock expect] lowercaseString];
	[[mock expect] uppercaseString];

	[mock lowercaseString];
	[mock uppercaseString];
}


- (void)testAcceptsExpectedMethodsInDifferentSequence
{
	[[mock expect] lowercaseString];
	[[mock expect] uppercaseString];

	[mock uppercaseString];
	[mock lowercaseString];
}


// --------------------------------------------------------------------------------------
//	verifying expected methods
// --------------------------------------------------------------------------------------

- (void)testAcceptsAndVerifiesExpectedMethods
{
	[[mock expect] lowercaseString];
	[[mock expect] uppercaseString];

	[mock lowercaseString];
	[mock uppercaseString];

	[mock verify];
}


- (void)testRaisesExceptionOnVerifyWhenNotAllExpectedMethodsWereCalled
{
	[[mock expect] lowercaseString];
	[[mock expect] uppercaseString];

	[mock lowercaseString];

	XCTAssertThrows([mock verify], @"Should have raised an exception.");
}

- (void)testAcceptsAndVerifiesTwoExpectedInvocationsOfSameMethod
{
	[[mock expect] lowercaseString];
	[[mock expect] lowercaseString];

	[mock lowercaseString];
	[mock lowercaseString];

	[mock verify];
}


- (void)testAcceptsAndVerifiesTwoExpectedInvocationsOfSameMethodAndReturnsCorrespondingValues
{
	[[[mock expect] andReturn:@"foo"] lowercaseString];
	[[[mock expect] andReturn:@"bar"] lowercaseString];

	XCTAssertEqualObjects(@"foo", [mock lowercaseString], @"Should have returned first stubbed value");
	XCTAssertEqualObjects(@"bar", [mock lowercaseString], @"Should have returned seconds stubbed value");

	[mock verify];
}

- (void)testReturnsStubbedValuesIndependentOfExpectations
{
	[[mock stub] hasSuffix:@"foo"];
	[[mock expect] hasSuffix:@"bar"];

	[mock hasSuffix:@"foo"];
	[mock hasSuffix:@"bar"];
	[mock hasSuffix:@"foo"]; // Since it's a stub, shouldn't matter how many times we call this

	[mock verify];
}

-(void)testAcceptsAndVerifiesMethodsWithSelectorArgument
{
	[[mock expect] performSelector:@selector(lowercaseString)];
	[mock performSelector:@selector(lowercaseString)];
	[mock verify];
}


// --------------------------------------------------------------------------------------
//	verify with delay
// --------------------------------------------------------------------------------------

- (void)testAcceptsAndVerifiesExpectedMethodsWithDelay
{
	[[mock expect] lowercaseString];
	[[mock expect] uppercaseString];
    
	[mock lowercaseString];
	[mock uppercaseString];
    
	[mock verifyWithDelay:1];
}

- (void)testAcceptsAndVerifiesExpectedMethodsWithDelayBlock
{
    dispatch_async(dispatch_queue_create("mockqueue", nil), ^{
        [NSThread sleepForTimeInterval:0.1];
        [mock lowercaseString];
    });
    
	[[mock expect] lowercaseString];
	[mock verifyWithDelay:1];
}

- (void)testFailsVerifyExpectedMethodsWithoutDelay
{
    dispatch_async(dispatch_queue_create("mockqueue", nil), ^{
        [NSThread sleepForTimeInterval:0.1];
        [mock lowercaseString];
    });
    
	[[mock expect] lowercaseString];
	XCTAssertThrows([mock verify], @"Should have raised an exception because method was not called in time.");
}

- (void)testFailsVerifyExpectedMethodsWithDelay
{
	[[mock expect] lowercaseString];
	XCTAssertThrows([mock verifyWithDelay:0.1], @"Should have raised an exception because method was not called.");
}

// --------------------------------------------------------------------------------------
//	ordered expectations
// --------------------------------------------------------------------------------------

- (void)testAcceptsExpectedMethodsInRecordedSequenceWhenOrderMatters
{
	[mock setExpectationOrderMatters:YES];

	[[mock expect] lowercaseString];
	[[mock expect] uppercaseString];

	XCTAssertNoThrow([mock lowercaseString], @"Should have accepted expected method in sequence.");
	XCTAssertNoThrow([mock uppercaseString], @"Should have accepted expected method in sequence.");
}

- (void)testRaisesExceptionWhenSequenceIsWrongAndOrderMatters
{
	[mock setExpectationOrderMatters:YES];

	[[mock expect] lowercaseString];
	[[mock expect] uppercaseString];

	XCTAssertThrows([mock uppercaseString], @"Should have complained about wrong sequence.");
}

- (void)testRejectThenExpectWithExpectationOrdering
{
    [mock setExpectationOrderMatters:YES];
    [[mock reject] lowercaseString];
    [[mock expect] uppercaseString];
    XCTAssertNoThrow([mock uppercaseString], @"Since lowercaseString should be rejected, we shouldn't expect it to be called before uppercaseString.");
}



// --------------------------------------------------------------------------------------
//	nice mocks don't complain about unknown methods, unless told to
// --------------------------------------------------------------------------------------

- (void)testReturnsDefaultValueWhenUnknownMethodIsCalledOnNiceClassMock
{
	mock = [OCMockObject niceMockForClass:[NSString class]];
	XCTAssertNil([mock lowercaseString], @"Should return nil on unexpected method call (for nice mock).");
	[mock verify];
}

- (void)testRaisesAnExceptionWhenAnExpectedMethodIsNotCalledOnNiceClassMock
{
	mock = [OCMockObject niceMockForClass:[NSString class]];
	[[[mock expect] andReturn:@"HELLO!"] uppercaseString];
	XCTAssertThrows([mock verify], @"Should have raised an exception because method was not called.");
}

- (void)testThrowsWhenRejectedMethodIsCalledOnNiceMock
{
    mock = [OCMockObject niceMockForClass:[NSString class]];

    [[mock reject] uppercaseString];
    XCTAssertThrows([mock uppercaseString], @"Should have complained about rejected method being called.");
}

- (void)testUncalledRejectStubDoesNotCountAsExpectation
{
    mock = [OCMockObject niceMockForClass:[NSString class]];

    [[mock expect] lowercaseString];
    [[mock reject] uppercaseString];
    [mock lowercaseString];

    XCTAssertNoThrow([mock verify], @"Should not have any unmet expectations.");

}


// --------------------------------------------------------------------------------------
//  some internal tests
// --------------------------------------------------------------------------------------

- (void)testReRaisesFailFastExceptionsOnVerify
{
	@try
	{
		[mock lowercaseString];
	}
	@catch(NSException *exception)
	{
		// expected
	}
	XCTAssertThrows([mock verify], @"Should have reraised the exception.");
}


- (void)testDoesNotReRaiseStubbedExceptions
{
	[[[mock expect] andThrow:[NSException exceptionWithName:@"ExceptionForTest" reason:@"test" userInfo:nil]] lowercaseString];
	@try
	{
		[mock lowercaseString];
	}
	@catch(NSException *exception)
	{
		// expected
	}
	XCTAssertNoThrow([mock verify], @"Should not have reraised stubbed exception.");

}

- (void)testAndThrowDoesntLeak {
    __weak NSException *exception = nil;
    @autoreleasepool {
        id innerMock = [OCMockObject partialMockForObject:[NSProcessInfo processInfo]];
        exception = [NSException exceptionWithName:NSGenericException
                                            reason:nil
                                          userInfo:nil];
        [[[innerMock expect] andThrow:exception] arguments];

        BOOL threw = NO;
        @try {
            [[NSProcessInfo processInfo] arguments];
        } @catch (NSException *ex) {
            threw = YES;
        }
        XCTAssertTrue(threw);
        [innerMock verify]; [innerMock stopMocking]; innerMock = nil;
    }

    XCTAssertNil(exception, @"The exception should have been released by now");
}

- (void)testReRaisesRejectExceptionsOnVerify
{
	mock = [OCMockObject niceMockForClass:[NSString class]];
	[[mock reject] uppercaseString];
	@try
	{
		[mock uppercaseString];
	}
	@catch(NSException *exception)
	{
		// expected
	}
	XCTAssertThrows([mock verify], @"Should have reraised the exception.");
}


- (void)testCanCreateExpectationsAfterInvocations
{
	[[mock expect] lowercaseString];
	[mock lowercaseString];
	[mock expect];
}


- (void)testArgumentConstraintsAreOnlyCalledAsOftenAsTheMethodIsCalled
{
    __block int count = 0;

    [[mock stub] hasSuffix:[OCMArg checkWithBlock:^(id value) { count++; return YES; }]];

    [mock hasSuffix:@"foo"];
    [mock hasSuffix:@"bar"];

    XCTAssertEqual(2, count, @"Should have evaluated constraint only twice");
}


- (void)testVerifyWithDelayDoesNotWaitForRejects
{
    mock = [OCMockObject niceMockForClass:[NSString class]];

    [[mock reject] hasSuffix:OCMOCK_ANY];
    [[mock expect] hasPrefix:OCMOCK_ANY];

    dispatch_after(dispatch_time(DISPATCH_TIME_NOW, (int64_t)(0.01 * NSEC_PER_SEC)), dispatch_get_main_queue(), ^{
        [mock hasPrefix:@"foo"];
    });
                   
    NSDate *start = [NSDate date];
    [mock verifyWithDelay:4];
    NSDate *end = [NSDate date];
    
    XCTAssertTrue([end timeIntervalSinceDate:start] < 3, @"Should have returned before delay was up");
}

<<<<<<< HEAD
- (void)testNoResetMockStateOnInit
{
	mock = OCMClassMock([TestClassWithProperty class]);
	OCMStub([mock alloc]).andReturn(mock);
	OCMStub([mock title]).andReturn(@"foo");

	TestClassWithProperty *object = [[TestClassWithProperty alloc] init];
	XCTAssertEqualObjects(@"foo", object.title);
=======
- (void)testClassArgsAreRetained
{

    id mockWithClassMethod = [OCMockObject mockForClass:[TestClassWithClassArgMethod class]];
    @autoreleasepool {
        [[mockWithClassMethod stub] doStuffWithClass:[OCMArg any]];
    }
    XCTAssertNoThrow([mockWithClassMethod doStuffWithClass:[NSString class]]);
>>>>>>> 17e9ee89
}

@end

<|MERGE_RESOLUTION|>--- conflicted
+++ resolved
@@ -171,8 +171,7 @@
 
 @end
 
-<<<<<<< HEAD
-=======
+
 @interface TestClassWithClassArgMethod : NSObject
 
 - (void)doStuffWithClass:(Class)aClass;
@@ -187,7 +186,7 @@
 }
 
 @end
->>>>>>> 17e9ee89
+
 
 static NSString *TestNotification = @"TestNotification";
 
@@ -1187,8 +1186,8 @@
     XCTAssertTrue([end timeIntervalSinceDate:start] < 3, @"Should have returned before delay was up");
 }
 
-<<<<<<< HEAD
-- (void)testNoResetMockStateOnInit
+
+- (void)testDoesNotReinitialiseMockWhenInitIsCalledMoreThanOnce
 {
 	mock = OCMClassMock([TestClassWithProperty class]);
 	OCMStub([mock alloc]).andReturn(mock);
@@ -1196,17 +1195,18 @@
 
 	TestClassWithProperty *object = [[TestClassWithProperty alloc] init];
 	XCTAssertEqualObjects(@"foo", object.title);
-=======
+}
+
+
 - (void)testClassArgsAreRetained
 {
 
-    id mockWithClassMethod = [OCMockObject mockForClass:[TestClassWithClassArgMethod class]];
+    id mockWithClassMethod = OCMClassMock([TestClassWithClassArgMethod class]);
     @autoreleasepool {
         [[mockWithClassMethod stub] doStuffWithClass:[OCMArg any]];
     }
     XCTAssertNoThrow([mockWithClassMethod doStuffWithClass:[NSString class]]);
->>>>>>> 17e9ee89
-}
-
-@end
-
+}
+
+@end
+
