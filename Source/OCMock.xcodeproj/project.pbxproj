--- conflicted
+++ resolved
@@ -1770,11 +1770,8 @@
 				SDKROOT = iphoneos;
 				SKIP_INSTALL = YES;
 				TARGETED_DEVICE_FAMILY = "1,2";
-<<<<<<< HEAD
 				VALID_ARCHS = "arm64 armv7 armv7s arm64e";
 				"VALID_ARCHS[sdk=iphonesimulator*]" = "x86_64 i386";
-=======
->>>>>>> f1873ab5
 			};
 			name = Debug;
 		};
@@ -1793,11 +1790,8 @@
 				SKIP_INSTALL = YES;
 				TARGETED_DEVICE_FAMILY = "1,2";
 				VALIDATE_PRODUCT = YES;
-<<<<<<< HEAD
 				VALID_ARCHS = "arm64 armv7 armv7s arm64e";
 				"VALID_ARCHS[sdk=iphonesimulator*]" = "x86_64 i386";
-=======
->>>>>>> f1873ab5
 			};
 			name = Release;
 		};
