--- conflicted
+++ resolved
@@ -1249,12 +1249,8 @@
 				037ECD5418FAD84100AF0E4C /* OCMInvocationMatcherTests.m in Sources */,
 				03565A4418F05721003AE91E /* OCMockObjectProtocolMocksTests.m in Sources */,
 				03565A4B18F05721003AE91E /* NSInvocationOCMAdditionsTests.m in Sources */,
-<<<<<<< HEAD
-				03565A4618F05721003AE91E /* OCMockObjectHamcrestTests.mm in Sources */,
+				03565A4618F05721003AE91E /* OCMockObjectHamcrestTests.m in Sources */,
 				3CFBDD771BB3DB200050D9C5 /* TestClassWithCustomReferenceCounting.m in Sources */,
-=======
-				03565A4618F05721003AE91E /* OCMockObjectHamcrestTests.m in Sources */,
->>>>>>> b3238dca
 				03E98D5018F310EE00522D42 /* OCMockObjectMacroTests.m in Sources */,
 				03565A4A18F05721003AE91E /* OCObserverMockObjectTests.m in Sources */,
 				03565A4318F05721003AE91E /* OCMockObjectClassMethodMockingTests.m in Sources */,
