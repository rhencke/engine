//---------------------------------------------------------------------------------------
//  $Id$
//  Copyright (c) 2006-2009 by Mulle Kybernetik. See License file for details.
//---------------------------------------------------------------------------------------

#import "NSInvocation+OCMAdditions.h"


@implementation NSInvocation(OCMAdditions)

- (id)getArgumentAtIndexAsObject:(int)argIndex
{
	const char* argType;
	
	argType = [[self methodSignature] getArgumentTypeAtIndex:argIndex];
	while(strchr("rnNoORV", argType[0]) != NULL)
		argType += 1;
	
	if((strlen(argType) > 1) && (strchr("{^", argType[0]) == NULL) && (strcmp("@?", argType) != 0))
		[NSException raise:NSInvalidArgumentException format:@"Cannot handle argument type '%s'.", argType];
	
	switch (argType[0]) 
	{
		case '#':
		case '@': 
		{
			id value;
			[self getArgument:&value atIndex:argIndex];
			return value;
		}
		case ':':
 		{
 			SEL s = (SEL)0;
 			[self getArgument:&s atIndex:argIndex];
            return [NSValue valueWithBytes:&s objCType:":"];
 		}
		case 'i': 
		{
			int value;
			[self getArgument:&value atIndex:argIndex];
			return [NSNumber numberWithInt:value];
		}	
		case 's':
		{
			short value;
			[self getArgument:&value atIndex:argIndex];
			return [NSNumber numberWithShort:value];
		}	
		case 'l':
		{
			long value;
			[self getArgument:&value atIndex:argIndex];
			return [NSNumber numberWithLong:value];
		}	
		case 'q':
		{
			long long value;
			[self getArgument:&value atIndex:argIndex];
			return [NSNumber numberWithLongLong:value];
		}	
		case 'c':
		{
			char value;
			[self getArgument:&value atIndex:argIndex];
			return [NSNumber numberWithChar:value];
		}	
		case 'C':
		{
			unsigned char value;
			[self getArgument:&value atIndex:argIndex];
			return [NSNumber numberWithUnsignedChar:value];
		}	
		case 'I':
		{
			unsigned int value;
			[self getArgument:&value atIndex:argIndex];
			return [NSNumber numberWithUnsignedInt:value];
		}	
		case 'S':
		{
			unsigned short value;
			[self getArgument:&value atIndex:argIndex];
			return [NSNumber numberWithUnsignedShort:value];
		}	
		case 'L':
		{
			unsigned long value;
			[self getArgument:&value atIndex:argIndex];
			return [NSNumber numberWithUnsignedLong:value];
		}	
		case 'Q':
		{
			unsigned long long value;
			[self getArgument:&value atIndex:argIndex];
			return [NSNumber numberWithUnsignedLongLong:value];
		}	
		case 'f':
		{
			float value;
			[self getArgument:&value atIndex:argIndex];
			return [NSNumber numberWithFloat:value];
		}	
		case 'd':
		{
			double value;
			[self getArgument:&value atIndex:argIndex];
			return [NSNumber numberWithDouble:value];
		}	
		case 'D':
		{
			long double value;
			[self getArgument:&value atIndex:argIndex];
			return [NSValue valueWithBytes:&value objCType:@encode(typeof(value))];
		}
		case 'B':
		{
			bool value;
			[self getArgument:&value atIndex:argIndex];
			return [NSNumber numberWithBool:value];
		}
		case '^':
        {
            void *value = NULL;
            [self getArgument:&value atIndex:argIndex];
            return [NSValue valueWithPointer:value];
        }
		case '{': // structure
		{
			NSUInteger argSize;
			NSGetSizeAndAlignment([[self methodSignature] getArgumentTypeAtIndex:argIndex], &argSize, NULL);
			if (argSize == 0) argSize = [[self methodSignature] frameLength];
			NSMutableData *argumentData = [[[NSMutableData alloc] initWithLength:argSize] autorelease];
			[self getArgument:[argumentData mutableBytes] atIndex:argIndex];
			return [NSValue valueWithBytes:[argumentData bytes] objCType:argType];
		}       
			
	}
	[NSException raise:NSInvalidArgumentException format:@"Argument type '%s' not supported", argType];
	return nil;
}

- (NSString *)invocationDescription
{
	NSMethodSignature *methodSignature = [self methodSignature];
	NSUInteger numberOfArgs = [methodSignature numberOfArguments];
	
	if (numberOfArgs == 2)
		return NSStringFromSelector([self selector]);
	
	NSArray *selectorParts = [NSStringFromSelector([self selector]) componentsSeparatedByString:@":"];
	NSMutableString *description = [[NSMutableString alloc] init];
	unsigned int i;
	for(i = 2; i < numberOfArgs; i++)
	{
		[description appendFormat:@"%@%@:", (i > 2 ? @" " : @""), [selectorParts objectAtIndex:(i - 2)]];
		[description appendString:[self argumentDescriptionAtIndex:i]];
	}
	
	return [description autorelease];
}

- (NSString *)argumentDescriptionAtIndex:(int)argIndex
{
	const char *argType = [[self methodSignature] getArgumentTypeAtIndex:argIndex];
	if(strchr("rnNoORV", argType[0]) != NULL)
		argType += 1;

	switch(*argType)
	{
		case '@':	return [self objectDescriptionAtIndex:argIndex];
		case 'c':	return [self charDescriptionAtIndex:argIndex];
		case 'C':	return [self unsignedCharDescriptionAtIndex:argIndex];
		case 'i':	return [self intDescriptionAtIndex:argIndex];
		case 'I':	return [self unsignedIntDescriptionAtIndex:argIndex];
		case 's':	return [self shortDescriptionAtIndex:argIndex];
		case 'S':	return [self unsignedShortDescriptionAtIndex:argIndex];
		case 'l':	return [self longDescriptionAtIndex:argIndex];
		case 'L':	return [self unsignedLongDescriptionAtIndex:argIndex];
		case 'q':	return [self longLongDescriptionAtIndex:argIndex];
		case 'Q':	return [self unsignedLongLongDescriptionAtIndex:argIndex];
		case 'd':	return [self doubleDescriptionAtIndex:argIndex];
		case 'f':	return [self floatDescriptionAtIndex:argIndex];
		case 'D':	return [self longDoubleDescriptionAtIndex:argIndex];
		case '{':	return [self structDescriptionAtIndex:argIndex];
		case '^':	return [self pointerDescriptionAtIndex:argIndex];
		case '*':	return [self cStringDescriptionAtIndex:argIndex];
		case ':':	return [self selectorDescriptionAtIndex:argIndex];
		default:	return [@"<??" stringByAppendingString:@">"];  // avoid confusion with trigraphs...
	}
	
}


- (NSString *)objectDescriptionAtIndex:(int)anInt
{
	id object;
	
	[self getArgument:&object atIndex:anInt];
	if (object == nil)
		return @"nil";
	else if(![object isProxy] && [object isKindOfClass:[NSString class]])
		return [NSString stringWithFormat:@"@\"%@\"", [object description]];
	else
		return [object description];
}

- (NSString *)charDescriptionAtIndex:(int)anInt
{
	unsigned char buffer[128];
	memset(buffer, 0x0, 128);
	
	[self getArgument:&buffer atIndex:anInt];
	
	// If there's only one character in the buffer, and it's 0 or 1, then we have a BOOL
	if (buffer[1] == '\0' && (buffer[0] == 0 || buffer[0] == 1))
		return (buffer[0] == 1 ? @"YES" : @"NO");
	else
		return [NSString stringWithFormat:@"'%c'", *buffer];
}

- (NSString *)unsignedCharDescriptionAtIndex:(int)anInt
{
	unsigned char buffer[128];
	memset(buffer, 0x0, 128);
	
	[self getArgument:&buffer atIndex:anInt];
	return [NSString stringWithFormat:@"'%c'", *buffer];
}

- (NSString *)intDescriptionAtIndex:(int)anInt
{
	int intValue;
	
	[self getArgument:&intValue atIndex:anInt];
	return [NSString stringWithFormat:@"%d", intValue];
}

- (NSString *)unsignedIntDescriptionAtIndex:(int)anInt
{
	unsigned int intValue;
	
	[self getArgument:&intValue atIndex:anInt];
	return [NSString stringWithFormat:@"%d", intValue];
}

- (NSString *)shortDescriptionAtIndex:(int)anInt
{
	short shortValue;
	
	[self getArgument:&shortValue atIndex:anInt];
	return [NSString stringWithFormat:@"%hi", shortValue];
}

- (NSString *)unsignedShortDescriptionAtIndex:(int)anInt
{
	unsigned short shortValue;
	
	[self getArgument:&shortValue atIndex:anInt];
	return [NSString stringWithFormat:@"%hu", shortValue];
}

- (NSString *)longDescriptionAtIndex:(int)anInt
{
	long longValue;
	
	[self getArgument:&longValue atIndex:anInt];
	return [NSString stringWithFormat:@"%ld", longValue];
}

- (NSString *)unsignedLongDescriptionAtIndex:(int)anInt
{
	unsigned long longValue;
	
	[self getArgument:&longValue atIndex:anInt];
	return [NSString stringWithFormat:@"%lu", longValue];
}

- (NSString *)longLongDescriptionAtIndex:(int)anInt
{
	long long longLongValue;
	
	[self getArgument:&longLongValue atIndex:anInt];
	return [NSString stringWithFormat:@"%qi", longLongValue];
}

- (NSString *)unsignedLongLongDescriptionAtIndex:(int)anInt
{
	unsigned long long longLongValue;
	
	[self getArgument:&longLongValue atIndex:anInt];
	return [NSString stringWithFormat:@"%qu", longLongValue];
}

- (NSString *)doubleDescriptionAtIndex:(int)anInt
{
	double doubleValue;
	
	[self getArgument:&doubleValue atIndex:anInt];
	return [NSString stringWithFormat:@"%f", doubleValue];
}

- (NSString *)floatDescriptionAtIndex:(int)anInt
{
	float floatValue;
	
	[self getArgument:&floatValue atIndex:anInt];
	return [NSString stringWithFormat:@"%f", floatValue];
}

<<<<<<< HEAD
- (NSString *)longDoubleDescriptionAtIndex:(int)anInt
=======
- (NSString *)structDescriptionAtIndex:(int)anInt
>>>>>>> 619450cf
{
	long double longDoubleValue;
	
	[self getArgument:&longDoubleValue atIndex:anInt];
	return [NSString stringWithFormat:@"%Lf", longDoubleValue];
}

- (NSString *)structDescriptionAtIndex:(int)anInt;
{
	const char *type = [[self methodSignature] getArgumentTypeAtIndex:anInt];
	const char *equalIndex = type? strchr(type, '=') : NULL;
	if (equalIndex)
	{
		intptr_t len = equalIndex - type - 1L;
		char name[len+1];
		strncpy(name, type+1, len);
		name[len] = '\0';
		return [NSString stringWithFormat:@"{%s}", name];
	}
	return @"{?}";
}

- (NSString *)pointerDescriptionAtIndex:(int)anInt
{
	void *buffer;
	
	[self getArgument:&buffer atIndex:anInt];
	return [NSString stringWithFormat:@"%p", buffer];
}

- (NSString *)cStringDescriptionAtIndex:(int)anInt
{
#define BUF_LEN 128
	char buffer[BUF_LEN+1];
	char *cStringPtr;
	
	[self getArgument:&cStringPtr atIndex:anInt];
	strncpy(buffer, cStringPtr, BUF_LEN);
	buffer[BUF_LEN] = '\0';
	return [NSString stringWithFormat:@"\"%s\"", buffer];
}

- (NSString *)selectorDescriptionAtIndex:(int)anInt
{
	SEL selectorValue;
	
	[self getArgument:&selectorValue atIndex:anInt];
	return [NSString stringWithFormat:@"@selector(%@)", NSStringFromSelector(selectorValue)];
}

@end<|MERGE_RESOLUTION|>--- conflicted
+++ resolved
@@ -307,11 +307,7 @@
 	return [NSString stringWithFormat:@"%f", floatValue];
 }
 
-<<<<<<< HEAD
 - (NSString *)longDoubleDescriptionAtIndex:(int)anInt
-=======
-- (NSString *)structDescriptionAtIndex:(int)anInt
->>>>>>> 619450cf
 {
 	long double longDoubleValue;
 	
@@ -319,7 +315,7 @@
 	return [NSString stringWithFormat:@"%Lf", longDoubleValue];
 }
 
-- (NSString *)structDescriptionAtIndex:(int)anInt;
+- (NSString *)structDescriptionAtIndex:(int)anInt
 {
 	const char *type = [[self methodSignature] getArgumentTypeAtIndex:anInt];
 	const char *equalIndex = type? strchr(type, '=') : NULL;
