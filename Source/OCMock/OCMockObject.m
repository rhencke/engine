--- conflicted
+++ resolved
@@ -282,31 +282,27 @@
     if(stub == nil)
         return NO;
 
-	if([expectations containsObject:stub])
-	{
-        OCMInvocationExpectation *expectation = [self _nextExptectedInvocation];
-        if(expectationOrderMatters && (expectation != stub))
-        {
-            [NSException raise:NSInternalInconsistencyException format:@"%@: unexpected method invoked: %@\n\texpected:\t%@",
+     if([expectations containsObject:stub])
+     {
+          OCMInvocationExpectation *expectation = [self _nextExptectedInvocation];
+          if(expectationOrderMatters && (expectation != stub))
+          {
+               [NSException raise:NSInternalInconsistencyException format:@"%@: unexpected method invoked: %@\n\texpected:\t%@",
                             [self description], [stub description], [[expectations objectAtIndex:0] description]];
-        }
-
-        // We can't check isSatisfied yet, since the stub won't be satisfied until we call handleInvocation:, and we don't want to call handleInvocation: yes for the reason in the comment above, since we'll still have the current expectation in the expectations array, which will cause an exception if expectationOrderMatters is YES and we're not ready for any future expected methods to be called yet
-        if(![(OCMInvocationExpectation *)stub isMatchAndReject])
-        {
-            [expectations removeObject:stub];
-            [stubs removeObject:stub];
-        }
-<<<<<<< HEAD
-    }
-    [stub handleInvocation:anInvocation];
-    [stub release];
-=======
-	}
-
-	return YES;
-}
->>>>>>> 4c398087
+          }
+
+          // We can't check isSatisfied yet, since the stub won't be satisfied until we call handleInvocation:, and we don't want to call handleInvocation: yes for the reason in the comment above, since we'll still have the current expectation in the expectations array, which will cause an exception if expectationOrderMatters is YES and we're not ready for any future expected methods to be called yet
+          if(![(OCMInvocationExpectation *)stub isMatchAndReject])
+          {
+               [expectations removeObject:stub];
+               [stubs removeObject:stub];
+          }
+     }
+     [stub handleInvocation:anInvocation];
+     [stub release];
+
+     return YES;
+}
 
 
 - (OCMInvocationExpectation *)_nextExptectedInvocation
