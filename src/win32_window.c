--- conflicted
+++ resolved
@@ -33,6 +33,7 @@
 #include <stdio.h>
 #include <stdlib.h>
 
+
 //========================================================================
 // Convert BPP to RGB bits based on "best guess"
 //========================================================================
@@ -142,48 +143,6 @@
     // foreground process, we are probably allowed to do this)
     SystemParametersInfo(SPI_SETFOREGROUNDLOCKTIMEOUT, 0, (LPVOID) 0,
                          SPIF_SENDCHANGE);
-}
-
-
-//========================================================================
-// Hide mouse cursor (lock it)
-//========================================================================
-
-static void hideMouseCursor(_GLFWwindow* window)
-{
-    ShowCursor(FALSE);
-}
-
-
-//========================================================================
-// Show mouse cursor (unlock it)
-//========================================================================
-
-static void showMouseCursor(_GLFWwindow* window)
-{
-    // Un-capture cursor
-    ReleaseCapture();
-
-    // Release the cursor from the window
-    ClipCursor(NULL);
-
-    ShowCursor(TRUE);
-}
-
-//========================================================================
-// Capture mouse cursor
-//========================================================================
-
-static void captureMouseCursor(_GLFWwindow* window)
-{
-    RECT ClipWindowRect;
-
-    // Clip cursor to the window
-    if (GetWindowRect(window->Win32.handle, &ClipWindowRect))
-        ClipCursor(&ClipWindowRect);
-
-    // Capture cursor to user window
-    SetCapture(window->Win32.handle);
 }
 
 
@@ -1846,11 +1805,7 @@
     window = _glfwLibrary.activeWindow;
     if (window)
     {
-<<<<<<< HEAD
         window->Win32.cursorCentered = GL_TRUE;
-=======
-        window->Win32.cursorCentered = GL_FALSE;
->>>>>>> 970269cf
         window->Win32.oldMouseX = window->width / 2;
         window->Win32.oldMouseY = window->height / 2;
     }
@@ -1951,10 +1906,7 @@
     SetCursorPos(pos.x, pos.y);
 }
 
-<<<<<<< HEAD
-=======
-
->>>>>>> 970269cf
+
 //========================================================================
 // Set physical mouse cursor mode
 //========================================================================
@@ -1974,7 +1926,4 @@
             break;
     }
 }
-<<<<<<< HEAD
-
-=======
->>>>>>> 970269cf
+
