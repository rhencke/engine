--- conflicted
+++ resolved
@@ -111,7 +111,6 @@
         return 0;
     }
 
-<<<<<<< HEAD
     if (monitor == NULL)
     {
         _glfwSetError(GLFW_INVALID_VALUE,
@@ -119,10 +118,7 @@
         return 0;
     }
 
-    if (maxcount <= 0 || list == NULL)
-=======
     if (maxcount <= 0)
->>>>>>> 970269cf
     {
         _glfwSetError(GLFW_INVALID_VALUE,
                       "glfwGetVideoModes: Parameter 'maxcount' must be "
