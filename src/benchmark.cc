--- conflicted
+++ resolved
@@ -571,10 +571,7 @@
       : instance(b), starting(0), stopping(0), threads(t) {
     pthread_mutex_init(&mu, nullptr);
   }
-<<<<<<< HEAD
-
-=======
->>>>>>> 902fb912
+
   ~SharedState() {
     pthread_mutex_destroy(&mu);
   }
