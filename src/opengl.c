//========================================================================
// GLFW - An OpenGL library
// Platform:    Any
// API version: 3.0
// WWW:         http://www.glfw.org/
//------------------------------------------------------------------------
// Copyright (c) 2002-2006 Marcus Geelnard
// Copyright (c) 2006-2010 Camilla Berglund <elmindreda@elmindreda.org>
//
// This software is provided 'as-is', without any express or implied
// warranty. In no event will the authors be held liable for any damages
// arising from the use of this software.
//
// Permission is granted to anyone to use this software for any purpose,
// including commercial applications, and to alter it and redistribute it
// freely, subject to the following restrictions:
//
// 1. The origin of this software must not be misrepresented; you must not
//    claim that you wrote the original software. If you use this software
//    in a product, an acknowledgment in the product documentation would
//    be appreciated but is not required.
//
// 2. Altered source versions must be plainly marked as such, and must not
//    be misrepresented as being the original software.
//
// 3. This notice may not be removed or altered from any source
//    distribution.
//
//========================================================================

#include "internal.h"

#include <string.h>
#include <limits.h>
#include <stdio.h>


//========================================================================
// Parses the client API version string and extracts the version number
//========================================================================

static GLboolean parseGLVersion(int* major, int* minor, int* rev)
{
    int i, _major, _minor = 0, _rev = 0;
    const char* version;
    const char* prefixes[] =
    {
        "OpenGL ES-CM ",
        "OpenGL ES-CL ",
        "OpenGL ES ",
        NULL
    };

    version = (const char*) glGetString(GL_VERSION);
    if (!version)
    {
        _glfwSetError(GLFW_PLATFORM_ERROR,
                      "X11/EGL: No version string available");
        return GL_FALSE;
    }

    for (i = 0;  prefixes[i];  i++)
    {
        const size_t length = strlen(prefixes[i]);

        if (strncmp(version, prefixes[i], length) == 0)
        {
            version += length;
            break;
        }
    }

    if (!sscanf(version, "%d.%d.%d", &_major, &_minor, &_rev))
    {
        _glfwSetError(GLFW_PLATFORM_ERROR,
                      "X11/EGL: No version found in version string");
        return GL_FALSE;
    }

    *major = _major;
    *minor = _minor;
    *rev = _rev;

    return GL_TRUE;
}


//////////////////////////////////////////////////////////////////////////
//////                       GLFW internal API                      //////
//////////////////////////////////////////////////////////////////////////

//========================================================================
// Return the available framebuffer config closest to the desired values
// This is based on the manual GLX Visual selection from 2.6
//========================================================================

const _GLFWfbconfig* _glfwChooseFBConfig(const _GLFWfbconfig* desired,
                                         const _GLFWfbconfig* alternatives,
                                         unsigned int count)
{
    unsigned int i;
    unsigned int missing, leastMissing = UINT_MAX;
    unsigned int colorDiff, leastColorDiff = UINT_MAX;
    unsigned int extraDiff, leastExtraDiff = UINT_MAX;
    const _GLFWfbconfig* current;
    const _GLFWfbconfig* closest = NULL;

    for (i = 0;  i < count;  i++)
    {
        current = alternatives + i;

        if (desired->stereo > 0 && current->stereo == 0)
        {
            // Stereo is a hard constraint
            continue;
        }

        // Count number of missing buffers
        {
            missing = 0;

            if (desired->alphaBits > 0 && current->alphaBits == 0)
                missing++;

            if (desired->depthBits > 0 && current->depthBits == 0)
                missing++;

            if (desired->stencilBits > 0 && current->stencilBits == 0)
                missing++;

            if (desired->auxBuffers > 0 && current->auxBuffers < desired->auxBuffers)
                missing += desired->auxBuffers - current->auxBuffers;

            if (desired->samples > 0 && current->samples == 0)
            {
                // Technically, several multisampling buffers could be
                // involved, but that's a lower level implementation detail and
                // not important to us here, so we count them as one
                missing++;
            }
        }

        // These polynomials make many small channel size differences matter
        // less than one large channel size difference

        // Calculate color channel size difference value
        {
            colorDiff = 0;

            if (desired->redBits > 0)
            {
                colorDiff += (desired->redBits - current->redBits) *
                             (desired->redBits - current->redBits);
            }

            if (desired->greenBits > 0)
            {
                colorDiff += (desired->greenBits - current->greenBits) *
                             (desired->greenBits - current->greenBits);
            }

            if (desired->blueBits > 0)
            {
                colorDiff += (desired->blueBits - current->blueBits) *
                             (desired->blueBits - current->blueBits);
            }
        }

        // Calculate non-color channel size difference value
        {
            extraDiff = 0;

            if (desired->alphaBits > 0)
            {
                extraDiff += (desired->alphaBits - current->alphaBits) *
                             (desired->alphaBits - current->alphaBits);
            }

            if (desired->depthBits > 0)
            {
                extraDiff += (desired->depthBits - current->depthBits) *
                             (desired->depthBits - current->depthBits);
            }

            if (desired->stencilBits > 0)
            {
                extraDiff += (desired->stencilBits - current->stencilBits) *
                             (desired->stencilBits - current->stencilBits);
            }

            if (desired->accumRedBits > 0)
            {
                extraDiff += (desired->accumRedBits - current->accumRedBits) *
                             (desired->accumRedBits - current->accumRedBits);
            }

            if (desired->accumGreenBits > 0)
            {
                extraDiff += (desired->accumGreenBits - current->accumGreenBits) *
                             (desired->accumGreenBits - current->accumGreenBits);
            }

            if (desired->accumBlueBits > 0)
            {
                extraDiff += (desired->accumBlueBits - current->accumBlueBits) *
                             (desired->accumBlueBits - current->accumBlueBits);
            }

            if (desired->accumAlphaBits > 0)
            {
                extraDiff += (desired->accumAlphaBits - current->accumAlphaBits) *
                             (desired->accumAlphaBits - current->accumAlphaBits);
            }

            if (desired->samples > 0)
            {
                extraDiff += (desired->samples - current->samples) *
                             (desired->samples - current->samples);
            }
        }

        // Figure out if the current one is better than the best one found so far
        // Least number of missing buffers is the most important heuristic,
        // then color buffer size match and lastly size match for other buffers

        if (missing < leastMissing)
            closest = current;
        else if (missing == leastMissing)
        {
            if ((colorDiff < leastColorDiff) ||
                (colorDiff == leastColorDiff && extraDiff < leastExtraDiff))
            {
                closest = current;
            }
        }

        if (current == closest)
        {
            leastMissing = missing;
            leastColorDiff = colorDiff;
            leastExtraDiff = extraDiff;
        }
    }

    return closest;
}


//========================================================================
// Checks whether the client API part of the window config is sane
// It blames glfwOpenWindow because that's the only caller
//========================================================================

GLboolean _glfwIsValidContextConfig(_GLFWwndconfig* wndconfig)
{
    if (wndconfig->clientAPI != GLFW_OPENGL_API &&
        wndconfig->clientAPI != GLFW_OPENGL_ES_API)
    {
        _glfwSetError(GLFW_INVALID_ENUM,
                      "glfwOpenWindow: Invalid client API requested");
        return GL_FALSE;
    }

    if (wndconfig->clientAPI == GLFW_OPENGL_API)
    {
        if (wndconfig->glMajor < 1 || wndconfig->glMinor < 0)
        {
            // OpenGL 1.0 is the smallest valid version
            _glfwSetError(GLFW_INVALID_VALUE,
                          "glfwOpenWindow: Invalid OpenGL version requested");
            return GL_FALSE;
        }
        if (wndconfig->glMajor == 1 && wndconfig->glMinor > 5)
        {
            // OpenGL 1.x series ended with version 1.5
            _glfwSetError(GLFW_INVALID_VALUE,
                          "glfwOpenWindow: Invalid OpenGL version requested");
            return GL_FALSE;
        }
        else if (wndconfig->glMajor == 2 && wndconfig->glMinor > 1)
        {
            // OpenGL 2.x series ended with version 2.1
            _glfwSetError(GLFW_INVALID_VALUE,
                          "glfwOpenWindow: Invalid OpenGL version requested");
            return GL_FALSE;
        }
        else if (wndconfig->glMajor == 3 && wndconfig->glMinor > 3)
        {
            // OpenGL 3.x series ended with version 3.3
            _glfwSetError(GLFW_INVALID_VALUE,
                          "glfwOpenWindow: Invalid OpenGL version requested");
            return GL_FALSE;
        }
        else
        {
            // For now, let everything else through
        }

        if (wndconfig->glProfile)
        {
            if (wndconfig->glProfile != GLFW_OPENGL_CORE_PROFILE &&
                wndconfig->glProfile != GLFW_OPENGL_COMPAT_PROFILE)
            {
                _glfwSetError(GLFW_INVALID_ENUM,
                              "glfwOpenWindow: Invalid OpenGL profile requested");
                return GL_FALSE;
            }

            if (wndconfig->glMajor < 3 ||
                (wndconfig->glMajor == 3 && wndconfig->glMinor < 2))
            {
                // Desktop OpenGL context profiles are only defined for version 3.2
                // and above

                _glfwSetError(GLFW_INVALID_VALUE,
                              "glfwOpenWindow: Context profiles only exist for "
                              "OpenGL version 3.2 and above");
                return GL_FALSE;
            }
        }

        if (wndconfig->glForward && wndconfig->glMajor < 3)
        {
            // Forward-compatible contexts are only defined for OpenGL version 3.0 and above
            _glfwSetError(GLFW_INVALID_VALUE,
                          "glfwOpenWindow: Forward compatibility only exist for "
                          "OpenGL version 3.0 and above");
            return GL_FALSE;
        }
    }
    else if (wndconfig->clientAPI == GLFW_OPENGL_ES_API)
    {
        if (wndconfig->glMajor < 1 || wndconfig->glMinor < 0)
        {
            // OpenGL ES 1.0 is the smallest valid version
            _glfwSetError(GLFW_INVALID_VALUE,
                          "glfwOpenWindow: Invalid OpenGL ES version requested");
            return GL_FALSE;
        }
        if (wndconfig->glMajor == 1 && wndconfig->glMinor > 1)
        {
            // OpenGL ES 1.x series ended with version 1.1
            _glfwSetError(GLFW_INVALID_VALUE,
                          "glfwOpenWindow: Invalid OpenGL ES version requested");
            return GL_FALSE;
        }
        else
        {
            // For now, let everything else through
        }

        if (wndconfig->glProfile)
        {
            // OpenGL ES does not support profiles
            _glfwSetError(GLFW_INVALID_VALUE,
                          "glfwOpenWindow: Context profiles are not supported "
                          "by OpenGL ES");
            return GL_FALSE;
        }

        if (wndconfig->glForward)
        {
            // OpenGL ES does not support forward-compatibility
            _glfwSetError(GLFW_INVALID_VALUE,
                          "glfwOpenWindow: Forward compatibility is not "
                          "supported by OpenGL ES");
            return GL_FALSE;
        }
    }

    if (wndconfig->glRobustness)
    {
        if (wndconfig->glRobustness != GLFW_OPENGL_NO_RESET_NOTIFICATION &&
            wndconfig->glRobustness != GLFW_OPENGL_LOSE_CONTEXT_ON_RESET)
        {
            _glfwSetError(GLFW_INVALID_VALUE,
                          "glfwOpenWindow: Invalid OpenGL robustness mode "
                          "requested");
            return GL_FALSE;
        }
    }

    return GL_TRUE;
}


//========================================================================
// Reads back context properties
//========================================================================

void _glfwRefreshContextParams(void)
{
<<<<<<< HEAD
    window->clientAPI = wndconfig->clientAPI;

    if (!parseGLVersion(&window->glMajor, &window->glMinor, &window->glRevision))
        return GL_FALSE;
=======
    _GLFWwindow* window = _glfwLibrary.currentWindow;

    parseGLVersion(&window->glMajor, &window->glMinor, &window->glRevision);
>>>>>>> c047bd2e

    // Read back forward-compatibility flag
    {
      window->glForward = GL_FALSE;

      if (window->glMajor >= 3)
      {
          GLint flags;
          glGetIntegerv(GL_CONTEXT_FLAGS, &flags);

          if (flags & GL_CONTEXT_FLAG_FORWARD_COMPATIBLE_BIT)
              window->glForward = GL_TRUE;
          if (flags & 0)
              window->glDebug = GL_TRUE;
      }
    }

    // Read back OpenGL context profile
    {
      window->glProfile = 0;

      if (window->glMajor > 3 || (window->glMajor == 3 && window->glMinor >= 2))
      {
          GLint mask;
          glGetIntegerv(GL_CONTEXT_PROFILE_MASK, &mask);

          if (mask & GL_CONTEXT_COMPATIBILITY_PROFILE_BIT)
              window->glProfile = GLFW_OPENGL_COMPAT_PROFILE;
          else if (mask & GL_CONTEXT_CORE_PROFILE_BIT)
              window->glProfile = GLFW_OPENGL_CORE_PROFILE;
      }
    }

    glGetIntegerv(GL_RED_BITS, &window->redBits);
    glGetIntegerv(GL_GREEN_BITS, &window->greenBits);
    glGetIntegerv(GL_BLUE_BITS, &window->blueBits);

    glGetIntegerv(GL_ALPHA_BITS, &window->alphaBits);
    glGetIntegerv(GL_DEPTH_BITS, &window->depthBits);
    glGetIntegerv(GL_STENCIL_BITS, &window->stencilBits);

    glGetIntegerv(GL_ACCUM_RED_BITS, &window->accumRedBits);
    glGetIntegerv(GL_ACCUM_GREEN_BITS, &window->accumGreenBits);
    glGetIntegerv(GL_ACCUM_BLUE_BITS, &window->accumBlueBits);
    glGetIntegerv(GL_ACCUM_ALPHA_BITS, &window->accumAlphaBits);

    glGetIntegerv(GL_AUX_BUFFERS, &window->auxBuffers);
    glGetBooleanv(GL_STEREO, &window->stereo);

    if (_glfwPlatformExtensionSupported("GL_ARB_multisample"))
        glGetIntegerv(GL_SAMPLES_ARB, &window->samples);
    else
        window->samples = 0;
}


//========================================================================
// Checks whether the specified context fulfils the requirements
// It blames glfwOpenWindow because that's the only caller
//========================================================================

GLboolean _glfwIsValidContext(_GLFWwindow* window, _GLFWwndconfig* wndconfig)
{
    if (window->glMajor < wndconfig->glMajor ||
        (window->glMajor == wndconfig->glMajor &&
         window->glMinor < wndconfig->glMinor))
    {
        // The desired OpenGL version is greater than the actual version
        // This only happens if the machine lacks {GLX|WGL}_ARB_create_context
        // /and/ the user has requested an OpenGL version greater than 1.0

        // For API consistency, we emulate the behavior of the
        // {GLX|WGL}_ARB_create_context extension and fail here

        _glfwSetError(GLFW_VERSION_UNAVAILABLE,
                      "glfwOpenWindow: The requested OpenGL version is not available");
        return GL_FALSE;
    }

    if (window->glMajor > 2)
    {
        // OpenGL 3.0+ uses a different function for extension string retrieval
        // We cache it here instead of in glfwExtensionSupported mostly to alert
        // users as early as possible that their build may be broken

        window->GetStringi = (PFNGLGETSTRINGIPROC) glfwGetProcAddress("glGetStringi");
        if (!window->GetStringi)
        {
            _glfwSetError(GLFW_PLATFORM_ERROR,
                          "glfwOpenWindow: Entry point retrieval is broken");
            return GL_FALSE;
        }
    }

    return GL_TRUE;
}


//========================================================================
// Check if a string can be found in a client API extension string
//========================================================================

int _glfwStringInExtensionString(const char* string,
                                 const GLubyte* extensions)
{
    const GLubyte* start;
    GLubyte* where;
    GLubyte* terminator;

    // It takes a bit of care to be fool-proof about parsing the
    // OpenGL extensions string. Don't be fooled by sub-strings,
    // etc.
    start = extensions;
    for (;;)
    {
        where = (GLubyte*) strstr((const char*) start, string);
        if (!where)
            return GL_FALSE;

        terminator = where + strlen(string);
        if (where == start || *(where - 1) == ' ')
        {
            if (*terminator == ' ' || *terminator == '\0')
                break;
        }

        start = terminator;
    }

    return GL_TRUE;
}


//////////////////////////////////////////////////////////////////////////
//////                        GLFW public API                       //////
//////////////////////////////////////////////////////////////////////////

//========================================================================
// Make the context associated with the specified window current
//========================================================================

GLFWAPI void glfwMakeContextCurrent(GLFWwindow handle)
{
    _GLFWwindow* window = (_GLFWwindow*) handle;

    if (!_glfwInitialized)
    {
        _glfwSetError(GLFW_NOT_INITIALIZED, NULL);
        return;
    }

    if (_glfwLibrary.currentWindow == window)
        return;

    _glfwPlatformMakeContextCurrent(window);
    _glfwLibrary.currentWindow = window;
}


//========================================================================
// Returns the window whose context is current
//========================================================================

GLFWAPI GLFWwindow glfwGetCurrentContext(void)
{
    if (!_glfwInitialized)
    {
        _glfwSetError(GLFW_NOT_INITIALIZED, NULL);
        return GL_FALSE;
    }

    return _glfwLibrary.currentWindow;
}


//========================================================================
// Swap buffers (double-buffering)
//========================================================================

GLFWAPI void glfwSwapBuffers(void)
{
    if (!_glfwInitialized)
    {
        _glfwSetError(GLFW_NOT_INITIALIZED, NULL);
        return;
    }

    if (!_glfwLibrary.currentWindow)
    {
        _glfwSetError(GLFW_NO_CURRENT_WINDOW, NULL);
        return;
    }

    _glfwPlatformSwapBuffers();
}


//========================================================================
// Set double buffering swap interval (0 = vsync off)
//========================================================================

GLFWAPI void glfwSwapInterval(int interval)
{
    if (!_glfwInitialized)
    {
        _glfwSetError(GLFW_NOT_INITIALIZED, NULL);
        return;
    }

    if (!_glfwLibrary.currentWindow)
    {
        _glfwSetError(GLFW_NO_CURRENT_WINDOW, NULL);
        return;
    }

    _glfwPlatformSwapInterval(interval);
}


//========================================================================
// Check if a client API extension is available at runtime
//========================================================================

GLFWAPI int glfwExtensionSupported(const char* extension)
{
    const GLubyte* extensions;
    _GLFWwindow* window;
    GLubyte* where;
    GLint count;
    int i;

    if (!_glfwInitialized)
    {
        _glfwSetError(GLFW_NOT_INITIALIZED, NULL);
        return GL_FALSE;
    }

    window = _glfwLibrary.currentWindow;
    if (!window)
    {
        _glfwSetError(GLFW_NO_CURRENT_WINDOW, NULL);
        return GL_FALSE;
    }

    // Extension names should not have spaces
    where = (GLubyte*) strchr(extension, ' ');
    if (where || *extension == '\0')
        return GL_FALSE;

    if (window->glMajor < 3)
    {
        // Check if extension is in the old style OpenGL extensions string

        extensions = glGetString(GL_EXTENSIONS);
        if (extensions != NULL)
        {
            if (_glfwStringInExtensionString(extension, extensions))
                return GL_TRUE;
        }
    }
    else
    {
        // Check if extension is in the modern OpenGL extensions string list

        glGetIntegerv(GL_NUM_EXTENSIONS, &count);

        for (i = 0;  i < count;  i++)
        {
             if (strcmp((const char*) window->GetStringi(GL_EXTENSIONS, i),
                         extension) == 0)
             {
                 return GL_TRUE;
             }
        }
    }

    // Additional platform specific extension checking (e.g. WGL)
    if (_glfwPlatformExtensionSupported(extension))
        return GL_TRUE;

    return GL_FALSE;
}


//========================================================================
// Get the function pointer to a client API function
// This can be used to get access to client API extension functions
//========================================================================

GLFWAPI GLFWglproc glfwGetProcAddress(const char* procname)
{
    if (!_glfwInitialized)
    {
        _glfwSetError(GLFW_NOT_INITIALIZED, NULL);
        return NULL;
    }

    if (!_glfwLibrary.currentWindow)
    {
        _glfwSetError(GLFW_NO_CURRENT_WINDOW, NULL);
        return NULL;
    }

    return _glfwPlatformGetProcAddress(procname);
}


//========================================================================
// Copies the specified context state categories from src to dst
//========================================================================

GLFWAPI void glfwCopyContext(GLFWwindow hsrc, GLFWwindow hdst, unsigned long mask)
{
    _GLFWwindow* src;
    _GLFWwindow* dst;

    if (!_glfwInitialized)
    {
        _glfwSetError(GLFW_NOT_INITIALIZED, NULL);
        return;
    }

    src = (_GLFWwindow*) hsrc;
    dst = (_GLFWwindow*) hdst;

    if (_glfwLibrary.currentWindow == dst)
    {
        _glfwSetError(GLFW_INVALID_VALUE,
                      "glfwCopyContext: Cannot copy OpenGL state to a current context");
        return;
    }

    _glfwPlatformCopyContext(src, dst, mask);
}
<|MERGE_RESOLUTION|>--- conflicted
+++ resolved
@@ -39,9 +39,9 @@
 // Parses the client API version string and extracts the version number
 //========================================================================
 
-static GLboolean parseGLVersion(int* major, int* minor, int* rev)
-{
-    int i, _major, _minor = 0, _rev = 0;
+static GLboolean parseGLVersion(int* api, int* major, int* minor, int* rev)
+{
+    int i, _api = GLFW_OPENGL_API, _major, _minor = 0, _rev = 0;
     const char* version;
     const char* prefixes[] =
     {
@@ -54,8 +54,7 @@
     version = (const char*) glGetString(GL_VERSION);
     if (!version)
     {
-        _glfwSetError(GLFW_PLATFORM_ERROR,
-                      "X11/EGL: No version string available");
+        _glfwSetError(GLFW_PLATFORM_ERROR, "Failed to retrieve version string");
         return GL_FALSE;
     }
 
@@ -66,17 +65,18 @@
         if (strncmp(version, prefixes[i], length) == 0)
         {
             version += length;
+            _api = GLFW_OPENGL_ES_API;
             break;
         }
     }
 
     if (!sscanf(version, "%d.%d.%d", &_major, &_minor, &_rev))
     {
-        _glfwSetError(GLFW_PLATFORM_ERROR,
-                      "X11/EGL: No version found in version string");
+        _glfwSetError(GLFW_PLATFORM_ERROR, "No version found in version string");
         return GL_FALSE;
     }
 
+    *api = _api;
     *major = _major;
     *minor = _minor;
     *rev = _rev;
@@ -390,22 +390,21 @@
 
 void _glfwRefreshContextParams(void)
 {
-<<<<<<< HEAD
-    window->clientAPI = wndconfig->clientAPI;
-
-    if (!parseGLVersion(&window->glMajor, &window->glMinor, &window->glRevision))
-        return GL_FALSE;
-=======
     _GLFWwindow* window = _glfwLibrary.currentWindow;
 
-    parseGLVersion(&window->glMajor, &window->glMinor, &window->glRevision);
->>>>>>> c047bd2e
+    if (!parseGLVersion(&window->clientAPI,
+                        &window->glMajor,
+                        &window->glMinor,
+                        &window->glRevision))
+    {
+        return;
+    }
 
     // Read back forward-compatibility flag
     {
       window->glForward = GL_FALSE;
 
-      if (window->glMajor >= 3)
+      if (window->clientAPI == GLFW_OPENGL_API && window->glMajor >= 3)
       {
           GLint flags;
           glGetIntegerv(GL_CONTEXT_FLAGS, &flags);
