//========================================================================
// GLFW - An OpenGL library
// Platform:    Any
// API version: 3.0
// WWW:         http://www.glfw.org/
//------------------------------------------------------------------------
// Copyright (c) 2002-2006 Marcus Geelnard
// Copyright (c) 2006-2010 Camilla Berglund <elmindreda@elmindreda.org>
//
// This software is provided 'as-is', without any express or implied
// warranty. In no event will the authors be held liable for any damages
// arising from the use of this software.
//
// Permission is granted to anyone to use this software for any purpose,
// including commercial applications, and to alter it and redistribute it
// freely, subject to the following restrictions:
//
// 1. The origin of this software must not be misrepresented; you must not
//    claim that you wrote the original software. If you use this software
//    in a product, an acknowledgment in the product documentation would
//    be appreciated but is not required.
//
// 2. Altered source versions must be plainly marked as such, and must not
//    be misrepresented as being the original software.
//
// 3. This notice may not be removed or altered from any source
//    distribution.
//
//========================================================================

#include "internal.h"


//////////////////////////////////////////////////////////////////////////
//////                       GLFW internal API                      //////
//////////////////////////////////////////////////////////////////////////

//========================================================================
// Register keyboard activity
//========================================================================

void _glfwInputKey(_GLFWwindow* window, int key, int action)
{
    GLboolean keyrepeat = GL_FALSE;

    if (key < 0 || key > GLFW_KEY_LAST)
        return;

    // Are we trying to release an already released key?
    if (action == GLFW_RELEASE && window->key[key] != GLFW_PRESS)
        return;

    // Register key action
    if(action == GLFW_RELEASE && window->stickyKeys)
        window->key[key] = GLFW_STICK;
    else
    {
        keyrepeat = (window->key[key] == GLFW_PRESS) && (action == GLFW_PRESS);
        window->key[key] = (char) action;
    }

    // Call user callback function
    if (_glfwLibrary.keyCallback && (window->keyRepeat || !keyrepeat))
        _glfwLibrary.keyCallback(window, key, action);
}


//========================================================================
// Register (keyboard) character activity
//========================================================================

void _glfwInputChar(_GLFWwindow* window, int character)
{
    // Valid Unicode (ISO 10646) character?
    if (!((character >= 32 && character <= 126) || character >= 160))
        return;

    if (_glfwLibrary.charCallback)
        _glfwLibrary.charCallback(window, character);
}


//========================================================================
// Register scroll events
//========================================================================

void _glfwInputScroll(_GLFWwindow* window, int xoffset, int yoffset)
{
    window->scrollX += xoffset;
    window->scrollY += yoffset;

    if (_glfwLibrary.scrollCallback)
        _glfwLibrary.scrollCallback(window, xoffset, yoffset);
}


//========================================================================
// Register mouse button clicks
//========================================================================

void _glfwInputMouseClick(_GLFWwindow* window, int button, int action)
{
    if (button < 0 || button > GLFW_MOUSE_BUTTON_LAST)
        return;

    // Register mouse button action
    if (action == GLFW_RELEASE && window->stickyMouseButtons)
        window->mouseButton[button] = GLFW_STICK;
    else
        window->mouseButton[button] = (char) action;

    if (_glfwLibrary.mouseButtonCallback)
        _glfwLibrary.mouseButtonCallback(window, button, action);
}


//========================================================================
// Register cursor moves
//========================================================================

void _glfwInputCursorMotion(_GLFWwindow* window, int x, int y)
{
    if (window->cursorMode == GLFW_CURSOR_CAPTURED)
    {
        if (!x && !y)
            return;

        window->cursorPosX += x;
        window->cursorPosY += y;
    }
    else
    {
        if (window->cursorPosX == x && window->cursorPosY == y)
            return;

        window->cursorPosX = x;
        window->cursorPosY = y;
    }

    if (_glfwLibrary.mousePosCallback)
        _glfwLibrary.mousePosCallback(window,
                                      window->cursorPosX,
                                      window->cursorPosY);
}


//////////////////////////////////////////////////////////////////////////
//////                        GLFW public API                       //////
//////////////////////////////////////////////////////////////////////////

//========================================================================
// Returns the state of the specified key for the specified window
//========================================================================

GLFWAPI int glfwGetKey(GLFWwindow handle, int key)
{
    _GLFWwindow* window = (_GLFWwindow*) handle;

    if (!_glfwInitialized)
    {
        _glfwSetError(GLFW_NOT_INITIALIZED, NULL);
        return GLFW_RELEASE;
    }

    // Is it a valid key?
    if (key < 0 || key > GLFW_KEY_LAST)
    {
        // TODO: Decide whether key is a value or enum
        _glfwSetError(GLFW_INVALID_ENUM,
                      "glfwGetKey: The specified key is invalid");
        return GLFW_RELEASE;
    }

    if (window->key[key] == GLFW_STICK)
    {
        // Sticky mode: release key now
        window->key[key] = GLFW_RELEASE;
        return GLFW_PRESS;
    }

    return (int) window->key[key];
}


//========================================================================
// Returns the state of the specified mouse button for the specified window
//========================================================================

GLFWAPI int glfwGetMouseButton(GLFWwindow handle, int button)
{
    _GLFWwindow* window = (_GLFWwindow*) handle;

    if (!_glfwInitialized)
    {
        _glfwSetError(GLFW_NOT_INITIALIZED, NULL);
        return GLFW_RELEASE;
    }

    // Is it a valid mouse button?
    if (button < 0 || button > GLFW_MOUSE_BUTTON_LAST)
    {
        _glfwSetError(GLFW_INVALID_ENUM,
                      "glfwGetMouseButton: The specified mouse button is invalid");
        return GLFW_RELEASE;
    }

    if (window->mouseButton[button] == GLFW_STICK)
    {
        // Sticky mode: release mouse button now
        window->mouseButton[button] = GLFW_RELEASE;
        return GLFW_PRESS;
    }

    return (int) window->mouseButton[button];
}


//========================================================================
// Returns the last reported cursor position for the specified window
//========================================================================

GLFWAPI void glfwGetMousePos(GLFWwindow handle, int* xpos, int* ypos)
{
    _GLFWwindow* window = (_GLFWwindow*) handle;

    if (!_glfwInitialized)
    {
        _glfwSetError(GLFW_NOT_INITIALIZED, NULL);
        return;
    }

    // Return mouse position
    if (xpos != NULL)
        *xpos = window->cursorPosX;

    if (ypos != NULL)
        *ypos = window->cursorPosY;
}


//========================================================================
// Sets the cursor position relative to the position of the client area of
// the specified window
//========================================================================

GLFWAPI void glfwSetMousePos(GLFWwindow handle, int xpos, int ypos)
{
    _GLFWwindow* window = (_GLFWwindow*) handle;

    if (!_glfwInitialized)
    {
        _glfwSetError(GLFW_NOT_INITIALIZED, NULL);
        return;
    }

    if (_glfwLibrary.activeWindow != window)
    {
        _glfwSetError(GLFW_WINDOW_NOT_ACTIVE, NULL);
        return;
    }

    // Don't do anything if the mouse position did not change
    if (xpos == window->cursorPosX && ypos == window->cursorPosY)
        return;

    // Set GLFW mouse position
    window->cursorPosX = xpos;
    window->cursorPosY = ypos;

    // Do not move physical cursor in locked cursor mode
    if (window->cursorMode == GLFW_CURSOR_CAPTURED)
        return;

    // Update physical cursor position
    _glfwPlatformSetMouseCursorPos(window, xpos, ypos);
}


//========================================================================
// Returns the scroll offset for the specified window
//========================================================================

GLFWAPI void glfwGetScrollOffset(GLFWwindow handle, int* xoffset, int* yoffset)
{
    _GLFWwindow* window = (_GLFWwindow*) handle;

    if (!_glfwInitialized)
    {
        _glfwSetError(GLFW_NOT_INITIALIZED, NULL);
        return;
    }

    if (xoffset)
      *xoffset = window->scrollX;

    if (yoffset)
      *yoffset = window->scrollY;
}


//========================================================================
// Sets the cursor mode for the specified window
//========================================================================

GLFWAPI void glfwSetCursorMode(GLFWwindow handle, int mode)
{
<<<<<<< HEAD
    int centerPosX;
    int centerPosY;
=======
    int centerPosX, centerPosY;
>>>>>>> a559b5da
    _GLFWwindow* window = (_GLFWwindow*) handle;

    if (!_glfwInitialized)
    {
        _glfwSetError(GLFW_NOT_INITIALIZED, NULL);
        return;
    }

    if (mode != GLFW_CURSOR_NORMAL &&
        mode != GLFW_CURSOR_HIDDEN &&
        mode != GLFW_CURSOR_CAPTURED)
    {
        _glfwSetError(GLFW_INVALID_ENUM, NULL);
        return;
    }

    if (window->cursorMode == mode)
        return;

    centerPosX = window->width / 2;
    centerPosY = window->height / 2;

    if (mode == GLFW_CURSOR_CAPTURED)
        _glfwPlatformSetMouseCursorPos(window, centerPosX, centerPosY);
    else if (window->cursorMode == GLFW_CURSOR_CAPTURED)
    {
        _glfwPlatformSetMouseCursorPos(window, centerPosX, centerPosY);
        _glfwInputCursorMotion(window,
                               centerPosX - window->cursorPosX,
                               centerPosY - window->cursorPosY);
    }

    _glfwPlatformSetCursorMode(window, mode);

    window->cursorMode = mode;
}


//========================================================================
// Set callback function for keyboard input
//========================================================================

GLFWAPI void glfwSetKeyCallback(GLFWkeyfun cbfun)
{
    if (!_glfwInitialized)
    {
        _glfwSetError(GLFW_NOT_INITIALIZED, NULL);
        return;
    }

    _glfwLibrary.keyCallback = cbfun;
}


//========================================================================
// Set callback function for character input
//========================================================================

GLFWAPI void glfwSetCharCallback(GLFWcharfun cbfun)
{
    if (!_glfwInitialized)
    {
        _glfwSetError(GLFW_NOT_INITIALIZED, NULL);
        return;
    }

    _glfwLibrary.charCallback = cbfun;
}


//========================================================================
// Set callback function for mouse clicks
//========================================================================

GLFWAPI void glfwSetMouseButtonCallback(GLFWmousebuttonfun cbfun)
{
    if (!_glfwInitialized)
    {
        _glfwSetError(GLFW_NOT_INITIALIZED, NULL);
        return;
    }

    _glfwLibrary.mouseButtonCallback = cbfun;
}


//========================================================================
// Set callback function for mouse moves
//========================================================================

GLFWAPI void glfwSetMousePosCallback(GLFWmouseposfun cbfun)
{
    if (!_glfwInitialized)
    {
        _glfwSetError(GLFW_NOT_INITIALIZED, NULL);
        return;
    }

    // Set callback function
    _glfwLibrary.mousePosCallback = cbfun;

    // Call the callback function to let the application know the current
    // mouse position
    if (cbfun)
    {
        _GLFWwindow* window;

        for (window = _glfwLibrary.windowListHead;  window;  window = window->next)
            cbfun(window, window->cursorPosX, window->cursorPosY);
    }
}


//========================================================================
// Set callback function for scroll events
//========================================================================

GLFWAPI void glfwSetScrollCallback(GLFWscrollfun cbfun)
{
    if (!_glfwInitialized)
    {
        _glfwSetError(GLFW_NOT_INITIALIZED, NULL);
        return;
    }

    // Set callback function
    _glfwLibrary.scrollCallback = cbfun;
}
<|MERGE_RESOLUTION|>--- conflicted
+++ resolved
@@ -304,12 +304,7 @@
 
 GLFWAPI void glfwSetCursorMode(GLFWwindow handle, int mode)
 {
-<<<<<<< HEAD
-    int centerPosX;
-    int centerPosY;
-=======
     int centerPosX, centerPosY;
->>>>>>> a559b5da
     _GLFWwindow* window = (_GLFWwindow*) handle;
 
     if (!_glfwInitialized)
