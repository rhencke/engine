// Copyright 2015 Google Inc. All rights reserved.
//
// Licensed under the Apache License, Version 2.0 (the "License");
// you may not use this file except in compliance with the License.
// You may obtain a copy of the License at
//
//     http://www.apache.org/licenses/LICENSE-2.0
//
// Unless required by applicable law or agreed to in writing, software
// distributed under the License is distributed on an "AS IS" BASIS,
// WITHOUT WARRANTIES OR CONDITIONS OF ANY KIND, either express or implied.
// See the License for the specific language governing permissions and
// limitations under the License.

#include "benchmark/reporter.h"

#include <cstdint>
#include <iostream>
#include <string>
#include <tuple>
#include <vector>

#include "string_util.h"
#include "walltime.h"

namespace benchmark {

namespace {

std::string FormatKV(std::string const& key, std::string const& value) {
  return StringPrintF("\"%s\": \"%s\"", key.c_str(), value.c_str());
}

std::string FormatKV(std::string const& key, const char* value) {
  return StringPrintF("\"%s\": \"%s\"", key.c_str(), value);
}

std::string FormatKV(std::string const& key, bool value) {
  return StringPrintF("\"%s\": %s", key.c_str(), value ? "true" : "false");
}

std::string FormatKV(std::string const& key, int64_t value) {
  std::stringstream ss;
  ss << '"' << key << "\": " << value;
  return ss.str();
}

int64_t RoundDouble(double v) {
    return static_cast<int64_t>(v + 0.5);
}

} // end namespace

bool JSONReporter::ReportContext(const Context& context) {
  std::ostream& out = std::cout;

  out << "{\n";
  std::string inner_indent(2, ' ');

  // Open context block and print context information.
  out << inner_indent << "\"context\": {\n";
  std::string indent(4, ' ');

  std::string walltime_value = LocalDateTimeString();
  out << indent << FormatKV("date", walltime_value) << ",\n";

  out << indent
      << FormatKV("num_cpus", static_cast<int64_t>(context.num_cpus))
      << ",\n";
  out << indent
      << FormatKV("mhz_per_cpu", RoundDouble(context.mhz_per_cpu))
      << ",\n";
  out << indent
      << FormatKV("cpu_scaling_enabled", context.cpu_scaling_enabled)
      << ",\n";

#if defined(NDEBUG)
  const char build_type[] = "release";
#else
  const char build_type[] = "debug";
#endif
  out << indent << FormatKV("library_build_type", build_type) << "\n";
  // Close context block and open the list of benchmarks.
  out << inner_indent << "},\n";
  out << inner_indent << "\"benchmarks\": [\n";
  return true;
}

void JSONReporter::ReportRuns(std::vector<Run> const& reports) {
  if (reports.empty()) {
    return;
  }
  std::string indent(4, ' ');
  std::ostream& out = std::cout;
  if (!first_report_) {
    out << ",\n";
  }
  first_report_ = false;
  std::vector<Run> reports_cp = reports;
  if (reports.size() >= 2) {
    Run mean_data;
    Run stddev_data;
    BenchmarkReporter::ComputeStats(reports, &mean_data, &stddev_data);
    reports_cp.push_back(mean_data);
    reports_cp.push_back(stddev_data);
  }
  for (auto it = reports_cp.begin(); it != reports_cp.end(); ++it) {
     out << indent << "{\n";
     PrintRunData(*it);
     out << indent << '}';
     auto it_cp = it;
     if (++it_cp != reports_cp.end()) {
         out << ",\n";
     }
  }
}

void JSONReporter::ReportComplexity(const std::vector<Run> & complexity_reports) {
  if (complexity_reports.size() < 2) {
    // We don't report asymptotic complexity data if there was a single run.
    return;
  }

  std::string indent(4, ' ');
  std::ostream& out = std::cout;
  if (!first_report_) {
    out << ",\n";
  }

  Run big_o_data;
  Run rms_data;
  BenchmarkReporter::ComputeBigO(complexity_reports, &big_o_data, &rms_data);

  // Output using PrintRun.
  out << indent << "{\n";
  PrintRunData(big_o_data);
  out << indent << "},\n";
  out << indent << "{\n";
  PrintRunData(rms_data);
  out << indent << '}';
}

void JSONReporter::Finalize() {
    // Close the list of benchmarks and the top level object.
    std::cout << "\n  ]\n}\n";
}

void JSONReporter::PrintRunData(Run const& run) {
    double multiplier;
    const char* timeLabel;
    std::tie(timeLabel, multiplier) = GetTimeUnitAndMultiplier(run.time_unit);

    double cpu_time = run.cpu_accumulated_time * multiplier;
    double real_time = run.real_accumulated_time * multiplier;
    if (run.iterations != 0) {
        real_time = real_time / static_cast<double>(run.iterations);
        cpu_time = cpu_time / static_cast<double>(run.iterations);
    }

    std::string indent(6, ' ');
    std::ostream& out = std::cout;
    out << indent
        << FormatKV("name", run.benchmark_name)
        << ",\n";
<<<<<<< HEAD
    if (run.error_occurred) {
        out << indent
            << FormatKV("error_occurred", run.error_occurred)
            << ",\n";
        out << indent
            << FormatKV("error_message", run.error_message)
            << ",\n";
    }
    out << indent
        << FormatKV("iterations", run.iterations)
        << ",\n";
=======
    if(!run.report_big_o && !run.report_rms) {
        out << indent
            << FormatKV("iterations", run.iterations)
            << ",\n";
    }
>>>>>>> 2440b752
    out << indent
        << FormatKV("real_time", RoundDouble(real_time))
        << ",\n";
    out << indent
        << FormatKV("cpu_time", RoundDouble(cpu_time));
    if(!run.report_rms) {
        out << ",\n" << indent
            << FormatKV("time_unit", timeLabel);
    }
    if (run.bytes_per_second > 0.0) {
        out << ",\n" << indent
            << FormatKV("bytes_per_second", RoundDouble(run.bytes_per_second));
    }
    if (run.items_per_second > 0.0) {
        out << ",\n" << indent
            << FormatKV("items_per_second", RoundDouble(run.items_per_second));
    }
    if (!run.report_label.empty()) {
        out << ",\n" << indent
            << FormatKV("label", run.report_label);
    }
    out << '\n';
}

} // end namespace benchmark<|MERGE_RESOLUTION|>--- conflicted
+++ resolved
@@ -162,7 +162,6 @@
     out << indent
         << FormatKV("name", run.benchmark_name)
         << ",\n";
-<<<<<<< HEAD
     if (run.error_occurred) {
         out << indent
             << FormatKV("error_occurred", run.error_occurred)
@@ -174,13 +173,11 @@
     out << indent
         << FormatKV("iterations", run.iterations)
         << ",\n";
-=======
     if(!run.report_big_o && !run.report_rms) {
         out << indent
             << FormatKV("iterations", run.iterations)
             << ",\n";
     }
->>>>>>> 2440b752
     out << indent
         << FormatKV("real_time", RoundDouble(real_time))
         << ",\n";
