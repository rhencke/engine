--- conflicted
+++ resolved
@@ -79,16 +79,10 @@
         if (_glfwLibrary.activeWindow == window)
             return;
 
-<<<<<<< HEAD
         _glfwLibrary.activeWindow = window;
 
-        if (_glfwLibrary.windowFocusCallback)
-            _glfwLibrary.windowFocusCallback(window, activated);
-=======
-            if (window->windowFocusCallback)
-                window->windowFocusCallback(window, activated);
-        }
->>>>>>> 4fc32a4b
+        if (window->windowFocusCallback)
+            window->windowFocusCallback(window, activated);
     }
     else
     {
@@ -100,31 +94,8 @@
         // Release all pressed keyboard keys
         for (i = 0;  i <= GLFW_KEY_LAST;  i++)
         {
-<<<<<<< HEAD
             if (window->key[i] == GLFW_PRESS)
                 _glfwInputKey(window, i, GLFW_RELEASE);
-=======
-            int i;
-
-            // Release all pressed keyboard keys
-            for (i = 0;  i <= GLFW_KEY_LAST;  i++)
-            {
-                if (window->key[i] == GLFW_PRESS)
-                    _glfwInputKey(window, i, GLFW_RELEASE);
-            }
-
-            // Release all pressed mouse buttons
-            for (i = 0;  i <= GLFW_MOUSE_BUTTON_LAST;  i++)
-            {
-                if (window->mouseButton[i] == GLFW_PRESS)
-                    _glfwInputMouseClick(window, i, GLFW_RELEASE);
-            }
-
-            _glfwLibrary.activeWindow = NULL;
-
-            if (window->windowFocusCallback)
-                window->windowFocusCallback(window, activated);
->>>>>>> 4fc32a4b
         }
 
         // Release all pressed mouse buttons
@@ -136,8 +107,8 @@
 
         _glfwLibrary.activeWindow = NULL;
 
-        if (_glfwLibrary.windowFocusCallback)
-            _glfwLibrary.windowFocusCallback(window, activated);
+        if (window->windowFocusCallback)
+            window->windowFocusCallback(window, activated);
     }
 }
 
