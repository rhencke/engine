--- conflicted
+++ resolved
@@ -241,6 +241,8 @@
     int       screenX;
     int       screenY;
 
+    GLFWvidmode*  modes;
+
     // These are defined in the current port's platform.h
     _GLFW_PLATFORM_MONITOR_STATE;
 };
@@ -276,8 +278,6 @@
     int           originalRampSize;
     GLboolean     rampChanged;
 
-    GLFWvidmode*  modes;
-
     // This is defined in the current port's platform.h
     _GLFW_PLATFORM_LIBRARY_WINDOW_STATE;
     _GLFW_PLATFORM_LIBRARY_OPENGL_STATE;
@@ -314,11 +314,7 @@
 void _glfwPlatformSetCursorMode(_GLFWwindow* window, int mode);
 
 // Fullscreen
-<<<<<<< HEAD
-int  _glfwPlatformGetVideoModes(_GLFWmonitor* monitor, GLFWvidmode* list, int maxcount);
-=======
-GLFWvidmode* _glfwPlatformGetVideoModes(int* count);
->>>>>>> 3c912cbc
+GLFWvidmode* _glfwPlatformGetVideoModes(_GLFWmonitor* monitor, int* count);
 void _glfwPlatformGetDesktopMode(GLFWvidmode* mode);
 
 // Gamma ramp
@@ -368,7 +364,6 @@
 // Fullscren management (fullscreen.c)
 int _glfwCompareVideoModes(const GLFWvidmode* first, const GLFWvidmode* second);
 void _glfwSplitBPP(int bpp, int* red, int* green, int* blue);
-int _glfwCompareVideoModes(const void* firstPtr, const void* secondPtr);
 
 // Error handling (error.c)
 void _glfwSetError(int error, const char* format, ...);
