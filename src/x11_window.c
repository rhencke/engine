--- conflicted
+++ resolved
@@ -88,436 +88,6 @@
 
 
 //========================================================================
-<<<<<<< HEAD
-// Returns the specified attribute of the specified GLXFBConfig
-// NOTE: Do not call this unless we have found GLX 1.3+ or GLX_SGIX_fbconfig
-//========================================================================
-
-static int getFBConfigAttrib(_GLFWwindow* window, GLXFBConfig fbconfig, int attrib)
-{
-    int value;
-
-    if (window->GLX.SGIX_fbconfig)
-    {
-        window->GLX.GetFBConfigAttribSGIX(_glfwLibrary.X11.display,
-                                          fbconfig, attrib, &value);
-    }
-    else
-        glXGetFBConfigAttrib(_glfwLibrary.X11.display, fbconfig, attrib, &value);
-
-    return value;
-}
-
-
-//========================================================================
-// Return a list of available and usable framebuffer configs
-//========================================================================
-
-static _GLFWfbconfig* getFBConfigs(_GLFWwindow* window, unsigned int* found)
-{
-    GLXFBConfig* fbconfigs;
-    _GLFWfbconfig* result;
-    int i, count = 0;
-    const char* vendor;
-    GLboolean trustWindowBit = GL_TRUE;
-
-    *found = 0;
-
-    if (_glfwLibrary.GLX.majorVersion == 1 && _glfwLibrary.GLX.minorVersion < 3)
-    {
-        if (!window->GLX.SGIX_fbconfig)
-        {
-            _glfwSetError(GLFW_OPENGL_UNAVAILABLE,
-                          "X11/GLX: GLXFBConfig support not found");
-            return NULL;
-        }
-    }
-
-    vendor = glXGetClientString(_glfwLibrary.X11.display, GLX_VENDOR);
-
-    if (strcmp(vendor, "Chromium") == 0)
-    {
-        // This is a (hopefully temporary) workaround for Chromium (VirtualBox
-        // GL) not setting the window bit on any GLXFBConfigs
-        trustWindowBit = GL_FALSE;
-    }
-
-    if (window->GLX.SGIX_fbconfig)
-    {
-        fbconfigs = window->GLX.ChooseFBConfigSGIX(_glfwLibrary.X11.display,
-                                                   _glfwLibrary.X11.screen,
-                                                   NULL,
-                                                   &count);
-        if (!count)
-        {
-            _glfwSetError(GLFW_OPENGL_UNAVAILABLE,
-                          "X11/GLX: No GLXFBConfigs returned");
-            return NULL;
-        }
-    }
-    else
-    {
-        fbconfigs = glXGetFBConfigs(_glfwLibrary.X11.display,
-                                    _glfwLibrary.X11.screen,
-                                    &count);
-        if (!count)
-        {
-            _glfwSetError(GLFW_OPENGL_UNAVAILABLE,
-                          "X11/GLX: No GLXFBConfigs returned");
-            return NULL;
-        }
-    }
-
-    result = (_GLFWfbconfig*) malloc(sizeof(_GLFWfbconfig) * count);
-    if (!result)
-    {
-        _glfwSetError(GLFW_OUT_OF_MEMORY,
-                      "X11/GLX: Failed to allocate _GLFWfbconfig array");
-        return NULL;
-    }
-
-    for (i = 0;  i < count;  i++)
-    {
-        if (!getFBConfigAttrib(window, fbconfigs[i], GLX_DOUBLEBUFFER) ||
-            !getFBConfigAttrib(window, fbconfigs[i], GLX_VISUAL_ID))
-        {
-            // Only consider double-buffered GLXFBConfigs with associated visuals
-            continue;
-        }
-
-        if (!(getFBConfigAttrib(window,
-                                fbconfigs[i],
-                                GLX_RENDER_TYPE) & GLX_RGBA_BIT))
-        {
-            // Only consider RGBA GLXFBConfigs
-            continue;
-        }
-
-        if (!(getFBConfigAttrib(window,
-                                fbconfigs[i],
-                                GLX_DRAWABLE_TYPE) & GLX_WINDOW_BIT))
-        {
-            if (trustWindowBit)
-            {
-                // Only consider window GLXFBConfigs
-                continue;
-            }
-        }
-
-        result[*found].redBits = getFBConfigAttrib(window, fbconfigs[i], GLX_RED_SIZE);
-        result[*found].greenBits = getFBConfigAttrib(window, fbconfigs[i], GLX_GREEN_SIZE);
-        result[*found].blueBits = getFBConfigAttrib(window, fbconfigs[i], GLX_BLUE_SIZE);
-
-        result[*found].alphaBits = getFBConfigAttrib(window, fbconfigs[i], GLX_ALPHA_SIZE);
-        result[*found].depthBits = getFBConfigAttrib(window, fbconfigs[i], GLX_DEPTH_SIZE);
-        result[*found].stencilBits = getFBConfigAttrib(window, fbconfigs[i], GLX_STENCIL_SIZE);
-
-        result[*found].accumRedBits = getFBConfigAttrib(window, fbconfigs[i], GLX_ACCUM_RED_SIZE);
-        result[*found].accumGreenBits = getFBConfigAttrib(window, fbconfigs[i], GLX_ACCUM_GREEN_SIZE);
-        result[*found].accumBlueBits = getFBConfigAttrib(window, fbconfigs[i], GLX_ACCUM_BLUE_SIZE);
-        result[*found].accumAlphaBits = getFBConfigAttrib(window, fbconfigs[i], GLX_ACCUM_ALPHA_SIZE);
-
-        result[*found].auxBuffers = getFBConfigAttrib(window, fbconfigs[i], GLX_AUX_BUFFERS);
-        result[*found].stereo = getFBConfigAttrib(window, fbconfigs[i], GLX_STEREO);
-
-        if (window->GLX.ARB_multisample)
-            result[*found].samples = getFBConfigAttrib(window, fbconfigs[i], GLX_SAMPLES);
-        else
-            result[*found].samples = 0;
-
-        result[*found].platformID = (GLFWintptr) getFBConfigAttrib(window, fbconfigs[i], GLX_FBCONFIG_ID);
-
-        (*found)++;
-    }
-
-    XFree(fbconfigs);
-
-    return result;
-}
-
-
-//========================================================================
-// Create the OpenGL context
-//========================================================================
-
-#define setGLXattrib(attribs, index, attribName, attribValue) \
-    attribs[index++] = attribName; \
-    attribs[index++] = attribValue;
-
-static int createContext(_GLFWwindow* window,
-                         const _GLFWwndconfig* wndconfig,
-                         GLXFBConfigID fbconfigID)
-{
-    int attribs[40];
-    int dummy, index;
-    GLXFBConfig* fbconfig;
-    GLXContext share = NULL;
-
-    if (wndconfig->share)
-        share = wndconfig->share->GLX.context;
-
-    // Retrieve the previously selected GLXFBConfig
-    {
-        index = 0;
-
-        setGLXattrib(attribs, index, GLX_FBCONFIG_ID, (int) fbconfigID);
-        setGLXattrib(attribs, index, None, None);
-
-        if (window->GLX.SGIX_fbconfig)
-        {
-            fbconfig = window->GLX.ChooseFBConfigSGIX(_glfwLibrary.X11.display,
-                                                      _glfwLibrary.X11.screen,
-                                                      attribs,
-                                                      &dummy);
-        }
-        else
-        {
-            fbconfig = glXChooseFBConfig(_glfwLibrary.X11.display,
-                                         _glfwLibrary.X11.screen,
-                                         attribs,
-                                         &dummy);
-        }
-
-        if (fbconfig == NULL)
-        {
-            _glfwSetError(GLFW_PLATFORM_ERROR,
-                          "X11/GLX: Failed to retrieve the selected GLXFBConfig");
-            return GL_FALSE;
-        }
-    }
-
-    // Retrieve the corresponding visual
-    if (window->GLX.SGIX_fbconfig)
-    {
-        window->GLX.visual = window->GLX.GetVisualFromFBConfigSGIX(_glfwLibrary.X11.display,
-                                                                   *fbconfig);
-    }
-    else
-    {
-        window->GLX.visual = glXGetVisualFromFBConfig(_glfwLibrary.X11.display,
-                                                      *fbconfig);
-    }
-
-    if (window->GLX.visual == NULL)
-    {
-        XFree(fbconfig);
-
-        _glfwSetError(GLFW_PLATFORM_ERROR,
-                      "X11/GLX: Failed to retrieve visual for GLXFBConfig");
-        return GL_FALSE;
-    }
-
-    if (window->GLX.ARB_create_context)
-    {
-        index = 0;
-
-        if (wndconfig->glMajor != 1 || wndconfig->glMinor != 0)
-        {
-            // Request an explicitly versioned context
-
-            setGLXattrib(attribs, index, GLX_CONTEXT_MAJOR_VERSION_ARB, wndconfig->glMajor);
-            setGLXattrib(attribs, index, GLX_CONTEXT_MINOR_VERSION_ARB, wndconfig->glMinor);
-        }
-
-        if (wndconfig->glForward || wndconfig->glDebug || wndconfig->glRobustness)
-        {
-            int flags = 0;
-
-            if (wndconfig->glForward)
-                flags |= GLX_CONTEXT_FORWARD_COMPATIBLE_BIT_ARB;
-
-            if (wndconfig->glDebug)
-                flags |= GLX_CONTEXT_DEBUG_BIT_ARB;
-
-            if (wndconfig->glRobustness)
-                flags |= GLX_CONTEXT_ROBUST_ACCESS_BIT_ARB;
-
-            setGLXattrib(attribs, index, GLX_CONTEXT_FLAGS_ARB, flags);
-        }
-
-        if (wndconfig->glProfile)
-        {
-            int flags = 0;
-
-            if (!window->GLX.ARB_create_context_profile)
-            {
-                _glfwSetError(GLFW_VERSION_UNAVAILABLE,
-                              "X11/GLX: An OpenGL profile requested but "
-                              "GLX_ARB_create_context_profile is unavailable");
-                return GL_FALSE;
-            }
-
-            if (wndconfig->glProfile == GLFW_OPENGL_ES2_PROFILE &&
-                !window->GLX.EXT_create_context_es2_profile)
-            {
-                _glfwSetError(GLFW_VERSION_UNAVAILABLE,
-                              "X11/GLX: OpenGL ES 2.x profile requested but "
-                              "GLX_EXT_create_context_es2_profile is unavailable");
-                return GL_FALSE;
-            }
-
-            if (wndconfig->glProfile == GLFW_OPENGL_CORE_PROFILE)
-                flags = GLX_CONTEXT_CORE_PROFILE_BIT_ARB;
-            else if (wndconfig->glProfile == GLFW_OPENGL_COMPAT_PROFILE)
-                flags = GLX_CONTEXT_COMPATIBILITY_PROFILE_BIT_ARB;
-            else if (wndconfig->glProfile == GLFW_OPENGL_ES2_PROFILE)
-                flags = GLX_CONTEXT_ES2_PROFILE_BIT_EXT;
-
-            setGLXattrib(attribs, index, GLX_CONTEXT_PROFILE_MASK_ARB, flags);
-        }
-
-        if (wndconfig->glRobustness)
-        {
-            int strategy;
-
-            if (!window->GLX.ARB_create_context_robustness)
-            {
-                _glfwSetError(GLFW_VERSION_UNAVAILABLE,
-                              "X11/GLX: An OpenGL robustness strategy was "
-                              "requested but GLX_ARB_create_context_robustness "
-                              "is unavailable");
-                return GL_FALSE;
-            }
-
-            if (wndconfig->glRobustness == GLFW_OPENGL_NO_RESET_NOTIFICATION)
-                strategy = GLX_NO_RESET_NOTIFICATION_ARB;
-            else if (wndconfig->glRobustness == GLFW_OPENGL_LOSE_CONTEXT_ON_RESET)
-                strategy = GLX_LOSE_CONTEXT_ON_RESET_ARB;
-
-            setGLXattrib(attribs,
-                         index,
-                         GLX_CONTEXT_RESET_NOTIFICATION_STRATEGY_ARB,
-                         strategy);
-        }
-
-        setGLXattrib(attribs, index, None, None);
-
-        // This is the only place we set an Xlib error handler, and we only do
-        // it because glXCreateContextAttribsARB generates a BadMatch error if
-        // the requested OpenGL version is unavailable (instead of a civilized
-        // response like returning NULL)
-        XSetErrorHandler(errorHandler);
-
-        window->GLX.context =
-            window->GLX.CreateContextAttribsARB(_glfwLibrary.X11.display,
-                                                *fbconfig,
-                                                share,
-                                                True,
-                                                attribs);
-
-        // We are done, so unset the error handler again (see above)
-        XSetErrorHandler(NULL);
-    }
-    else
-    {
-        if (window->GLX.SGIX_fbconfig)
-        {
-            window->GLX.context =
-                window->GLX.CreateContextWithConfigSGIX(_glfwLibrary.X11.display,
-                                                        *fbconfig,
-                                                        GLX_RGBA_TYPE,
-                                                        share,
-                                                        True);
-        }
-        else
-        {
-            window->GLX.context = glXCreateNewContext(_glfwLibrary.X11.display,
-                                                      *fbconfig,
-                                                      GLX_RGBA_TYPE,
-                                                      share,
-                                                      True);
-        }
-    }
-
-    XFree(fbconfig);
-
-    if (window->GLX.context == NULL)
-    {
-        // TODO: Handle all the various error codes here
-
-        _glfwSetError(GLFW_PLATFORM_ERROR,
-                      "X11/GLX: Failed to create OpenGL context");
-        return GL_FALSE;
-    }
-
-    window->GLX.fbconfigID = fbconfigID;
-
-    return GL_TRUE;
-}
-
-#undef setGLXattrib
-
-
-//========================================================================
-// Initialize GLX-specific extensions
-//========================================================================
-
-static void initGLXExtensions(_GLFWwindow* window)
-{
-    if (_glfwPlatformExtensionSupported("GLX_EXT_swap_control"))
-    {
-        window->GLX.SwapIntervalEXT = (PFNGLXSWAPINTERVALEXTPROC)
-            _glfwPlatformGetProcAddress("glXSwapIntervalEXT");
-
-        if (window->GLX.SwapIntervalEXT)
-            window->GLX.EXT_swap_control = GL_TRUE;
-    }
-
-    if (_glfwPlatformExtensionSupported("GLX_SGI_swap_control"))
-    {
-        window->GLX.SwapIntervalSGI = (PFNGLXSWAPINTERVALSGIPROC)
-            _glfwPlatformGetProcAddress("glXSwapIntervalSGI");
-
-        if (window->GLX.SwapIntervalSGI)
-            window->GLX.SGI_swap_control = GL_TRUE;
-    }
-
-    if (_glfwPlatformExtensionSupported("GLX_SGIX_fbconfig"))
-    {
-        window->GLX.GetFBConfigAttribSGIX = (PFNGLXGETFBCONFIGATTRIBSGIXPROC)
-            _glfwPlatformGetProcAddress("glXGetFBConfigAttribSGIX");
-        window->GLX.ChooseFBConfigSGIX = (PFNGLXCHOOSEFBCONFIGSGIXPROC)
-            _glfwPlatformGetProcAddress("glXChooseFBConfigSGIX");
-        window->GLX.CreateContextWithConfigSGIX = (PFNGLXCREATECONTEXTWITHCONFIGSGIXPROC)
-            _glfwPlatformGetProcAddress("glXCreateContextWithConfigSGIX");
-        window->GLX.GetVisualFromFBConfigSGIX = (PFNGLXGETVISUALFROMFBCONFIGSGIXPROC)
-            _glfwPlatformGetProcAddress("glXGetVisualFromFBConfigSGIX");
-
-        if (window->GLX.GetFBConfigAttribSGIX &&
-            window->GLX.ChooseFBConfigSGIX &&
-            window->GLX.CreateContextWithConfigSGIX &&
-            window->GLX.GetVisualFromFBConfigSGIX)
-        {
-            window->GLX.SGIX_fbconfig = GL_TRUE;
-        }
-    }
-
-    if (_glfwPlatformExtensionSupported("GLX_ARB_multisample"))
-        window->GLX.ARB_multisample = GL_TRUE;
-
-    if (_glfwPlatformExtensionSupported("GLX_ARB_create_context"))
-    {
-        window->GLX.CreateContextAttribsARB = (PFNGLXCREATECONTEXTATTRIBSARBPROC)
-            _glfwPlatformGetProcAddress("glXCreateContextAttribsARB");
-
-        if (window->GLX.CreateContextAttribsARB)
-            window->GLX.ARB_create_context = GL_TRUE;
-    }
-
-    if (_glfwPlatformExtensionSupported("GLX_ARB_create_context_robustness"))
-        window->GLX.ARB_create_context_robustness = GL_TRUE;
-
-    if (_glfwPlatformExtensionSupported("GLX_ARB_create_context_profile"))
-        window->GLX.ARB_create_context_profile = GL_TRUE;
-
-    if (_glfwPlatformExtensionSupported("GLX_EXT_create_context_es2_profile"))
-        window->GLX.EXT_create_context_es2_profile = GL_TRUE;
-}
-
-
-//========================================================================
-=======
->>>>>>> a22fbf7e
 // Create the X11 window (and its colormap)
 //========================================================================
 
