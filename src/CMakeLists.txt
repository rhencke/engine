--- conflicted
+++ resolved
@@ -8,65 +8,38 @@
 endif()
 
 set(common_HEADERS ${GLFW_SOURCE_DIR}/include/GL/glfw3.h internal.h)
-<<<<<<< HEAD
-set(common_SOURCES clipboard.c gamma.c init.c input.c joystick.c monitor.c
-                   opengl.c time.c window.c)
-=======
-set(common_SOURCES clipboard.c context.c fullscreen.c gamma.c init.c input.c
-                   joystick.c time.c window.c)
->>>>>>> ccdb776c
+set(common_SOURCES clipboard.c context.c gamma.c init.c input.c joystick.c
+                   monitor.c time.c window.c)
 
 if (_GLFW_COCOA)
     set(glfw_HEADERS ${common_HEADERS} cocoa_platform.h)
-<<<<<<< HEAD
     set(glfw_SOURCES ${common_SOURCES} cocoa_clipboard.m cocoa_gamma.c
-                     cocoa_init.m cocoa_joystick.m cocoa_monitor.m
-                     cocoa_opengl.m cocoa_time.c cocoa_window.m)
-=======
-    set(glfw_SOURCES ${common_SOURCES} cocoa_clipboard.m cocoa_fullscreen.m
-                     cocoa_gamma.c cocoa_init.m cocoa_joystick.m cocoa_time.c
+                     cocoa_init.m cocoa_joystick.m cocoa_monitor.m cocoa_time.c
                      cocoa_window.m)
->>>>>>> ccdb776c
 
     if (GLFW_NATIVE_API)
         list(APPEND glfw_SOURCES cocoa_native.m)
     endif()
 elseif (_GLFW_WIN32)
     set(glfw_HEADERS ${common_HEADERS} win32_platform.h)
-<<<<<<< HEAD
     set(glfw_SOURCES ${common_SOURCES} win32_clipboard.c win32_gamma.c
-                     win32_init.c win32_joystick.c win32_monitor.c
-                     win32_opengl.c win32_time.c win32_window.c)
-=======
-    set(glfw_SOURCES ${common_SOURCES} win32_clipboard.c win32_fullscreen.c
-                     win32_gamma.c win32_init.c win32_joystick.c win32_time.c
+                     win32_init.c win32_joystick.c win32_monitor.c win32_time.c
                      win32_window.c)
->>>>>>> ccdb776c
 
     if (GLFW_NATIVE_API)
         list(APPEND glfw_SOURCES win32_native.c)
     endif()
 elseif (_GLFW_X11)
     set(glfw_HEADERS ${common_HEADERS} x11_platform.h)
-<<<<<<< HEAD
     set(glfw_SOURCES ${common_SOURCES} x11_clipboard.c x11_gamma.c x11_init.c
                      x11_joystick.c x11_keysym2unicode.c x11_monitor.c
-                     x11_opengl.c x11_time.c x11_window.c)
-=======
-    set(glfw_SOURCES ${common_SOURCES} x11_clipboard.c x11_fullscreen.c
-                     x11_gamma.c x11_init.c x11_joystick.c x11_keysym2unicode.c
                      x11_time.c x11_window.c)
->>>>>>> ccdb776c
 
     if (GLFW_NATIVE_API)
         list(APPEND glfw_SOURCES x11_native.c)
     endif()
 endif()
 
-<<<<<<< HEAD
-if (MSVC)
-    add_definitions(-D_CRT_SECURE_NO_WARNINGS)
-=======
 if (_GLFW_EGL)
     list(APPEND glfw_HEADERS ${common_HEADERS} egl_platform.h)
     list(APPEND glfw_SOURCES ${common_SOURCES} egl_context.c)
@@ -84,7 +57,6 @@
 if (APPLE)
     # For some reason, CMake doesn't know about .m
     set_source_files_properties(${glfw_SOURCES} PROPERTIES LANGUAGE C)
->>>>>>> ccdb776c
 endif()
 
 add_library(glfw ${glfw_SOURCES} ${glfw_HEADERS})
