--- conflicted
+++ resolved
@@ -32,18 +32,10 @@
         list(APPEND glfw_SOURCES win32_native.c)
     endif()
 elseif (_GLFW_X11_GLX)
-<<<<<<< HEAD
-    set(glfw_HEADERS ${common_HEADERS} x11_platform.h glx_platform.h)
+    set(glfw_HEADERS ${common_HEADERS} x11_platform.h)
     set(glfw_SOURCES ${common_SOURCES} glx_opengl.c x11_clipboard.c
-                     x11_fullscreen.c x11_gamma.c x11_init.c x11_input.c
-                     x11_joystick.c x11_keysym2unicode.c x11_time.c
-                     x11_window.c)
-=======
-    set(glfw_HEADERS ${common_HEADERS} x11_platform.h)
-    set(glfw_SOURCES ${common_SOURCES} x11_clipboard.c x11_fullscreen.c
-                     x11_gamma.c x11_init.c x11_joystick.c
-                     x11_keysym2unicode.c x11_opengl.c x11_time.c x11_window.c)
->>>>>>> fc697218
+                     x11_fullscreen.c x11_gamma.c x11_init.c x11_joystick.c
+                     x11_keysym2unicode.c x11_time.c x11_window.c)
 
     if (GLFW_NATIVE_API)
         list(APPEND glfw_SOURCES x11_native.c)
@@ -51,7 +43,7 @@
 elseif (_GLFW_X11_EGL)
     set(glfw_HEADERS ${common_HEADERS} x11_platform.h egl_platform.h)
     set(glfw_SOURCES ${common_SOURCES} egl_opengl.c x11_clipboard.c
-                     x11_fullscreen.c x11_gamma.c x11_init.c x11_input.c
+                     x11_fullscreen.c x11_gamma.c x11_init.c
                      x11_joystick.c x11_keysym2unicode.c x11_time.c
                      x11_window.c)
 endif()
