
if(UNIX)
    if(_GLFW_HAS_XRANDR)
        set(GLFW_PKGLIBS "${GLFW_PKGLIBS} xrandr")
    endif(_GLFW_HAS_XRANDR)
    if(_GLFW_HAS_XF86VIDMODE)
        set(GLFW_PKGLIBS "${GLFW_PKGLIBS} xxf86vm")
    endif(_GLFW_HAS_XF86VIDMODE)
    configure_file(${CMAKE_CURRENT_SOURCE_DIR}/libglfw.pc.cmake 
                   ${CMAKE_CURRENT_BINARY_DIR}/libglfw.pc @ONLY)
    install(FILES ${CMAKE_CURRENT_BINARY_DIR}/libglfw.pc DESTINATION lib/pkgconfig)
endif(UNIX)

include_directories(${GLFW_SOURCE_DIR}/src
                    ${GLFW_BINARY_DIR}/src
                    ${GLFW_INCLUDE_DIR})

<<<<<<< HEAD
set(common_SOURCES clipboard.c enable.c error.c fullscreen.c gamma.c init.c input.c
                   joystick.c opengl.c time.c window.c)

if(_GLFW_COCOA_NSGL)
    set(libglfw_SOURCES ${common_SOURCES} cocoa_clipboard.c
                        cocoa_enable.m cocoa_fullscreen.m
                        cocoa_gamma.m cocoa_init.m cocoa_joystick.m
=======
set(common_SOURCES error.c fullscreen.c gamma.c init.c input.c
                   joystick.c opengl.c time.c window.c)

if(_GLFW_COCOA_NSGL)
    set(libglfw_SOURCES ${common_SOURCES} cocoa_fullscreen.m cocoa_gamma.m
                        cocoa_init.m cocoa_input.m cocoa_joystick.m
>>>>>>> 7302f761
                        cocoa_opengl.m cocoa_time.m cocoa_window.m)

    # For some reason, CMake doesn't know about .m
    set_source_files_properties(${libglfw_SOURCES} PROPERTIES LANGUAGE C)
elseif(_GLFW_WIN32_WGL)
<<<<<<< HEAD
    set(libglfw_SOURCES ${common_SOURCES} win32_clipboard.c
                        win32_enable.c win32_fullscreen.c
                        win32_gamma.c win32_init.c win32_joystick.c
                        win32_opengl.c win32_time.c win32_window.c
                        win32_dllmain.c)
elseif(_GLFW_X11_GLX)
    set(libglfw_SOURCES ${common_SOURCES} x11_clipboard.c
                        x11_enable.c x11_fullscreen.c
                        x11_gamma.c x11_init.c x11_joystick.c
=======
    set(libglfw_SOURCES ${common_SOURCES} win32_fullscreen.c win32_gamma.c
                        win32_init.c win32_input.c win32_joystick.c
                        win32_opengl.c win32_time.c win32_window.c
                        win32_dllmain.c)
elseif(_GLFW_X11_GLX)
    set(libglfw_SOURCES ${common_SOURCES} x11_fullscreen.c x11_gamma.c
                        x11_init.c x11_input.c x11_joystick.c
>>>>>>> 7302f761
                        x11_keysym2unicode.c x11_opengl.c x11_time.c
                        x11_window.c)
else()
    message(FATAL_ERROR "No supported platform was selected")
endif(_GLFW_COCOA_NSGL)

add_library(libglfwStatic STATIC ${libglfw_SOURCES})
add_library(libglfwShared SHARED ${libglfw_SOURCES}) 
target_link_libraries(libglfwShared  ${GLFW_LIBRARIES})
set_target_properties(libglfwStatic libglfwShared PROPERTIES 
                      CLEAN_DIRECT_OUTPUT 1
                      OUTPUT_NAME glfw)

if(WIN32)
    # The GLFW DLL needs a special compile-time macro and import library name
    set_target_properties(libglfwShared PROPERTIES 
                          DEFINE_SYMBOL GLFW_BUILD_DLL
                          PREFIX ""
                          IMPORT_PREFIX ""
                          IMPORT_SUFFIX "dll.lib")
endif(WIN32)

if(APPLE)
    # Append -fno-common to the compile flags to work around a bug in the Apple GCC
    get_target_property(CFLAGS libglfwShared COMPILE_FLAGS)
    if(NOT CFLAGS)
        set(CFLAGS "")
    endif(NOT CFLAGS)
    set_target_properties(libglfwShared PROPERTIES COMPILE_FLAGS "${CFLAGS} -fno-common")
endif(APPLE)

install(TARGETS libglfwStatic libglfwShared DESTINATION lib)
<|MERGE_RESOLUTION|>--- conflicted
+++ resolved
@@ -15,46 +15,25 @@
                     ${GLFW_BINARY_DIR}/src
                     ${GLFW_INCLUDE_DIR})
 
-<<<<<<< HEAD
-set(common_SOURCES clipboard.c enable.c error.c fullscreen.c gamma.c init.c input.c
+set(common_SOURCES clipboard.c error.c fullscreen.c gamma.c init.c input.c
                    joystick.c opengl.c time.c window.c)
 
 if(_GLFW_COCOA_NSGL)
-    set(libglfw_SOURCES ${common_SOURCES} cocoa_clipboard.c
-                        cocoa_enable.m cocoa_fullscreen.m
-                        cocoa_gamma.m cocoa_init.m cocoa_joystick.m
-=======
-set(common_SOURCES error.c fullscreen.c gamma.c init.c input.c
-                   joystick.c opengl.c time.c window.c)
-
-if(_GLFW_COCOA_NSGL)
-    set(libglfw_SOURCES ${common_SOURCES} cocoa_fullscreen.m cocoa_gamma.m
+    set(libglfw_SOURCES ${common_SOURCES} cocoa_clipboard.m
+                        cocoa_fullscreen.m cocoa_gamma.m
                         cocoa_init.m cocoa_input.m cocoa_joystick.m
->>>>>>> 7302f761
                         cocoa_opengl.m cocoa_time.m cocoa_window.m)
 
     # For some reason, CMake doesn't know about .m
     set_source_files_properties(${libglfw_SOURCES} PROPERTIES LANGUAGE C)
 elseif(_GLFW_WIN32_WGL)
-<<<<<<< HEAD
-    set(libglfw_SOURCES ${common_SOURCES} win32_clipboard.c
-                        win32_enable.c win32_fullscreen.c
-                        win32_gamma.c win32_init.c win32_joystick.c
+    set(libglfw_SOURCES ${common_SOURCES} win32_clipboard.c win32_fullscreen.c
+                        win32_gamma.c win32_init.c win32_input.c win32_joystick.c
                         win32_opengl.c win32_time.c win32_window.c
                         win32_dllmain.c)
 elseif(_GLFW_X11_GLX)
-    set(libglfw_SOURCES ${common_SOURCES} x11_clipboard.c
-                        x11_enable.c x11_fullscreen.c
-                        x11_gamma.c x11_init.c x11_joystick.c
-=======
-    set(libglfw_SOURCES ${common_SOURCES} win32_fullscreen.c win32_gamma.c
-                        win32_init.c win32_input.c win32_joystick.c
-                        win32_opengl.c win32_time.c win32_window.c
-                        win32_dllmain.c)
-elseif(_GLFW_X11_GLX)
-    set(libglfw_SOURCES ${common_SOURCES} x11_fullscreen.c x11_gamma.c
-                        x11_init.c x11_input.c x11_joystick.c
->>>>>>> 7302f761
+    set(libglfw_SOURCES ${common_SOURCES} x11_clipboard.c x11_fullscreen.c
+                        x11_gamma.c x11_init.c x11_input.c x11_joystick.c
                         x11_keysym2unicode.c x11_opengl.c x11_time.c
                         x11_window.c)
 else()
