# Copyright (C) 2018-2019 The ANGLE Project Authors.
# Copyright (C) 2019 LunarG, Inc.
#
# Licensed under the Apache License, Version 2.0 (the "License");
# you may not use this file except in compliance with the License.
# You may obtain a copy of the License at
#
#     https://www.apache.org/licenses/LICENSE-2.0
#
# Unless required by applicable law or agreed to in writing, software
# distributed under the License is distributed on an "AS IS" BASIS,
# WITHOUT WARRANTIES OR CONDITIONS OF ANY KIND, either express or implied.
# See the License for the specific language governing permissions and
# limitations under the License.

import("//build_overrides/vulkan_headers.gni")

config("vulkan_headers_config") {
  include_dirs = [ "include" ]

  if (is_win) {
    defines = [ "VK_USE_PLATFORM_WIN32_KHR" ]
  }
<<<<<<< HEAD
  if (is_linux) {
    # Linux-on-Fuchsia doesn't want XCB
    #defines = [ "VK_USE_PLATFORM_XCB_KHR" ]
=======
  if (defined(vulkan_use_x11) && vulkan_use_x11) {
    defines = [ "VK_USE_PLATFORM_XCB_KHR" ]
>>>>>>> fb7f9c9b
  }
  if (is_android) {
    defines = [ "VK_USE_PLATFORM_ANDROID_KHR" ]
  }
  if (is_fuchsia) {
    defines = [ "VK_USE_PLATFORM_FUCHSIA" ]
  }
  if (is_mac) {
    defines = [ "VK_USE_PLATFORM_METAL_EXT" ]
  }
  if (defined(is_ggp) && is_ggp) {
    defines = [ "VK_USE_PLATFORM_GGP" ]
  }
}

# Vulkan headers only, no compiled sources.
source_set("vulkan_headers") {
  sources = [
    "include/vulkan/vk_icd.h",
    "include/vulkan/vk_layer.h",
    "include/vulkan/vk_platform.h",
    "include/vulkan/vk_sdk_platform.h",
    "include/vulkan/vulkan.h",
    "include/vulkan/vulkan.hpp",
    "include/vulkan/vulkan_core.h",
  ]
  public_configs = [ ":vulkan_headers_config" ]
}
<|MERGE_RESOLUTION|>--- conflicted
+++ resolved
@@ -21,14 +21,12 @@
   if (is_win) {
     defines = [ "VK_USE_PLATFORM_WIN32_KHR" ]
   }
-<<<<<<< HEAD
   if (is_linux) {
     # Linux-on-Fuchsia doesn't want XCB
     #defines = [ "VK_USE_PLATFORM_XCB_KHR" ]
-=======
+  }
   if (defined(vulkan_use_x11) && vulkan_use_x11) {
     defines = [ "VK_USE_PLATFORM_XCB_KHR" ]
->>>>>>> fb7f9c9b
   }
   if (is_android) {
     defines = [ "VK_USE_PLATFORM_ANDROID_KHR" ]
