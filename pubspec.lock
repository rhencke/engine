# Generated by pub
# See http://pub.dartlang.org/doc/glossary.html#lockfile
packages:
  analyzer:
    description: analyzer
    source: hosted
    version: "0.25.2"
  args:
    description: args
    source: hosted
    version: "0.13.2"
  async:
    description: async
    source: hosted
    version: "1.2.0"
  barback:
    description: barback
    source: hosted
<<<<<<< HEAD
    version: "0.15.2+4"
=======
    version: "0.15.2+5"
>>>>>>> 869dcd1b
  browser:
    description: browser
    source: hosted
    version: "0.10.0+2"
  charcode:
    description: charcode
    source: hosted
    version: "1.1.0"
  collection:
    description: collection
    source: hosted
    version: "1.1.1"
  crypto:
    description: crypto
    source: hosted
    version: "0.9.0"
  csslib:
    description: csslib
    source: hosted
    version: "0.12.1"
  glob:
    description: glob
    source: hosted
<<<<<<< HEAD
    version: "1.0.4"
=======
    version: "1.0.5"
>>>>>>> 869dcd1b
  html:
    description: html
    source: hosted
    version: "0.12.1+2"
  http:
    description: http
    source: hosted
    version: "0.11.3"
  http_multi_server:
    description: http_multi_server
    source: hosted
    version: "1.3.2"
  http_parser:
    description: http_parser
    source: hosted
<<<<<<< HEAD
    version: "0.0.2+7"
=======
    version: "0.0.2+8"
>>>>>>> 869dcd1b
  logging:
    description: logging
    source: hosted
    version: "0.11.1"
  matcher:
    description: matcher
    source: hosted
    version: "0.12.0+1"
  mime:
    description: mime
    source: hosted
    version: "0.9.3"
  package_config:
    description: package_config
    source: hosted
    version: "0.1.1"
  path:
    description: path
    source: hosted
    version: "1.3.6"
  plugin:
    description: plugin
    source: hosted
    version: "0.1.0"
  pool:
    description: pool
    source: hosted
    version: "1.1.0"
  pub_semver:
    description: pub_semver
    source: hosted
    version: "1.2.1"
  scheduled_test:
    description: scheduled_test
    source: hosted
<<<<<<< HEAD
    version: "0.12.1+2"
=======
    version: "0.12.2"
>>>>>>> 869dcd1b
  shelf:
    description: shelf
    source: hosted
    version: "0.6.2"
  shelf_static:
    description: shelf_static
    source: hosted
    version: "0.2.2"
  shelf_web_socket:
    description: shelf_web_socket
    source: hosted
    version: "0.0.1+2"
  source_map_stack_trace:
    description: source_map_stack_trace
    source: hosted
    version: "1.0.4"
  source_maps:
    description: source_maps
    source: hosted
    version: "0.10.1"
  source_span:
    description: source_span
    source: hosted
    version: "1.1.2"
  stack_trace:
    description: stack_trace
    source: hosted
    version: "1.3.4"
  string_scanner:
    description: string_scanner
    source: hosted
    version: "0.1.3+1"
  test:
    description: test
    source: hosted
<<<<<<< HEAD
    version: "0.12.3+7"
=======
    version: "0.12.3+8"
>>>>>>> 869dcd1b
  utf:
    description: utf
    source: hosted
    version: "0.9.0+2"
  watcher:
    description: watcher
    source: hosted
<<<<<<< HEAD
    version: "0.9.6"
=======
    version: "0.9.7"
>>>>>>> 869dcd1b
  yaml:
    description: yaml
    source: hosted
    version: "2.1.3"<|MERGE_RESOLUTION|>--- conflicted
+++ resolved
@@ -16,11 +16,7 @@
   barback:
     description: barback
     source: hosted
-<<<<<<< HEAD
-    version: "0.15.2+4"
-=======
     version: "0.15.2+5"
->>>>>>> 869dcd1b
   browser:
     description: browser
     source: hosted
@@ -44,11 +40,7 @@
   glob:
     description: glob
     source: hosted
-<<<<<<< HEAD
-    version: "1.0.4"
-=======
     version: "1.0.5"
->>>>>>> 869dcd1b
   html:
     description: html
     source: hosted
@@ -64,11 +56,7 @@
   http_parser:
     description: http_parser
     source: hosted
-<<<<<<< HEAD
-    version: "0.0.2+7"
-=======
     version: "0.0.2+8"
->>>>>>> 869dcd1b
   logging:
     description: logging
     source: hosted
@@ -104,11 +92,7 @@
   scheduled_test:
     description: scheduled_test
     source: hosted
-<<<<<<< HEAD
-    version: "0.12.1+2"
-=======
     version: "0.12.2"
->>>>>>> 869dcd1b
   shelf:
     description: shelf
     source: hosted
@@ -144,11 +128,7 @@
   test:
     description: test
     source: hosted
-<<<<<<< HEAD
-    version: "0.12.3+7"
-=======
     version: "0.12.3+8"
->>>>>>> 869dcd1b
   utf:
     description: utf
     source: hosted
@@ -156,11 +136,7 @@
   watcher:
     description: watcher
     source: hosted
-<<<<<<< HEAD
-    version: "0.9.6"
-=======
     version: "0.9.7"
->>>>>>> 869dcd1b
   yaml:
     description: yaml
     source: hosted
