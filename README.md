--- conflicted
+++ resolved
@@ -16,15 +16,9 @@
 * `console-full` - A sample command-line application.
 * `package-simple` - A starting point for Dart libraries or applications.
 * `server-shelf` - A web server built using the shelf package.
-<<<<<<< HEAD
-* `ubersimplewebapp` - An absolute bare-bones web app.
 * `web-full` - A mobile-friendly web app with routing, responsive CSS, and (optional) Sass support.
-<!-- template-list -->
-=======
 * `web-polymer` - A web app built using polymer.dart.
 * `web-simple` - An absolute bare-bones web app.
-* `webapp` - A mobile-friendly web app with routing, responsive CSS, and (optional) Sass support.
->>>>>>> 43a095b3
 
 ## Installation
 
