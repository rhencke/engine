# Stagehand - A Dart project generator

![Stagehand banner](https://raw.githubusercontent.com/google/stagehand/master/site/banner_stagehand.jpg)

[![Build Status](https://travis-ci.org/google/stagehand.svg?branch=master)](https://travis-ci.org/google/stagehand)
[![Coverage Status](https://coveralls.io/repos/google/stagehand/badge.svg?branch=master)](https://coveralls.io/r/google/stagehand?branch=master)

## Helps you get setup!

Stagehand helps you get your Dart projects set up and ready for the big show.
It is a Dart project scaffolding generator, inspired by tools like Web Starter
Kit and Yeoman.

## Things you can create with Stagehand
<!-- template-list -->
* `appengineapp` - A simple AppEngine application.
* `console-full` - A sample command-line application.
<<<<<<< HEAD
* `package` - A starting point for Dart libraries or applications.
=======
* `package-simple` - A starting point for Dart libraries or applications.
* `polymerapp` - A web app built using polymer.dart.
>>>>>>> 03ebb7bb
* `server-shelf` - A web server built using the shelf package.
* `ubersimplewebapp` - An absolute bare-bones web app.
* `web-polymer` - A web app built using polymer.dart.
* `webapp` - A mobile-friendly web app with routing, responsive CSS, and (optional) Sass support.
<!-- template-list -->

## Installation

Requirements:

* Dart SDK 1.6 or greater on your path

Install:

    $> pub global activate stagehand

Update:

    # activate stagehand again
    $> pub global activate stagehand

## Usage

Stagehand will generate a project skeleton into the current directry. As an
example, here is how you create a webapp with Stagehand:

    $> mkdir fancy_project
    $> cd fancy_project
    $> stagehand webapp

And to list all of the project templates:

    $> stagehand

## Goals

* Opinionated and prescriptive; minimal to no options
* Mobile-first
* Support server and client apps
* Becomes the best way to create a new Dart project
* Used by WebStorm, CDE, Sublime, and more
* Distributed as a pub package

## Issues and bugs

Please file reports on the
[GitHub Issue Tracker](https://github.com/google/stagehand/issues).

## Contributing

Contributions welcome! Please read this short [guide](https://github.com/google/stagehand/wiki/Contributing) first.

## Analytics and crash reports

Learn more about how [Stagehand uses Google Analytics][analytics] for measuring
usage and error reporting, and how you can opt-out.

## Disclaimer

This is not an official Google product.

[analytics]: https://github.com/google/stagehand/wiki/Anonymous-analytics-and-crash-reports<|MERGE_RESOLUTION|>--- conflicted
+++ resolved
@@ -15,12 +15,7 @@
 <!-- template-list -->
 * `appengineapp` - A simple AppEngine application.
 * `console-full` - A sample command-line application.
-<<<<<<< HEAD
-* `package` - A starting point for Dart libraries or applications.
-=======
 * `package-simple` - A starting point for Dart libraries or applications.
-* `polymerapp` - A web app built using polymer.dart.
->>>>>>> 03ebb7bb
 * `server-shelf` - A web server built using the shelf package.
 * `ubersimplewebapp` - An absolute bare-bones web app.
 * `web-polymer` - A web app built using polymer.dart.
