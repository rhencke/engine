--- conflicted
+++ resolved
@@ -11,14 +11,8 @@
 It is a Dart project scaffolding generator, inspired by tools like Web Starter
 Kit and Yeoman.
 
-<<<<<<< HEAD
-## Things you can create with Stagehand
-<!-- template-list -->
+## Stagehand templates
 * `console-appengine` - A simple App Engine application.
-=======
-## Stagehand templates
-* `appengineapp` - A simple AppEngine application.
->>>>>>> 5377d7df
 * `console-full` - A sample command-line application.
 * `package-simple` - A starting point for Dart libraries or applications.
 * `server-shelf` - A web server built using the shelf package.
