--- conflicted
+++ resolved
@@ -16,12 +16,8 @@
 * `console-full` - A sample command-line application.
 * `package-simple` - A starting point for Dart libraries or applications.
 * `server-shelf` - A web server built using the shelf package.
-<<<<<<< HEAD
+* `web-polymer` - A web app built using polymer.dart.
 * `web-simple` - An absolute bare-bones web app.
-=======
-* `ubersimplewebapp` - An absolute bare-bones web app.
-* `web-polymer` - A web app built using polymer.dart.
->>>>>>> d7b1e6ef
 * `webapp` - A mobile-friendly web app with routing, responsive CSS, and (optional) Sass support.
 
 ## Installation
